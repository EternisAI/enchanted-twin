--- conflicted
+++ resolved
@@ -85,14 +85,8 @@
           NOTARY_API_KEY_ID: ${{ secrets.NOTARY_API_KEY_ID }}
           NOTARY_API_ISSUER: ${{ secrets.NOTARY_API_ISSUER }}
           NOTARY_TEAM_ID: ${{ secrets.NOTARY_TEAM_ID }}
-<<<<<<< HEAD
           OLLAMA_BASE_URL: 'https://enchanted.ngrok.pro'
-          TELEGRAM_TOKEN: ${{ secrets.TELEGRAM_TOKEN }}
           TELEGRAM_CHAT_SERVER: 'https://enchanted-proxy-telegram-dev.up.railway.app/query'
-=======
-          OLLAMA_BASE_URL: "https://enchanted.ngrok.pro"
-          TELEGRAM_CHAT_SERVER: "https://enchanted-proxy-telegram-dev.up.railway.app/query"
->>>>>>> fca7b2e5
           AWS_ACCESS_KEY_ID: ${{ secrets.AWS_ACCESS_KEY_ID }}
           AWS_SECRET_ACCESS_KEY: ${{ secrets.AWS_SECRET_ACCESS_KEY }}
           ENCHANTED_MCP_URL: https://proxy-api-dev.ep-use1.ghostagent.org/mcp
@@ -110,10 +104,10 @@
           USE_LOCAL_EMBEDDINGS: 'true'
           TTS_ENDPOINT: 'https://inference.tinfoil.sh/v1/audio/speech'
           BUILD_CHANNEL: 'dev'
-          DISABLE_ONBOARDING: 'true'
-          DISABLE_HOLONS: 'true'
-          DISABLE_TASKS: 'true'
-          DISABLE_CONNECTORS: 'true'
+          VITE_DISABLE_ONBOARDING: 'true'
+          VITE_DISABLE_HOLONS: 'true'
+          VITE_DISABLE_TASKS: 'true'
+          VITE_DISABLE_CONNECTORS: 'true'
 
         run: make build-dev-mac-silicon
 
