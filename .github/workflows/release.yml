name: Release Enchanted Twin App

on:
  workflow_dispatch:
    inputs:
      version:
        description: "Version number (e.g. v1.2.3)"
        required: true
        default: "v0.0.0"
  release:
    types: [published]

jobs:
  build-and-release:
    runs-on: macos-latest

    env:
      GH_TOKEN: ${{ secrets.GITHUB_TOKEN }}
      CSC_LINK: ${{ secrets.CSC_LINK }}
      CSC_KEY_PASSWORD: ${{ secrets.CSC_KEY_PASSWORD }}
      AWS_ACCESS_KEY_ID: ${{ secrets.AWS_ACCESS_KEY_ID }}
      AWS_SECRET_ACCESS_KEY: ${{ secrets.AWS_SECRET_ACCESS_KEY }}

    steps:
      - name: Checkout code
        uses: actions/checkout@v4

      - name: Set up Node.js
        uses: actions/setup-node@v4
        with:
          node-version: "20"

      - name: Install pnpm
        uses: pnpm/action-setup@v2
        with:
          version: 8

      - name: Set up Go
        uses: actions/setup-go@v4
        with:
          go-version: "1.24.2"

      - name: Check secrets are injected
        env:
          COMPLETIONS_API_KEY: ${{ secrets.COMPLETIONS_API_KEY }}
          EMBEDDINGS_API_KEY: ${{ secrets.EMBEDDINGS_API_KEY }}
          TELEGRAM_TOKEN: ${{ secrets.TELEGRAM_TOKEN }}
        run: |
          echo "COMPLETIONS_API_KEY length: ${#COMPLETIONS_API_KEY}"
          echo "EMBEDDINGS_API_KEY length: ${#EMBEDDINGS_API_KEY}"
          echo "TELEGRAM_TOKEN length: ${#TELEGRAM_TOKEN}"

      - name: Install dependencies
        working-directory: app
        run: pnpm install

      - name: Write Apple API key (.p8) to disk
        run: |
          mkdir -p app/build
          echo "$APPLE_API_KEY" > app/build/AuthKey.p8
        env:
          APPLE_API_KEY: ${{ secrets.APPLE_API_KEY }}

      - name: Set app version
        # Run for both workflow_dispatch and release events
        if: github.event_name == 'workflow_dispatch' || github.event_name == 'release'
        working-directory: app
        run: |
          if [ "${{ github.event_name }}" == "release" ]; then
            VERSION="${{ github.event.release.tag_name }}"
          else
            VERSION="${{ github.event.inputs.version }}"
          fi
          VERSION_NUMBER="${VERSION#v}"
          # Update version in package.json
          jq ".version = \"$VERSION_NUMBER\"" package.json > package.json.tmp
          mv package.json.tmp package.json
          echo "Updated package.json version to $VERSION_NUMBER"

      - name: Build & notarize macOS app
        env:
          COMPLETIONS_API_URL: "https://openrouter.ai/api/v1"
          COMPLETIONS_MODEL: "openai/gpt-4.1"
          REASONING_MODEL: "x-ai/grok-4"
          EMBEDDINGS_API_URL: "https://api.openai.com/v1"
          EMBEDDINGS_MODEL: "text-embedding-3-small"
          IS_PROD_BUILD: "true"
          NOTARY_API_KEY_ID: ${{ secrets.NOTARY_API_KEY_ID }}
          NOTARY_API_ISSUER: ${{ secrets.NOTARY_API_ISSUER }}
          NOTARY_TEAM_ID: ${{ secrets.NOTARY_TEAM_ID }}
          OLLAMA_BASE_URL: "https://enchanted.ngrok.pro"
          TELEGRAM_TOKEN: ${{ secrets.TELEGRAM_TOKEN }}
          TELEGRAM_CHAT_SERVER: "http://54.82.31.213:8080/query"
          AWS_ACCESS_KEY_ID: ${{ secrets.AWS_ACCESS_KEY_ID }}
          AWS_SECRET_ACCESS_KEY: ${{ secrets.AWS_SECRET_ACCESS_KEY }}
<<<<<<< HEAD
          ENCHANTED_MCP_URL: https://proxy-api.ep-use1.ghostagent.org/mcp
=======
          ENCHANTED_MCP_URL: https://enchanted-proxy-dev.up.railway.app/mcp
>>>>>>> b8eac188
          POSTHOG_API_KEY: phc_j0wkdCa4BCngP92yQBK3PbsuH5LWv3tliaasJEhw6v4
          INVITE_SERVER_URL: http://52.90.4.74:8080
          TTS_MODEL: kokoro
          TTS_URL: https://audio-processing.model.tinfoil.sh/v1/
          STT_MODEL: whisper-large-v3-turbo
          STT_URL: https://audio-processing.model.tinfoil.sh/v1/
          PROXY_TEE_URL: https://enchanted-proxy-dev.up.railway.app/
          VITE_FIREBASE_API_KEY: AIzaSyBMQG7Kw8p1Ymm1j_A-x2Jxc-x4BakXz3k
          VITE_FIREBASE_AUTH_DOMAIN: freysa-prod.firebaseapp.com
          VITE_FIREBASE_PROJECT_ID: freysa-prod
          HOLON_API_URL: http://23.22.67.228:8123
          ANONYMIZER_TYPE: "no-op"
          USE_LOCAL_EMBEDDINGS: "true"

        run: make build-mac-silicon

      - name: Upload release artifacts to GitHub
        uses: softprops/action-gh-release@v1
        with:
          tag_name: ${{ github.event_name == 'release' && github.event.release.tag_name || inputs.version }}
          files: app/dist/*.dmg
        env:
          GITHUB_TOKEN: ${{ secrets.GITHUB_TOKEN }}

      - name: Verify notarization
        run: |
          RESULT=$(spctl --assess --type exec --verbose=4 app/dist/mac-arm64/Enchanted.app 2>&1)
          echo "$RESULT"
          if [[ "$RESULT" != *"accepted"* ]]; then
            echo "❌ App is not notarized!"
            exit 1
          fi
          echo "✅ App is notarized and accepted by Gatekeeper."<|MERGE_RESOLUTION|>--- conflicted
+++ resolved
@@ -4,9 +4,9 @@
   workflow_dispatch:
     inputs:
       version:
-        description: "Version number (e.g. v1.2.3)"
+        description: 'Version number (e.g. v1.2.3)'
         required: true
-        default: "v0.0.0"
+        default: 'v0.0.0'
   release:
     types: [published]
 
@@ -28,7 +28,7 @@
       - name: Set up Node.js
         uses: actions/setup-node@v4
         with:
-          node-version: "20"
+          node-version: '20'
 
       - name: Install pnpm
         uses: pnpm/action-setup@v2
@@ -38,7 +38,7 @@
       - name: Set up Go
         uses: actions/setup-go@v4
         with:
-          go-version: "1.24.2"
+          go-version: '1.24.2'
 
       - name: Check secrets are injected
         env:
@@ -79,25 +79,21 @@
 
       - name: Build & notarize macOS app
         env:
-          COMPLETIONS_API_URL: "https://openrouter.ai/api/v1"
-          COMPLETIONS_MODEL: "openai/gpt-4.1"
-          REASONING_MODEL: "x-ai/grok-4"
-          EMBEDDINGS_API_URL: "https://api.openai.com/v1"
-          EMBEDDINGS_MODEL: "text-embedding-3-small"
-          IS_PROD_BUILD: "true"
+          COMPLETIONS_API_URL: 'https://openrouter.ai/api/v1'
+          COMPLETIONS_MODEL: 'openai/gpt-4.1'
+          REASONING_MODEL: 'x-ai/grok-4'
+          EMBEDDINGS_API_URL: 'https://api.openai.com/v1'
+          EMBEDDINGS_MODEL: 'text-embedding-3-small'
+          IS_PROD_BUILD: 'true'
           NOTARY_API_KEY_ID: ${{ secrets.NOTARY_API_KEY_ID }}
           NOTARY_API_ISSUER: ${{ secrets.NOTARY_API_ISSUER }}
           NOTARY_TEAM_ID: ${{ secrets.NOTARY_TEAM_ID }}
-          OLLAMA_BASE_URL: "https://enchanted.ngrok.pro"
+          OLLAMA_BASE_URL: 'https://enchanted.ngrok.pro'
           TELEGRAM_TOKEN: ${{ secrets.TELEGRAM_TOKEN }}
-          TELEGRAM_CHAT_SERVER: "http://54.82.31.213:8080/query"
+          TELEGRAM_CHAT_SERVER: 'http://54.82.31.213:8080/query'
           AWS_ACCESS_KEY_ID: ${{ secrets.AWS_ACCESS_KEY_ID }}
           AWS_SECRET_ACCESS_KEY: ${{ secrets.AWS_SECRET_ACCESS_KEY }}
-<<<<<<< HEAD
-          ENCHANTED_MCP_URL: https://proxy-api.ep-use1.ghostagent.org/mcp
-=======
           ENCHANTED_MCP_URL: https://enchanted-proxy-dev.up.railway.app/mcp
->>>>>>> b8eac188
           POSTHOG_API_KEY: phc_j0wkdCa4BCngP92yQBK3PbsuH5LWv3tliaasJEhw6v4
           INVITE_SERVER_URL: http://52.90.4.74:8080
           TTS_MODEL: kokoro
@@ -109,8 +105,8 @@
           VITE_FIREBASE_AUTH_DOMAIN: freysa-prod.firebaseapp.com
           VITE_FIREBASE_PROJECT_ID: freysa-prod
           HOLON_API_URL: http://23.22.67.228:8123
-          ANONYMIZER_TYPE: "no-op"
-          USE_LOCAL_EMBEDDINGS: "true"
+          ANONYMIZER_TYPE: 'no-op'
+          USE_LOCAL_EMBEDDINGS: 'true'
 
         run: make build-mac-silicon
 
