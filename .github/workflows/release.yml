name: Release Enchanted Twin App

on:
  workflow_dispatch:
    inputs:
      version:
        description: "Version number (e.g. v1.2.3)"
        required: true
        default: "v0.0.0"
  release:
    types: [published]

jobs:
  build-and-release:
    runs-on: macos-latest

    env:
      GH_TOKEN: ${{ secrets.GITHUB_TOKEN }}
      CSC_LINK: ${{ secrets.CSC_LINK }}
      CSC_KEY_PASSWORD: ${{ secrets.CSC_KEY_PASSWORD }}
      AWS_ACCESS_KEY_ID: ${{ secrets.AWS_ACCESS_KEY_ID }}
      AWS_SECRET_ACCESS_KEY: ${{ secrets.AWS_SECRET_ACCESS_KEY }}

    steps:
      - name: Checkout code
        uses: actions/checkout@v4

      - name: Set up Node.js
        uses: actions/setup-node@v4
        with:
          node-version: "20"

      - name: Install pnpm
        uses: pnpm/action-setup@v2
        with:
          version: 8

      - name: Set up Go
        uses: actions/setup-go@v4
        with:
          go-version: "1.24.2"

      - name: Check secrets are injected
        run: |
          for v in OPENAI_API_KEY EMBEDDINGS_API_KEY TELEGRAM_TOKEN; do
            echo "$v length: ${#v}"
          done

      - name: Install dependencies
        working-directory: app
        run: pnpm install

      - name: Write Apple API key (.p8) to disk
        run: |
          mkdir -p app/build
          echo "$APPLE_API_KEY" > app/build/AuthKey.p8
        env:
          APPLE_API_KEY: ${{ secrets.APPLE_API_KEY }}

      - name: Set app version
        # Run for both workflow_dispatch and release events
        if: github.event_name == 'workflow_dispatch' || github.event_name == 'release'
        working-directory: app
        run: |
          if [ "${{ github.event_name }}" == "release" ]; then
            VERSION="${{ github.event.release.tag_name }}"
          else
            VERSION="${{ github.event.inputs.version }}"
          fi
          VERSION_NUMBER="${VERSION#v}"
          # Update version in package.json
          jq ".version = \"$VERSION_NUMBER\"" package.json > package.json.tmp
          mv package.json.tmp package.json
          echo "Updated package.json version to $VERSION_NUMBER"

      - name: Build & notarize macOS app
        env:
<<<<<<< HEAD
          OPENAI_API_KEY: ${{ secrets.OPENAI_API_KEY }}
          OPENAI_BASE_URL: "https://openrouter.ai/api/v1"
          COMPLETIONS_MODEL: "gpt-4o-mini"
          EMBEDDINGS_API_URL: "https://api.openai.com/v1"
          EMBEDDINGS_API_KEY: ${{ secrets.EMBEDDINGS_API_KEY }}
          EMBEDDINGS_MODEL: "text-embedding-3-small"
=======
          COMPLETIONS_API_URL: "https://enchanted.ngrok.pro/v1"
          COMPLETIONS_MODEL: "mistral-small3.1"
          REASONING_MODEL: "qwen3:32b"
          EMBEDDINGS_API_URL: "https://enchanted.ngrok.pro/v1"
          EMBEDDINGS_MODEL: "nomic-embed-text"
>>>>>>> a7eedf29
          IS_PROD_BUILD: "true"
          NOTARY_API_KEY_ID: ${{ secrets.NOTARY_API_KEY_ID }}
          NOTARY_API_ISSUER: ${{ secrets.NOTARY_API_ISSUER }}
          NOTARY_TEAM_ID: ${{ secrets.NOTARY_TEAM_ID }}
          OLLAMA_BASE_URL: "https://enchanted.ngrok.pro"
          TELEGRAM_TOKEN: ${{ secrets.TELEGRAM_TOKEN }}
          TELEGRAM_CHAT_SERVER: "http://54.82.31.213:8080/query"
          AWS_ACCESS_KEY_ID: ${{ secrets.AWS_ACCESS_KEY_ID }}
          AWS_SECRET_ACCESS_KEY: ${{ secrets.AWS_SECRET_ACCESS_KEY }}
        run: make build-mac-silicon

      - name: Upload release artifacts to GitHub
        uses: softprops/action-gh-release@v1
        with:
          tag_name: ${{ github.event_name == 'release' && github.event.release.tag_name || inputs.version }}
          files: app/dist/*.dmg
        env:
          GITHUB_TOKEN: ${{ secrets.GITHUB_TOKEN }}

      - name: Verify notarization
        run: |
          RESULT=$(spctl --assess --type exec --verbose=4 app/dist/mac-arm64/Enchanted.app 2>&1)
          echo "$RESULT"
          if [[ "$RESULT" != *"accepted"* ]]; then
            echo "❌ App is not notarized!"
            exit 1
          fi
          echo "✅ App is notarized and accepted by Gatekeeper."<|MERGE_RESOLUTION|>--- conflicted
+++ resolved
@@ -75,20 +75,11 @@
 
       - name: Build & notarize macOS app
         env:
-<<<<<<< HEAD
-          OPENAI_API_KEY: ${{ secrets.OPENAI_API_KEY }}
-          OPENAI_BASE_URL: "https://openrouter.ai/api/v1"
-          COMPLETIONS_MODEL: "gpt-4o-mini"
-          EMBEDDINGS_API_URL: "https://api.openai.com/v1"
-          EMBEDDINGS_API_KEY: ${{ secrets.EMBEDDINGS_API_KEY }}
-          EMBEDDINGS_MODEL: "text-embedding-3-small"
-=======
           COMPLETIONS_API_URL: "https://enchanted.ngrok.pro/v1"
           COMPLETIONS_MODEL: "mistral-small3.1"
           REASONING_MODEL: "qwen3:32b"
           EMBEDDINGS_API_URL: "https://enchanted.ngrok.pro/v1"
           EMBEDDINGS_MODEL: "nomic-embed-text"
->>>>>>> a7eedf29
           IS_PROD_BUILD: "true"
           NOTARY_API_KEY_ID: ${{ secrets.NOTARY_API_KEY_ID }}
           NOTARY_API_ISSUER: ${{ secrets.NOTARY_API_ISSUER }}
