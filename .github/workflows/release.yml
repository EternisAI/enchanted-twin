name: Release Enchanted Twin App

on:
  workflow_dispatch:
    inputs:
      version:
        description: 'Version number (e.g. v1.2.3)'
        required: true
        default: 'v0.0.0'
  release:
    types: [published]

jobs:
  build-and-release:
    runs-on: macos-latest
    if: (github.event_name == 'release' && github.event.release.prerelease == false) || github.event_name == 'workflow_dispatch'

    env:
      GH_TOKEN: ${{ secrets.GITHUB_TOKEN }}
      CSC_LINK: ${{ secrets.CSC_LINK }}
      CSC_KEY_PASSWORD: ${{ secrets.CSC_KEY_PASSWORD }}
      AWS_ACCESS_KEY_ID: ${{ secrets.AWS_ACCESS_KEY_ID }}
      AWS_SECRET_ACCESS_KEY: ${{ secrets.AWS_SECRET_ACCESS_KEY }}

    steps:
      - name: Checkout code
        uses: actions/checkout@v4

      - name: Set up Node.js
        uses: actions/setup-node@v4
        with:
          node-version: '20'

      - name: Install pnpm
        uses: pnpm/action-setup@v2
        with:
          version: 8

      - name: Set up Go
        uses: actions/setup-go@v4
        with:
          go-version: '1.24.2'

      - name: Check secrets are injected
        env:
          COMPLETIONS_API_KEY: ${{ secrets.COMPLETIONS_API_KEY }}
          EMBEDDINGS_API_KEY: ${{ secrets.EMBEDDINGS_API_KEY }}
        run: |
          echo "COMPLETIONS_API_KEY length: ${#COMPLETIONS_API_KEY}"
          echo "EMBEDDINGS_API_KEY length: ${#EMBEDDINGS_API_KEY}"

      - name: Install dependencies
        working-directory: app
        run: pnpm install

      - name: Write Apple API key (.p8) to disk
        run: |
          mkdir -p app/build
          echo "$APPLE_API_KEY" > app/build/AuthKey.p8
        env:
          APPLE_API_KEY: ${{ secrets.APPLE_API_KEY }}

      - name: Set app version
        # Run for both workflow_dispatch and release events
        if: github.event_name == 'workflow_dispatch' || github.event_name == 'release'
        working-directory: app
        run: |
          if [ "${{ github.event_name }}" == "release" ]; then
            VERSION="${{ github.event.release.tag_name }}"
          else
            VERSION="${{ github.event.inputs.version }}"
          fi
          VERSION_NUMBER="${VERSION#v}"
          # Update version in package.json
          jq ".version = \"$VERSION_NUMBER\"" package.json > package.json.tmp
          mv package.json.tmp package.json
          echo "Updated package.json version to $VERSION_NUMBER"

      - name: Build & notarize macOS app
        env:
          COMPLETIONS_API_URL: 'https://openrouter.ai/api/v1'
          COMPLETIONS_MODEL: 'openai/gpt-4.1'
          REASONING_MODEL: 'openai/o3'
          EMBEDDINGS_API_URL: 'https://api.openai.com/v1'
          EMBEDDINGS_MODEL: 'text-embedding-3-small'
          IS_PROD_BUILD: 'true'
          NOTARY_API_KEY_ID: ${{ secrets.NOTARY_API_KEY_ID }}
          NOTARY_API_ISSUER: ${{ secrets.NOTARY_API_ISSUER }}
          NOTARY_TEAM_ID: ${{ secrets.NOTARY_TEAM_ID }}
<<<<<<< HEAD
          OLLAMA_BASE_URL: "https://enchanted.ngrok.pro"
          TELEGRAM_CHAT_SERVER: "https://enchanted-proxy-telegram-dev.up.railway.app/query"
=======
          OLLAMA_BASE_URL: 'https://enchanted.ngrok.pro'
          TELEGRAM_TOKEN: ${{ secrets.TELEGRAM_TOKEN }}
          TELEGRAM_CHAT_SERVER: 'https://enchanted-proxy-telegram-dev.up.railway.app/query'
>>>>>>> e967705f
          AWS_ACCESS_KEY_ID: ${{ secrets.AWS_ACCESS_KEY_ID }}
          AWS_SECRET_ACCESS_KEY: ${{ secrets.AWS_SECRET_ACCESS_KEY }}
          ENCHANTED_MCP_URL: https://proxy-api-dev.ep-use1.ghostagent.org/mcp
          POSTHOG_API_KEY: phc_j0wkdCa4BCngP92yQBK3PbsuH5LWv3tliaasJEhw6v4
          TTS_MODEL: kokoro
          TTS_URL: https://inference.tinfoil.sh/v1/
          STT_MODEL: whisper-large-v3-turbo
          STT_URL: https://inference.tinfoil.sh/v1/
          PROXY_TEE_URL: https://proxy-api-dev.ep-use1.ghostagent.org
          VITE_FIREBASE_API_KEY: AIzaSyBMQG7Kw8p1Ymm1j_A-x2Jxc-x4BakXz3k
          VITE_FIREBASE_AUTH_DOMAIN: freysa-prod.firebaseapp.com
          VITE_FIREBASE_PROJECT_ID: freysa-prod
          HOLON_API_URL: http://23.22.67.228:8123
          ANONYMIZER_TYPE: 'no-op'
          USE_LOCAL_EMBEDDINGS: 'true'
          TTS_ENDPOINT: 'https://inference.tinfoil.sh/v1/audio/speech'
          DISABLE_ONBOARDING: 'true'
          DISABLE_HOLONS: 'true'
          DISABLE_TASKS: 'true'
          DISABLE_CONNECTORS: 'true'

        run: make build-mac-silicon

      - name: Upload release artifacts to GitHub
        uses: softprops/action-gh-release@v1
        with:
          tag_name: ${{ github.event_name == 'release' && github.event.release.tag_name || inputs.version }}
          files: app/dist/*.dmg
        env:
          GITHUB_TOKEN: ${{ secrets.GITHUB_TOKEN }}

      - name: Verify notarization
        run: |
          RESULT=$(spctl --assess --type exec --verbose=4 app/dist/mac-arm64/Enchanted.app 2>&1)
          echo "$RESULT"
          if [[ "$RESULT" != *"accepted"* ]]; then
            echo "❌ App is not notarized!"
            exit 1
          fi
          echo "✅ App is notarized and accepted by Gatekeeper."<|MERGE_RESOLUTION|>--- conflicted
+++ resolved
@@ -87,14 +87,8 @@
           NOTARY_API_KEY_ID: ${{ secrets.NOTARY_API_KEY_ID }}
           NOTARY_API_ISSUER: ${{ secrets.NOTARY_API_ISSUER }}
           NOTARY_TEAM_ID: ${{ secrets.NOTARY_TEAM_ID }}
-<<<<<<< HEAD
           OLLAMA_BASE_URL: "https://enchanted.ngrok.pro"
           TELEGRAM_CHAT_SERVER: "https://enchanted-proxy-telegram-dev.up.railway.app/query"
-=======
-          OLLAMA_BASE_URL: 'https://enchanted.ngrok.pro'
-          TELEGRAM_TOKEN: ${{ secrets.TELEGRAM_TOKEN }}
-          TELEGRAM_CHAT_SERVER: 'https://enchanted-proxy-telegram-dev.up.railway.app/query'
->>>>>>> e967705f
           AWS_ACCESS_KEY_ID: ${{ secrets.AWS_ACCESS_KEY_ID }}
           AWS_SECRET_ACCESS_KEY: ${{ secrets.AWS_SECRET_ACCESS_KEY }}
           ENCHANTED_MCP_URL: https://proxy-api-dev.ep-use1.ghostagent.org/mcp
