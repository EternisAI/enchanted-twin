name: Release Enchanted Twin App

on:
  workflow_dispatch:
    inputs:
      version:
        description: "Version number (e.g. v1.2.3)"
        required: true
        default: "v0.0.0"
  release:
    types: [published]

jobs:
  build-and-release:
    runs-on: macos-latest

    env:
      GH_TOKEN: ${{ secrets.GITHUB_TOKEN }}
      CSC_LINK: ${{ secrets.CSC_LINK }}
      CSC_KEY_PASSWORD: ${{ secrets.CSC_KEY_PASSWORD }}
      AWS_ACCESS_KEY_ID: ${{ secrets.AWS_ACCESS_KEY_ID }}
      AWS_SECRET_ACCESS_KEY: ${{ secrets.AWS_SECRET_ACCESS_KEY }}

    steps:
      - name: Checkout code
        uses: actions/checkout@v4

      - name: Set up Node.js
        uses: actions/setup-node@v4
        with:
          node-version: "20"

      - name: Install pnpm
        uses: pnpm/action-setup@v2
        with:
          version: 8

      - name: Set up Go
        uses: actions/setup-go@v4
        with:
          go-version: "1.24.2"

      - name: Install dependencies
        working-directory: app
        run: pnpm install

      - name: Write Apple API key (.p8) to disk
        run: |
          mkdir -p app/build
          echo "$APPLE_API_KEY" > app/build/AuthKey.p8
        env:
          APPLE_API_KEY: ${{ secrets.APPLE_API_KEY }}

      - name: Set app version
        # Run for both workflow_dispatch and release events
        if: github.event_name == 'workflow_dispatch' || github.event_name == 'release'
        working-directory: app
        run: |
          if [ "${{ github.event_name }}" == "release" ]; then
            VERSION="${{ github.event.release.tag_name }}"
          else
            VERSION="${{ github.event.inputs.version }}"
          fi
          VERSION_NUMBER="${VERSION#v}"
          # Update version in package.json
          jq ".version = \"$VERSION_NUMBER\"" package.json > package.json.tmp
          mv package.json.tmp package.json
          echo "Updated package.json version to $VERSION_NUMBER"

      - name: Build & notarize macOS app
        env:
          COMPLETIONS_API_URL: "https://qwen2-5-72b.model.tinfoil.sh/v1"
          COMPLETIONS_MODEL: "qwen2-5-72b"
          REASONING_MODEL: "qwen2-5-72b"
          EMBEDDINGS_API_URL: "https://nomic-embed-text.model.tinfoil.sh/v1"
          EMBEDDINGS_MODEL: "nomic-embed-text"
          IS_PROD_BUILD: "true"
          NOTARY_API_KEY_ID: ${{ secrets.NOTARY_API_KEY_ID }}
          NOTARY_API_ISSUER: ${{ secrets.NOTARY_API_ISSUER }}
          NOTARY_TEAM_ID: ${{ secrets.NOTARY_TEAM_ID }}
          OLLAMA_BASE_URL: "https://enchanted.ngrok.pro"
          TELEGRAM_TOKEN: ${{ secrets.TELEGRAM_TOKEN }}
          TELEGRAM_CHAT_SERVER: "http://54.82.31.213:8080/query"
          AWS_ACCESS_KEY_ID: ${{ secrets.AWS_ACCESS_KEY_ID }}
          AWS_SECRET_ACCESS_KEY: ${{ secrets.AWS_SECRET_ACCESS_KEY }}
          ENCHANTED_MCP_URL: https://afb4264d05208988909faf4b50978b747a1eb019-8080.dstack-prod7.phala.network/mcp
          POSTHOG_API_KEY: phc_z8xhkNCHHUClOYiQ79nLsMeY7rxbWqCpI8KQUmmcKd8
          INVITE_SERVER_URL: http://52.90.4.74:8080
<<<<<<< HEAD
          TTS_API_KEY: ${{ secrets.TINFOIL_API_KEY }}
          TTS_MODEL: kokoro
          TTS_URL: https://audio-processing.model.tinfoil.sh/v1/
          STT_API_KEY: ${{ secrets.TINFOIL_API_KEY }}
          STT_MODEL: whisper-large-v3-turbo
          STT_URL: https://audio-processing.model.tinfoil.sh/v1/
=======
          TINFOIL_TTS_MODEL: kokoro
          TINFOIL_AUDIO_URL: https://enchanted-proxy-dev.up.railway.app
          TINFOIL_STT_MODEL: whisper-large-v3-turbo
          PROXY_TEE_URL: https://enchanted-proxy-dev.up.railway.app
>>>>>>> f019db8e

        run: make build-mac-silicon

      - name: Upload release artifacts to GitHub
        uses: softprops/action-gh-release@v1
        with:
          tag_name: ${{ github.event_name == 'release' && github.event.release.tag_name || inputs.version }}
          files: app/dist/*.dmg
        env:
          GITHUB_TOKEN: ${{ secrets.GITHUB_TOKEN }}

      - name: Verify notarization
        run: |
          RESULT=$(spctl --assess --type exec --verbose=4 app/dist/mac-arm64/Enchanted.app 2>&1)
          echo "$RESULT"
          if [[ "$RESULT" != *"accepted"* ]]; then
            echo "❌ App is not notarized!"
            exit 1
          fi
          echo "✅ App is notarized and accepted by Gatekeeper."<|MERGE_RESOLUTION|>--- conflicted
+++ resolved
@@ -86,19 +86,13 @@
           ENCHANTED_MCP_URL: https://afb4264d05208988909faf4b50978b747a1eb019-8080.dstack-prod7.phala.network/mcp
           POSTHOG_API_KEY: phc_z8xhkNCHHUClOYiQ79nLsMeY7rxbWqCpI8KQUmmcKd8
           INVITE_SERVER_URL: http://52.90.4.74:8080
-<<<<<<< HEAD
           TTS_API_KEY: ${{ secrets.TINFOIL_API_KEY }}
           TTS_MODEL: kokoro
           TTS_URL: https://audio-processing.model.tinfoil.sh/v1/
           STT_API_KEY: ${{ secrets.TINFOIL_API_KEY }}
           STT_MODEL: whisper-large-v3-turbo
           STT_URL: https://audio-processing.model.tinfoil.sh/v1/
-=======
-          TINFOIL_TTS_MODEL: kokoro
-          TINFOIL_AUDIO_URL: https://enchanted-proxy-dev.up.railway.app
-          TINFOIL_STT_MODEL: whisper-large-v3-turbo
           PROXY_TEE_URL: https://enchanted-proxy-dev.up.railway.app
->>>>>>> f019db8e
 
         run: make build-mac-silicon
 
