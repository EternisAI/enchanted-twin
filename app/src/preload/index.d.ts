import { ElectronAPI } from '@electron-toolkit/preload'

<<<<<<< HEAD
interface FileDialogResult {
  canceled: boolean
  filePaths: string[]
  fileSizes?: number[]
}

interface WindowAPI {
  selectFiles: (options?: { filters?: { name: string; extensions: string[] }[] }) => Promise<FileDialogResult>
  // Other API methods will be typed as needed
  [key: string]: any
=======
interface IApi {
  getPathForFile: (file: File) => string
  copyDroppedFiles: (paths: string[]) => Promise<string[]>
  selectDirectory: () => Promise<Electron.OpenDialogReturnValue>
  selectFiles: (options?: {
    filters?: { name: string; extensions: string[] }[]
  }) => Promise<Electron.OpenDialogReturnValue>
  getNativeTheme: () => Promise<string>
  setNativeTheme: (theme: 'system' | 'light' | 'dark') => Promise<string>
  onNativeThemeUpdated: (callback: (theme: 'light' | 'dark') => void) => void
  openOAuthUrl: (url: string, redirectUri?: string) => void
  onOAuthCallback: (callback: (data: { state: string; code: string }) => void) => void
  openLogsFolder: () => Promise<boolean>
  openAppDataFolder: () => Promise<boolean>
  deleteAppData: () => Promise<boolean>
  isPackaged: () => Promise<boolean>
  restartApp: () => Promise<void>
  notify: (notification: any) => Promise<void>
  openUrl: (url: string) => void
  onDeepLink: (callback: (url: string) => void) => void
  getNotificationStatus: () => Promise<any>
  openSettings: () => Promise<void>
  queryMediaStatus: (type: any) => Promise<any>
  requestMediaAccess: (type: any) => Promise<any>
  accessibility: {
    getStatus: () => Promise<any>
    request: () => Promise<any>
  }
  checkForUpdates: (silent?: boolean) => Promise<boolean>
  onUpdateStatus: (callback: (status: string) => void) => () => void
  onUpdateProgress: (callback: (progress: unknown) => void) => () => void
  getAppVersion: () => Promise<string>
  onOpenSettings: (callback: () => void) => () => void
  onNewChat: (callback: () => void) => () => void
  onToggleSidebar: (callback: () => void) => () => void
  screenpipe: {
    getStatus: () => Promise<any>
    install: () => Promise<any>
    start: () => Promise<any>
    stop: () => Promise<any>
    getAutoStart: () => Promise<boolean>
    setAutoStart: (enabled: boolean) => Promise<any>
  }
  launch: {
    onProgress: (callback: (data: {
      dependency: string
      status: string
      progress: number
      error?: string
    }) => void) => () => void
    notifyReady: () => void
    complete: () => void
    getCurrentState: () => Promise<any>
  }
  onLaunch: (
    channel: 'launch-complete' | 'launch-progress',
    callback: (data: { dependency: string; status: string; progress: number; error?: string } | void) => void
  ) => void
  analytics: {
    capture: (event: string, properties: Record<string, unknown>) => Promise<void>
    identify: (properties: Record<string, unknown>) => Promise<void>
    getDistinctId: () => Promise<string>
    getEnabled: () => Promise<boolean>
    setEnabled: (enabled: boolean) => Promise<void>
  }
  voiceStore: {
    get: (key: string) => any
    set: (key: string, value: unknown) => void
  }
  screenpipeStore: {
    get: (key: string) => any
    set: (key: string, value: unknown) => void
  }
  livekit: {
    setup: () => Promise<any>
    start: (chatId: string, isOnboarding?: boolean) => Promise<any>
    stop: () => Promise<any>
    isRunning: () => Promise<boolean>
    isSessionReady: () => Promise<boolean>
    getState: () => Promise<any>
    mute: () => Promise<boolean>
    unmute: () => Promise<boolean>
    getAgentState: () => Promise<string>
    onSessionStateChange: (callback: (data: { sessionReady: boolean }) => void) => () => void
    onAgentStateChange: (callback: (data: { state: string }) => void) => () => void
  }
  onGoLog: (callback: (data: { source: 'stdout' | 'stderr'; line: string }) => void) => () => void
  openMainWindowWithChat: (chatId?: string, initialMessage?: string) => Promise<{ success: boolean; error?: string }>
  onNavigateTo: (callback: (url: string) => void) => () => void
  resizeOmnibarWindow: (width: number, height: number) => Promise<{ success: boolean; error?: string }>
  hideOmnibarWindow: () => Promise<{ success: boolean; error?: string }>
  rendererReady: () => void
  keyboardShortcuts: {
    get: () => Promise<Record<string, { keys: string; default: string; global?: boolean }>>
    set: (action: string, keys: string) => Promise<{ success: boolean; error?: string }>
    reset: (action: string) => Promise<{ success: boolean; error?: string }>
    resetAll: () => Promise<{ success: boolean; error?: string }>
  }
>>>>>>> 38498253
}

declare global {
  interface Window {
    electron: ElectronAPI
<<<<<<< HEAD
    api: WindowAPI
=======
    api: IApi
>>>>>>> 38498253
  }
}<|MERGE_RESOLUTION|>--- conflicted
+++ resolved
@@ -1,24 +1,18 @@
 import { ElectronAPI } from '@electron-toolkit/preload'
 
-<<<<<<< HEAD
 interface FileDialogResult {
   canceled: boolean
   filePaths: string[]
   fileSizes?: number[]
 }
 
-interface WindowAPI {
-  selectFiles: (options?: { filters?: { name: string; extensions: string[] }[] }) => Promise<FileDialogResult>
-  // Other API methods will be typed as needed
-  [key: string]: any
-=======
 interface IApi {
   getPathForFile: (file: File) => string
   copyDroppedFiles: (paths: string[]) => Promise<string[]>
   selectDirectory: () => Promise<Electron.OpenDialogReturnValue>
   selectFiles: (options?: {
     filters?: { name: string; extensions: string[] }[]
-  }) => Promise<Electron.OpenDialogReturnValue>
+  }) => Promise<FileDialogResult>
   getNativeTheme: () => Promise<string>
   setNativeTheme: (theme: 'system' | 'light' | 'dark') => Promise<string>
   onNativeThemeUpdated: (callback: (theme: 'light' | 'dark') => void) => void
@@ -110,16 +104,11 @@
     reset: (action: string) => Promise<{ success: boolean; error?: string }>
     resetAll: () => Promise<{ success: boolean; error?: string }>
   }
->>>>>>> 38498253
 }
 
 declare global {
   interface Window {
     electron: ElectronAPI
-<<<<<<< HEAD
-    api: WindowAPI
-=======
     api: IApi
->>>>>>> 38498253
   }
 }