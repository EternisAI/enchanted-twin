--- conflicted
+++ resolved
@@ -52,15 +52,13 @@
     return () => ipcRenderer.removeListener('update-progress', listener)
   },
   getAppVersion: () => ipcRenderer.invoke('get-app-version'),
-<<<<<<< HEAD
   onOpenSettings: (callback: () => void) => {
     ipcRenderer.on('open-settings', callback)
-=======
+  },
   screenpipe: {
     getStatus: () => ipcRenderer.invoke('screenpipe:get-status'),
     start: () => ipcRenderer.invoke('screenpipe:start'),
     stop: () => ipcRenderer.invoke('screenpipe:stop')
->>>>>>> a656a706
   }
 }
 
