--- conflicted
+++ resolved
@@ -6,15 +6,14 @@
     <!-- https://developer.mozilla.org/en-US/docs/Web/HTTP/CSP -->
     <meta
       http-equiv="Content-Security-Policy"
-<<<<<<< HEAD
-      content="default-src 'self'; connect-src 'self' http://localhost:3000 ws://localhost:3000 https://www.gstatic.com; script-src 'self' 'unsafe-eval' blob:; worker-src 'self' blob:; style-src 'self' 'unsafe-inline' https://fonts.googleapis.com; font-src 'self' https://fonts.gstatic.com; img-src 'self' data: blob:; "
-=======
-      content="default-src 'self'; connect-src 'self' http://localhost:3000 ws://localhost:3000; script-src 'self'; style-src 'self' 'unsafe-inline'; img-src 'self' data: https: http:"
->>>>>>> 76091899
+      content="default-src 'self'; connect-src 'self' http://localhost:3000 ws://localhost:3000 https://www.gstatic.com; script-src 'self' 'unsafe-eval' blob:; worker-src 'self' blob:; style-src 'self' 'unsafe-inline' https://fonts.googleapis.com; font-src 'self' https://fonts.gstatic.com; img-src 'self' data: blob: https: http:; "
     />
-    <link rel="preconnect" href="https://fonts.googleapis.com">
-    <link rel="preconnect" href="https://fonts.gstatic.com" crossorigin>
-    <link href="https://fonts.googleapis.com/css2?family=Funnel+Display&display=swap" rel="stylesheet">
+    <link rel="preconnect" href="https://fonts.googleapis.com" />
+    <link rel="preconnect" href="https://fonts.gstatic.com" crossorigin />
+    <link
+      href="https://fonts.googleapis.com/css2?family=Funnel+Display&display=swap"
+      rel="stylesheet"
+    />
   </head>
 
   <body>
