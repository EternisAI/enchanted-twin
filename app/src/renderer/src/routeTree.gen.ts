--- conflicted
+++ resolved
@@ -16,17 +16,14 @@
 import { Route as OnboardingImport } from './routes/onboarding'
 import { Route as AdminImport } from './routes/admin'
 import { Route as IndexImport } from './routes/index'
-<<<<<<< HEAD
 import { Route as HolonIndexImport } from './routes/holon/index'
-import { Route as HolonThreadIdImport } from './routes/holon/$threadId'
-=======
 import { Route as SettingsUpdatesImport } from './routes/settings.updates'
 import { Route as SettingsPermissionsImport } from './routes/settings.permissions'
 import { Route as SettingsImportDataImport } from './routes/settings.import-data'
 import { Route as SettingsConnectionsImport } from './routes/settings.connections'
 import { Route as SettingsAppearanceImport } from './routes/settings.appearance'
 import { Route as SettingsAdvancedImport } from './routes/settings.advanced'
->>>>>>> 4d867153
+import { Route as HolonThreadIdImport } from './routes/holon/$threadId'
 import { Route as ChatChatIdImport } from './routes/chat/$chatId'
 
 // Create/Update Routes
@@ -61,53 +58,52 @@
   getParentRoute: () => rootRoute,
 } as any)
 
-<<<<<<< HEAD
 const HolonIndexRoute = HolonIndexImport.update({
   id: '/holon/',
   path: '/holon/',
   getParentRoute: () => rootRoute,
 } as any)
 
+const SettingsUpdatesRoute = SettingsUpdatesImport.update({
+  id: '/updates',
+  path: '/updates',
+  getParentRoute: () => SettingsRoute,
+} as any)
+
+const SettingsPermissionsRoute = SettingsPermissionsImport.update({
+  id: '/permissions',
+  path: '/permissions',
+  getParentRoute: () => SettingsRoute,
+} as any)
+
+const SettingsImportDataRoute = SettingsImportDataImport.update({
+  id: '/import-data',
+  path: '/import-data',
+  getParentRoute: () => SettingsRoute,
+} as any)
+
+const SettingsConnectionsRoute = SettingsConnectionsImport.update({
+  id: '/connections',
+  path: '/connections',
+  getParentRoute: () => SettingsRoute,
+} as any)
+
+const SettingsAppearanceRoute = SettingsAppearanceImport.update({
+  id: '/appearance',
+  path: '/appearance',
+  getParentRoute: () => SettingsRoute,
+} as any)
+
+const SettingsAdvancedRoute = SettingsAdvancedImport.update({
+  id: '/advanced',
+  path: '/advanced',
+  getParentRoute: () => SettingsRoute,
+} as any)
+
 const HolonThreadIdRoute = HolonThreadIdImport.update({
   id: '/holon/$threadId',
   path: '/holon/$threadId',
   getParentRoute: () => rootRoute,
-=======
-const SettingsUpdatesRoute = SettingsUpdatesImport.update({
-  id: '/updates',
-  path: '/updates',
-  getParentRoute: () => SettingsRoute,
-} as any)
-
-const SettingsPermissionsRoute = SettingsPermissionsImport.update({
-  id: '/permissions',
-  path: '/permissions',
-  getParentRoute: () => SettingsRoute,
-} as any)
-
-const SettingsImportDataRoute = SettingsImportDataImport.update({
-  id: '/import-data',
-  path: '/import-data',
-  getParentRoute: () => SettingsRoute,
-} as any)
-
-const SettingsConnectionsRoute = SettingsConnectionsImport.update({
-  id: '/connections',
-  path: '/connections',
-  getParentRoute: () => SettingsRoute,
-} as any)
-
-const SettingsAppearanceRoute = SettingsAppearanceImport.update({
-  id: '/appearance',
-  path: '/appearance',
-  getParentRoute: () => SettingsRoute,
-} as any)
-
-const SettingsAdvancedRoute = SettingsAdvancedImport.update({
-  id: '/advanced',
-  path: '/advanced',
-  getParentRoute: () => SettingsRoute,
->>>>>>> 4d867153
 } as any)
 
 const ChatChatIdRoute = ChatChatIdImport.update({
@@ -162,7 +158,6 @@
       preLoaderRoute: typeof ChatChatIdImport
       parentRoute: typeof rootRoute
     }
-<<<<<<< HEAD
     '/holon/$threadId': {
       id: '/holon/$threadId'
       path: '/holon/$threadId'
@@ -170,55 +165,54 @@
       preLoaderRoute: typeof HolonThreadIdImport
       parentRoute: typeof rootRoute
     }
+    '/settings/advanced': {
+      id: '/settings/advanced'
+      path: '/advanced'
+      fullPath: '/settings/advanced'
+      preLoaderRoute: typeof SettingsAdvancedImport
+      parentRoute: typeof SettingsImport
+    }
+    '/settings/appearance': {
+      id: '/settings/appearance'
+      path: '/appearance'
+      fullPath: '/settings/appearance'
+      preLoaderRoute: typeof SettingsAppearanceImport
+      parentRoute: typeof SettingsImport
+    }
+    '/settings/connections': {
+      id: '/settings/connections'
+      path: '/connections'
+      fullPath: '/settings/connections'
+      preLoaderRoute: typeof SettingsConnectionsImport
+      parentRoute: typeof SettingsImport
+    }
+    '/settings/import-data': {
+      id: '/settings/import-data'
+      path: '/import-data'
+      fullPath: '/settings/import-data'
+      preLoaderRoute: typeof SettingsImportDataImport
+      parentRoute: typeof SettingsImport
+    }
+    '/settings/permissions': {
+      id: '/settings/permissions'
+      path: '/permissions'
+      fullPath: '/settings/permissions'
+      preLoaderRoute: typeof SettingsPermissionsImport
+      parentRoute: typeof SettingsImport
+    }
+    '/settings/updates': {
+      id: '/settings/updates'
+      path: '/updates'
+      fullPath: '/settings/updates'
+      preLoaderRoute: typeof SettingsUpdatesImport
+      parentRoute: typeof SettingsImport
+    }
     '/holon/': {
       id: '/holon/'
       path: '/holon'
       fullPath: '/holon'
       preLoaderRoute: typeof HolonIndexImport
       parentRoute: typeof rootRoute
-=======
-    '/settings/advanced': {
-      id: '/settings/advanced'
-      path: '/advanced'
-      fullPath: '/settings/advanced'
-      preLoaderRoute: typeof SettingsAdvancedImport
-      parentRoute: typeof SettingsImport
-    }
-    '/settings/appearance': {
-      id: '/settings/appearance'
-      path: '/appearance'
-      fullPath: '/settings/appearance'
-      preLoaderRoute: typeof SettingsAppearanceImport
-      parentRoute: typeof SettingsImport
-    }
-    '/settings/connections': {
-      id: '/settings/connections'
-      path: '/connections'
-      fullPath: '/settings/connections'
-      preLoaderRoute: typeof SettingsConnectionsImport
-      parentRoute: typeof SettingsImport
-    }
-    '/settings/import-data': {
-      id: '/settings/import-data'
-      path: '/import-data'
-      fullPath: '/settings/import-data'
-      preLoaderRoute: typeof SettingsImportDataImport
-      parentRoute: typeof SettingsImport
-    }
-    '/settings/permissions': {
-      id: '/settings/permissions'
-      path: '/permissions'
-      fullPath: '/settings/permissions'
-      preLoaderRoute: typeof SettingsPermissionsImport
-      parentRoute: typeof SettingsImport
-    }
-    '/settings/updates': {
-      id: '/settings/updates'
-      path: '/updates'
-      fullPath: '/settings/updates'
-      preLoaderRoute: typeof SettingsUpdatesImport
-      parentRoute: typeof SettingsImport
->>>>>>> 4d867153
     }
   }
 }
@@ -254,17 +248,14 @@
   '/settings': typeof SettingsRouteWithChildren
   '/tasks': typeof TasksRoute
   '/chat/$chatId': typeof ChatChatIdRoute
-<<<<<<< HEAD
   '/holon/$threadId': typeof HolonThreadIdRoute
-  '/holon': typeof HolonIndexRoute
-=======
   '/settings/advanced': typeof SettingsAdvancedRoute
   '/settings/appearance': typeof SettingsAppearanceRoute
   '/settings/connections': typeof SettingsConnectionsRoute
   '/settings/import-data': typeof SettingsImportDataRoute
   '/settings/permissions': typeof SettingsPermissionsRoute
   '/settings/updates': typeof SettingsUpdatesRoute
->>>>>>> 4d867153
+  '/holon': typeof HolonIndexRoute
 }
 
 export interface FileRoutesByTo {
@@ -274,17 +265,14 @@
   '/settings': typeof SettingsRouteWithChildren
   '/tasks': typeof TasksRoute
   '/chat/$chatId': typeof ChatChatIdRoute
-<<<<<<< HEAD
   '/holon/$threadId': typeof HolonThreadIdRoute
-  '/holon': typeof HolonIndexRoute
-=======
   '/settings/advanced': typeof SettingsAdvancedRoute
   '/settings/appearance': typeof SettingsAppearanceRoute
   '/settings/connections': typeof SettingsConnectionsRoute
   '/settings/import-data': typeof SettingsImportDataRoute
   '/settings/permissions': typeof SettingsPermissionsRoute
   '/settings/updates': typeof SettingsUpdatesRoute
->>>>>>> 4d867153
+  '/holon': typeof HolonIndexRoute
 }
 
 export interface FileRoutesById {
@@ -295,17 +283,14 @@
   '/settings': typeof SettingsRouteWithChildren
   '/tasks': typeof TasksRoute
   '/chat/$chatId': typeof ChatChatIdRoute
-<<<<<<< HEAD
   '/holon/$threadId': typeof HolonThreadIdRoute
-  '/holon/': typeof HolonIndexRoute
-=======
   '/settings/advanced': typeof SettingsAdvancedRoute
   '/settings/appearance': typeof SettingsAppearanceRoute
   '/settings/connections': typeof SettingsConnectionsRoute
   '/settings/import-data': typeof SettingsImportDataRoute
   '/settings/permissions': typeof SettingsPermissionsRoute
   '/settings/updates': typeof SettingsUpdatesRoute
->>>>>>> 4d867153
+  '/holon/': typeof HolonIndexRoute
 }
 
 export interface FileRouteTypes {
@@ -317,17 +302,14 @@
     | '/settings'
     | '/tasks'
     | '/chat/$chatId'
-<<<<<<< HEAD
     | '/holon/$threadId'
-    | '/holon'
-=======
     | '/settings/advanced'
     | '/settings/appearance'
     | '/settings/connections'
     | '/settings/import-data'
     | '/settings/permissions'
     | '/settings/updates'
->>>>>>> 4d867153
+    | '/holon'
   fileRoutesByTo: FileRoutesByTo
   to:
     | '/'
@@ -336,17 +318,14 @@
     | '/settings'
     | '/tasks'
     | '/chat/$chatId'
-<<<<<<< HEAD
     | '/holon/$threadId'
-    | '/holon'
-=======
     | '/settings/advanced'
     | '/settings/appearance'
     | '/settings/connections'
     | '/settings/import-data'
     | '/settings/permissions'
     | '/settings/updates'
->>>>>>> 4d867153
+    | '/holon'
   id:
     | '__root__'
     | '/'
@@ -355,17 +334,14 @@
     | '/settings'
     | '/tasks'
     | '/chat/$chatId'
-<<<<<<< HEAD
     | '/holon/$threadId'
-    | '/holon/'
-=======
     | '/settings/advanced'
     | '/settings/appearance'
     | '/settings/connections'
     | '/settings/import-data'
     | '/settings/permissions'
     | '/settings/updates'
->>>>>>> 4d867153
+    | '/holon/'
   fileRoutesById: FileRoutesById
 }
 
@@ -437,37 +413,35 @@
     "/chat/$chatId": {
       "filePath": "chat/$chatId.tsx"
     },
-<<<<<<< HEAD
     "/holon/$threadId": {
       "filePath": "holon/$threadId.tsx"
     },
+    "/settings/advanced": {
+      "filePath": "settings.advanced.tsx",
+      "parent": "/settings"
+    },
+    "/settings/appearance": {
+      "filePath": "settings.appearance.tsx",
+      "parent": "/settings"
+    },
+    "/settings/connections": {
+      "filePath": "settings.connections.tsx",
+      "parent": "/settings"
+    },
+    "/settings/import-data": {
+      "filePath": "settings.import-data.tsx",
+      "parent": "/settings"
+    },
+    "/settings/permissions": {
+      "filePath": "settings.permissions.tsx",
+      "parent": "/settings"
+    },
+    "/settings/updates": {
+      "filePath": "settings.updates.tsx",
+      "parent": "/settings"
+    },
     "/holon/": {
       "filePath": "holon/index.tsx"
-=======
-    "/settings/advanced": {
-      "filePath": "settings.advanced.tsx",
-      "parent": "/settings"
-    },
-    "/settings/appearance": {
-      "filePath": "settings.appearance.tsx",
-      "parent": "/settings"
-    },
-    "/settings/connections": {
-      "filePath": "settings.connections.tsx",
-      "parent": "/settings"
-    },
-    "/settings/import-data": {
-      "filePath": "settings.import-data.tsx",
-      "parent": "/settings"
-    },
-    "/settings/permissions": {
-      "filePath": "settings.permissions.tsx",
-      "parent": "/settings"
-    },
-    "/settings/updates": {
-      "filePath": "settings.updates.tsx",
-      "parent": "/settings"
->>>>>>> 4d867153
     }
   }
 }
