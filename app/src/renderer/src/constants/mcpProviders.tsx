--- conflicted
+++ resolved
@@ -17,11 +17,7 @@
 
 export const PROVIDER_CONFIG: Record<McpServerType, ProviderConfig> = {
   [McpServerType.Google]: {
-<<<<<<< HEAD
-    provider: McpServerType.Google,
-=======
     provider: 'google',
->>>>>>> 5b963a29
     scope:
       'openid email profile https://www.googleapis.com/auth/drive https://mail.google.com/ https://www.googleapis.com/auth/calendar',
     description: '',
@@ -29,11 +25,7 @@
     supportsMultipleConnections: false
   },
   [McpServerType.Slack]: {
-<<<<<<< HEAD
-    provider: McpServerType.Slack,
-=======
     provider: 'slack',
->>>>>>> 5b963a29
     scope:
       'channels:read,groups:read,channels:history,groups:history,im:read,mpim:read,search:read,users:read',
     description: '',
@@ -41,42 +33,25 @@
     supportsMultipleConnections: false
   },
   [McpServerType.Twitter]: {
-<<<<<<< HEAD
-    provider: McpServerType.Twitter,
-    scope: 'like.read tweet.read users.read offline.access tweet.write bookmark.read',
-    description: '',
-    icon: (
-      <IconContainer className="bg-foreground">
-        <XformerlyTwitter className="size-10 text-primary-foreground" />
-=======
     provider: 'twitter',
     scope: 'like.read tweet.read users.read offline.access tweet.write bookmark.read',
     description: '',
     icon: (
       <IconContainer className="bg-foreground size-8">
         <XformerlyTwitter className="size-5 text-primary-foreground" />
->>>>>>> 5b963a29
       </IconContainer>
     ),
     supportsMultipleConnections: false
   },
   [McpServerType.Screenpipe]: {
-<<<<<<< HEAD
-    provider: McpServerType.Screenpipe,
-=======
     provider: 'screenpipe',
->>>>>>> 5b963a29
     scope: '',
     description: 'Record screen activity for AI context',
     icon: <img src={screenpipeIcon} alt="Screenpipe" className="size-10" />,
     supportsMultipleConnections: false
   },
   [McpServerType.Other]: {
-<<<<<<< HEAD
-    provider: McpServerType.Other,
-=======
     provider: 'other',
->>>>>>> 5b963a29
     scope: '',
     description: 'Connect custom MCP servers',
     icon: (
@@ -87,22 +62,14 @@
     supportsMultipleConnections: false
   },
   [McpServerType.Enchanted]: {
-<<<<<<< HEAD
-    provider: McpServerType.Enchanted,
-=======
     provider: 'enchanted',
->>>>>>> 5b963a29
     scope: '',
     description: 'Generate images and search the web',
     icon: <img src={enchantedIcon} alt="Essentials" className="size-10" />,
     supportsMultipleConnections: false
   },
   [McpServerType.Freysa]: {
-<<<<<<< HEAD
-    provider: McpServerType.Freysa,
-=======
     provider: 'freysa',
->>>>>>> 5b963a29
     scope: '',
     description: 'Generate videos with popular templates or create your own',
     icon: <img src={enchantedIcon} alt="Freysa" className="size-10" />,
