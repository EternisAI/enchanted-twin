--- conflicted
+++ resolved
@@ -3,11 +3,8 @@
 import { useOnboardingStore } from '@renderer/lib/stores/onboarding'
 import { ContinueSetupButton } from '@renderer/components/ContinueSetupButton'
 import AdminKeyboardShortcuts from '@renderer/components/AdminKeyboardShortcuts'
-<<<<<<< HEAD
 import { Omnibar } from '@renderer/components/Omnibar'
-=======
 import { useOsNotifications } from '@renderer/hooks/useNotifications'
->>>>>>> be7cb68b
 
 function DevBadge() {
   return <span className="text-xs font-bold text-muted-foreground">⚠️ DEVELOPMENT VERSION</span>
@@ -32,14 +29,7 @@
       <div className="flex-1 flex flex-col overflow-hidden">
         <div className="flex-1 flex overflow-hidden">
           {isCompleted && <AppNav />}
-<<<<<<< HEAD
           <Outlet />
-=======
-
-          <div className="flex-1 overflow-auto">
-            <Outlet />
-          </div>
->>>>>>> be7cb68b
         </div>
       </div>
     </div>
