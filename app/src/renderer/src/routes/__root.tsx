--- conflicted
+++ resolved
@@ -60,21 +60,17 @@
       navigate({ to: DEFAULT_SETTINGS_ROUTE })
     )
     const removeNavigateToListener = window.api.onNavigateTo?.((url: string) => {
-      navigate({ to: url as any })
+      navigate({ to: url })
     })
 
     // Signal to main process that renderer is ready for navigation (after listener is set up)
     window.api?.rendererReady?.()
     return () => {
       window.removeEventListener('keydown', handleKeyDown)
-<<<<<<< HEAD
-      removeOpenSettingsListener()
       removeNavigateToListener?.()
-=======
       if (removeOpenSettingsListener) {
         removeOpenSettingsListener()
       }
->>>>>>> e4b6f0e4
     }
   }, [
     sidebarOpen,
