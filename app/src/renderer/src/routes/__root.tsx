import { AppNav } from '@renderer/components/AppNav'
import { createRootRoute, Outlet } from '@tanstack/react-router'
import { useOnboardingStore } from '@renderer/lib/stores/onboarding'
<<<<<<< HEAD
import { ContinueSetupButton } from '@renderer/components/SetupBanner'
=======
import { SetupBanner } from '@renderer/components/SetupBanner'
import AdminKeyboardShortcuts from '@renderer/components/AdminKeyboardShortcuts'
>>>>>>> 49186e32

function DevBadge() {
  return <span className="text-xs font-bold text-muted-foreground">⚠️ DEVELOPMENT VERSION</span>
}

function RootComponent() {
  const { isCompleted } = useOnboardingStore()

  return (
<<<<<<< HEAD
    <div className="flex flex-col h-screen w-screen text-foreground pt-8">
      <div className="titlebar text-center fixed top-0 left-0 right-0 text-muted-foreground text-xs h-8 z-20 flex items-center justify-center backdrop-blur-sm">
=======
    <div className="flex flex-col h-screen w-screen text-foreground pt-6">
      <AdminKeyboardShortcuts />
      <div className="titlebar text-center fixed top-0 left-0 right-0 text-muted-foreground text-xs h-6 z-20 flex items-center justify-center backdrop-blur-sm">
>>>>>>> 49186e32
        {process.env.NODE_ENV === 'development' ? <DevBadge /> : ' '}
      </div>
      {isCompleted && (
        <div className="fixed top-2 right-2 z-50 h-8 no-drag">
          <ContinueSetupButton />
        </div>
      )}
      <div className="flex-1 flex flex-col overflow-hidden">
        <div className="flex-1 flex overflow-hidden">
          {isCompleted && <AppNav />}
          <Outlet />
        </div>
      </div>
    </div>
  )
}

// This is the root layout, components get render in the <Outlet />
export const Route = createRootRoute({
  component: RootComponent
})<|MERGE_RESOLUTION|>--- conflicted
+++ resolved
@@ -1,12 +1,8 @@
 import { AppNav } from '@renderer/components/AppNav'
 import { createRootRoute, Outlet } from '@tanstack/react-router'
 import { useOnboardingStore } from '@renderer/lib/stores/onboarding'
-<<<<<<< HEAD
 import { ContinueSetupButton } from '@renderer/components/SetupBanner'
-=======
-import { SetupBanner } from '@renderer/components/SetupBanner'
 import AdminKeyboardShortcuts from '@renderer/components/AdminKeyboardShortcuts'
->>>>>>> 49186e32
 
 function DevBadge() {
   return <span className="text-xs font-bold text-muted-foreground">⚠️ DEVELOPMENT VERSION</span>
@@ -16,14 +12,9 @@
   const { isCompleted } = useOnboardingStore()
 
   return (
-<<<<<<< HEAD
     <div className="flex flex-col h-screen w-screen text-foreground pt-8">
+      <AdminKeyboardShortcuts />
       <div className="titlebar text-center fixed top-0 left-0 right-0 text-muted-foreground text-xs h-8 z-20 flex items-center justify-center backdrop-blur-sm">
-=======
-    <div className="flex flex-col h-screen w-screen text-foreground pt-6">
-      <AdminKeyboardShortcuts />
-      <div className="titlebar text-center fixed top-0 left-0 right-0 text-muted-foreground text-xs h-6 z-20 flex items-center justify-center backdrop-blur-sm">
->>>>>>> 49186e32
         {process.env.NODE_ENV === 'development' ? <DevBadge /> : ' '}
       </div>
       {isCompleted && (
