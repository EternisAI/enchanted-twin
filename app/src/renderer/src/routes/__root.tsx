import { createRootRoute, Outlet } from '@tanstack/react-router'
import { useOnboardingStore } from '@renderer/lib/stores/onboarding'
import AdminKeyboardShortcuts from '@renderer/components/AdminKeyboardShortcuts'
import { Omnibar } from '@renderer/components/Omnibar'
import { GlobalIndexingStatus } from '@renderer/components/GlobalIndexingStatus'
import { useOsNotifications } from '@renderer/hooks/useNotifications'
import UpdateNotification from '@renderer/components/UpdateNotification'
<<<<<<< HEAD
import { useSettingsStore } from '@renderer/lib/stores/settings'
import { useEffect } from 'react'
import { SettingsDialog } from '@renderer/components/settings/SettingsDialog'
import { LayoutGroup, motion } from 'framer-motion'
=======
import { TooltipProvider } from '@renderer/components/ui/tooltip'
>>>>>>> 40d0e282

function DevBadge() {
  return <span className="text-xs font-bold text-muted-foreground">⚠️ DEVELOPMENT VERSION</span>
}

function RootComponent() {
  const { isCompleted } = useOnboardingStore()
  useOsNotifications()
  const { open } = useSettingsStore()

  useEffect(() => {
    const handleKeyDown = (e: KeyboardEvent) => {
      if ((e.metaKey || e.ctrlKey) && e.key === ',') {
        e.preventDefault()
        open()
      }
    }

    window.addEventListener('keydown', handleKeyDown)
    window.api.onOpenSettings(open)

    return () => {
      window.removeEventListener('keydown', handleKeyDown)
    }
  }, [open])

  return (
<<<<<<< HEAD
    <LayoutGroup>
      <motion.div
        className="flex flex-col h-screen w-screen text-foreground pt-8"
        layout="position"
      >
        <AdminKeyboardShortcuts />
        <motion.div className="titlebar text-center fixed top-0 left-0 right-0 text-muted-foreground text-xs h-8 z-20 flex items-center justify-center backdrop-blur-sm">
          {process.env.NODE_ENV === 'development' ? <DevBadge /> : ' '}
        </motion.div>
=======
    <div className="flex flex-col h-screen w-screen text-foreground pt-8">
      <TooltipProvider>
        <AdminKeyboardShortcuts />
        <div className="titlebar text-center fixed top-0 left-0 right-0 text-muted-foreground text-xs h-8 z-20 flex items-center justify-center backdrop-blur-sm">
          {process.env.NODE_ENV === 'development' ? <DevBadge /> : ' '}
        </div>
        <Omnibar />
>>>>>>> 40d0e282
        {isCompleted && (
          <div className="fixed top-0 right-0 z-50 h-8 no-drag">
            <GlobalIndexingStatus />
          </div>
        )}
<<<<<<< HEAD
        <motion.div className="flex-1 flex flex-col overflow-hidden">
          <motion.div className="flex-1 flex overflow-hidden relative">
            <Outlet />
            <Omnibar />
          </motion.div>
        </motion.div>
        <UpdateNotification />
        <SettingsDialog />
      </motion.div>
    </LayoutGroup>
=======
        <div className="flex-1 flex flex-col overflow-hidden">
          <div className="flex-1 flex overflow-hidden">
            {isCompleted && <AppNav />}
            <Outlet />
          </div>
        </div>
        <UpdateNotification />
      </TooltipProvider>
    </div>
>>>>>>> 40d0e282
  )
}

// This is the root layout, components get render in the <Outlet />
export const Route = createRootRoute({
  component: RootComponent
})<|MERGE_RESOLUTION|>--- conflicted
+++ resolved
@@ -5,21 +5,16 @@
 import { GlobalIndexingStatus } from '@renderer/components/GlobalIndexingStatus'
 import { useOsNotifications } from '@renderer/hooks/useNotifications'
 import UpdateNotification from '@renderer/components/UpdateNotification'
-<<<<<<< HEAD
 import { useSettingsStore } from '@renderer/lib/stores/settings'
 import { useEffect } from 'react'
 import { SettingsDialog } from '@renderer/components/settings/SettingsDialog'
 import { LayoutGroup, motion } from 'framer-motion'
-=======
-import { TooltipProvider } from '@renderer/components/ui/tooltip'
->>>>>>> 40d0e282
 
 function DevBadge() {
   return <span className="text-xs font-bold text-muted-foreground">⚠️ DEVELOPMENT VERSION</span>
 }
 
 function RootComponent() {
-  const { isCompleted } = useOnboardingStore()
   useOsNotifications()
   const { open } = useSettingsStore()
 
@@ -40,7 +35,6 @@
   }, [open])
 
   return (
-<<<<<<< HEAD
     <LayoutGroup>
       <motion.div
         className="flex flex-col h-screen w-screen text-foreground pt-8"
@@ -50,21 +44,9 @@
         <motion.div className="titlebar text-center fixed top-0 left-0 right-0 text-muted-foreground text-xs h-8 z-20 flex items-center justify-center backdrop-blur-sm">
           {process.env.NODE_ENV === 'development' ? <DevBadge /> : ' '}
         </motion.div>
-=======
-    <div className="flex flex-col h-screen w-screen text-foreground pt-8">
-      <TooltipProvider>
-        <AdminKeyboardShortcuts />
-        <div className="titlebar text-center fixed top-0 left-0 right-0 text-muted-foreground text-xs h-8 z-20 flex items-center justify-center backdrop-blur-sm">
-          {process.env.NODE_ENV === 'development' ? <DevBadge /> : ' '}
+        <div className="fixed top-0 right-0 z-50 h-8 no-drag">
+          <GlobalIndexingStatus />
         </div>
-        <Omnibar />
->>>>>>> 40d0e282
-        {isCompleted && (
-          <div className="fixed top-0 right-0 z-50 h-8 no-drag">
-            <GlobalIndexingStatus />
-          </div>
-        )}
-<<<<<<< HEAD
         <motion.div className="flex-1 flex flex-col overflow-hidden">
           <motion.div className="flex-1 flex overflow-hidden relative">
             <Outlet />
@@ -75,17 +57,6 @@
         <SettingsDialog />
       </motion.div>
     </LayoutGroup>
-=======
-        <div className="flex-1 flex flex-col overflow-hidden">
-          <div className="flex-1 flex overflow-hidden">
-            {isCompleted && <AppNav />}
-            <Outlet />
-          </div>
-        </div>
-        <UpdateNotification />
-      </TooltipProvider>
-    </div>
->>>>>>> 40d0e282
   )
 }
 
