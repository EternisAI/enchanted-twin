import { createFileRoute } from '@tanstack/react-router'
import { useTheme } from '@renderer/lib/theme'
import { Button } from '@renderer/components/ui/button'
import { Monitor, Moon, Sun } from 'lucide-react'
<<<<<<< HEAD
import { Card } from '@renderer/components/ui/card'
=======
import NotificationStatusCard from '@renderer/components/settings/notifications/NotificationStatusCard'
>>>>>>> 5171b441

export const Route = createFileRoute('/settings')({
  component: Settings
})

function Settings() {
  const { theme, setTheme } = useTheme()

  return (
    <div className="p-6 flex flex-col gap-6 w-full max-w-4xl mx-auto">
      <h2 className="text-4xl mb-6">Settings</h2>

<<<<<<< HEAD
      <Card className="p-6 w-full">
        <h3 className="text-xl font-semibold">Appearance</h3>
        <p className="text-sm text-muted-foreground">Customize how the app looks on your device.</p>
        <div className="flex items-center gap-2">
          <Button
            variant={theme === 'light' ? 'default' : 'outline'}
            className="flex-1"
            onClick={() => setTheme('light')}
          >
            <Sun className="mr-2" />
            Light
          </Button>
          <Button
            variant={theme === 'dark' ? 'default' : 'outline'}
            className="flex-1"
            onClick={() => setTheme('dark')}
          >
            <Moon className="mr-2" />
            Dark
          </Button>
          <Button
            variant={theme === 'system' ? 'default' : 'outline'}
            className="flex-1"
            onClick={() => setTheme('system')}
          >
            <Monitor className="mr-2" />
            System
          </Button>
        </div>
      </Card>
=======
      <div className="flex flex-col gap-10">
        <div className="flex flex-col gap-2">
          <h3 className="text-xl font-medium mb-2">Appearance</h3>
          <p className="text-sm text-muted-foreground mb-4">
            Customize how the app looks on your device.
          </p>
          <div className="flex items-center gap-2">
            <Button
              variant={theme === 'light' ? 'default' : 'outline'}
              className="flex-1"
              onClick={() => setTheme('light')}
            >
              <Sun className="mr-2" />
              Light
            </Button>
            <Button
              variant={theme === 'dark' ? 'default' : 'outline'}
              className="flex-1"
              onClick={() => setTheme('dark')}
            >
              <Moon className="mr-2" />
              Dark
            </Button>
            <Button
              variant={theme === 'system' ? 'default' : 'outline'}
              className="flex-1"
              onClick={() => setTheme('system')}
            >
              <Monitor className="mr-2" />
              System
            </Button>
          </div>
        </div>
        <NotificationStatusCard />
      </div>
>>>>>>> 5171b441
    </div>
  )
}<|MERGE_RESOLUTION|>--- conflicted
+++ resolved
@@ -2,11 +2,8 @@
 import { useTheme } from '@renderer/lib/theme'
 import { Button } from '@renderer/components/ui/button'
 import { Monitor, Moon, Sun } from 'lucide-react'
-<<<<<<< HEAD
 import { Card } from '@renderer/components/ui/card'
-=======
 import NotificationStatusCard from '@renderer/components/settings/notifications/NotificationStatusCard'
->>>>>>> 5171b441
 
 export const Route = createFileRoute('/settings')({
   component: Settings
@@ -19,7 +16,6 @@
     <div className="p-6 flex flex-col gap-6 w-full max-w-4xl mx-auto">
       <h2 className="text-4xl mb-6">Settings</h2>
 
-<<<<<<< HEAD
       <Card className="p-6 w-full">
         <h3 className="text-xl font-semibold">Appearance</h3>
         <p className="text-sm text-muted-foreground">Customize how the app looks on your device.</p>
@@ -50,43 +46,8 @@
           </Button>
         </div>
       </Card>
-=======
-      <div className="flex flex-col gap-10">
-        <div className="flex flex-col gap-2">
-          <h3 className="text-xl font-medium mb-2">Appearance</h3>
-          <p className="text-sm text-muted-foreground mb-4">
-            Customize how the app looks on your device.
-          </p>
-          <div className="flex items-center gap-2">
-            <Button
-              variant={theme === 'light' ? 'default' : 'outline'}
-              className="flex-1"
-              onClick={() => setTheme('light')}
-            >
-              <Sun className="mr-2" />
-              Light
-            </Button>
-            <Button
-              variant={theme === 'dark' ? 'default' : 'outline'}
-              className="flex-1"
-              onClick={() => setTheme('dark')}
-            >
-              <Moon className="mr-2" />
-              Dark
-            </Button>
-            <Button
-              variant={theme === 'system' ? 'default' : 'outline'}
-              className="flex-1"
-              onClick={() => setTheme('system')}
-            >
-              <Monitor className="mr-2" />
-              System
-            </Button>
-          </div>
-        </div>
-        <NotificationStatusCard />
-      </div>
->>>>>>> 5171b441
+
+      <NotificationStatusCard />
     </div>
   )
 }