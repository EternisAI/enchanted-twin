--- conflicted
+++ resolved
@@ -214,33 +214,6 @@
     Object.values(downloadState).every((dependency) => dependency.completed)
 
   useEffect(() => {
-<<<<<<< HEAD
-    console.log('[DependenciesGate] Checking Go server status')
-    if (
-      !allDependenciesCompleted ||
-      process.env.NODE_ENV === 'development' ||
-      goServerState.initializing ||
-      goServerState.isRunning
-    ) {
-      console.log('[DependenciesGate] Early return', allDependenciesCompleted, goServerState)
-      return
-    }
-
-    console.log('[DependenciesGate] pre interval')
-
-    const interval = setInterval(async () => {
-      console.log('[DependenciesGate] Checking Go server status')
-      const status = await goServerActions.checkStatus()
-      console.log('[DependenciesGate] Go server status:', status)
-      if (!status.isRunning) {
-        console.log('[DependenciesGate] Go server is not running, initializing...')
-        await goServerActions.initializeIfNeeded()
-      }
-    }, 5000)
-
-    return () => clearInterval(interval)
-  }, [allDependenciesCompleted, goServerState])
-=======
     console.log('[DependenciesGate] Setting up Go server monitoring')
 
     if (!allDependenciesCompleted || process.env.NODE_ENV === 'development') {
@@ -280,7 +253,6 @@
       clearInterval(interval)
     }
   }, [allDependenciesCompleted])
->>>>>>> 921014ea
 
   if (allDependenciesCompleted && goServerState.isRunning) {
     return <>{children}</>
