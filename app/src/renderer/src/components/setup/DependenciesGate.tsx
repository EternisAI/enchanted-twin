--- conflicted
+++ resolved
@@ -214,20 +214,8 @@
     Object.values(downloadState).every((dependency) => dependency.completed)
 
   useEffect(() => {
-<<<<<<< HEAD
     console.log('[DependenciesGate] Setting up Go server monitoring')
-=======
-    console.log('[DependenciesGate] Checking Go server status')
-    if (
-      !allDependenciesCompleted ||
-      process.env.NODE_ENV === 'development' ||
-      goServerState.initializing ||
-      goServerState.isRunning
-    ) {
-      console.log('[DependenciesGate] Early return', allDependenciesCompleted, goServerState)
->>>>>>> 9148a0d2
-
-    // Only monitor if all dependencies are completed and not in development
+
     if (!allDependenciesCompleted || process.env.NODE_ENV === 'development') {
       console.log(
         '[DependenciesGate] Skipping Go server monitoring - dependencies not completed or in dev mode'
@@ -235,7 +223,6 @@
       return
     }
 
-<<<<<<< HEAD
     console.log('[DependenciesGate] Starting Go server monitoring every 10s')
 
     const interval = setInterval(async () => {
@@ -258,29 +245,13 @@
       } catch (error) {
         console.error('[DependenciesGate] Error checking Go server status:', error)
       }
-    }, 10000) // 10 seconds
+    }, 10000)
 
     return () => {
       console.log('[DependenciesGate] Cleaning up Go server monitoring')
       clearInterval(interval)
     }
   }, [allDependenciesCompleted, goServerState.initializing, goServerActions])
-=======
-    console.log('[DependenciesGate] pre interval')
-
-    const interval = setInterval(async () => {
-      console.log('[DependenciesGate] Checking Go server status')
-      const status = await goServerActions.checkStatus()
-      console.log('[DependenciesGate] Go server status:', status)
-      if (!status.isRunning) {
-        console.log('[DependenciesGate] Go server is not running, initializing...')
-        await goServerActions.initializeIfNeeded()
-      }
-    }, 5000)
-
-    return () => clearInterval(interval)
-  }, [allDependenciesCompleted, goServerState])
->>>>>>> 9148a0d2
 
   if (allDependenciesCompleted && goServerState.isRunning) {
     return <>{children}</>
