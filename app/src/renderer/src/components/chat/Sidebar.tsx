--- conflicted
+++ resolved
@@ -191,11 +191,7 @@
           <Plus className="w-4 h-4" />
           <span className="text-base">New chat</span>
           {shortcuts.newChat?.keys && (
-<<<<<<< HEAD
-            <div className="group-hover:opacity-100 transition-opacity opacity-0 flex items-center gap-2 text-[10px] text-muted-foreground">
-=======
             <div className="absolute right-2 group-hover:opacity-100 transition-opacity opacity-0 flex items-center gap-2 text-[10px] text-muted-foreground">
->>>>>>> e36ab2ae
               <kbd className="rounded bg-muted px-1.5 py-0.5">
                 {formatShortcutForDisplay(shortcuts.newChat.keys)}
               </kbd>
