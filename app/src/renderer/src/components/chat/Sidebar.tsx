--- conflicted
+++ resolved
@@ -107,11 +107,7 @@
               }}
               asChild
             >
-<<<<<<< HEAD
-              <Button variant="destructive">Delete (Not implemented yet)</Button>
-=======
               Delete
->>>>>>> c98e983e
             </AlertDialogAction>
           </AlertDialogFooter>
         </AlertDialogContent>
