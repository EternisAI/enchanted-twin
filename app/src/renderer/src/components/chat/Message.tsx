--- conflicted
+++ resolved
@@ -42,12 +42,11 @@
       animate="animate"
       variants={messageAnimation}
     >
-<<<<<<< HEAD
       <div className="flex flex-col gap-1 max-w-md">
         <div className="bg-accent dark:bg-black dark:border dark:border-border text-foreground rounded-lg px-4 py-2 max-w-md relative group">
           {message.text && <p>{anonymizeText(message.text, privacyDictJson, isAnonymized)}</p>}
           {message.imageUrls.length > 0 && (
-            <div className="flex gap-2 mt-2">
+            <div className="grid grid-cols-4 gap-y-4 my-2">
               {message.imageUrls.map((url, i) => (
                 <ImagePreview
                   key={i}
@@ -75,20 +74,6 @@
           </button>
           <div className="text-xs text-muted-foreground">
             {new Date(message.createdAt).toLocaleTimeString()}
-=======
-      <div className="bg-accent dark:bg-black dark:border dark:border-border text-foreground rounded-lg px-4 py-2 max-w-md">
-        {message.text && <p>{message.text}</p>}
-        {message.imageUrls.length > 0 && (
-          <div className="grid grid-cols-4 gap-y-4 my-2">
-            {message.imageUrls.map((url, i) => (
-              <ImagePreview
-                key={i}
-                src={url}
-                alt={`attachment-${i}`}
-                thumbClassName="inline-block h-32 w-32 object-cover rounded"
-              />
-            ))}
->>>>>>> f47a3348
           </div>
         </div>
       </div>
