--- conflicted
+++ resolved
@@ -27,11 +27,8 @@
 import { Tooltip, TooltipContent, TooltipProvider, TooltipTrigger } from '../ui/tooltip'
 import { Check, ComputerIcon, PlugIcon, Trash2 } from 'lucide-react'
 import icon from '../../../../../resources/icon.png'
-<<<<<<< HEAD
 import IconContainer from '@renderer/assets/icons/IconContainer'
-=======
 import freysaIcon from '../../../../../resources/freysa.jpg'
->>>>>>> 8b1b0d41
 
 const PROVIDER_MAP: Record<McpServerType, { provider: string; scope: string }> = {
   GOOGLE: {
@@ -55,7 +52,6 @@
 }
 
 const PROVIDER_ICON_MAP: Record<McpServerType, React.ReactNode> = {
-<<<<<<< HEAD
   GOOGLE: <Google className="w-10 h-10" />,
   SLACK: <Slack className="w-10 h-10" />,
   TWITTER: (
@@ -69,17 +65,8 @@
     </IconContainer>
   ),
   OTHER: <PlugIcon className="w-10 h-10" />,
-  ENCHANTED: <img src={icon} alt="Enchanted" className="w-10 h-10" />
-=======
-  GOOGLE: <Google />,
-  SLACK: <Slack />,
-  TWITTER: <XformerlyTwitter />,
-  SCREENPIPE: <></>,
-  OTHER: <></>,
-  ENCHANTED: <img src={icon} alt="Enchanted" className="w-8 h-8" />,
-  // TODO: Add a proper icon for Freysa
+  ENCHANTED: <img src={icon} alt="Enchanted" className="w-10 h-10" />,
   FREYSA: <img src={freysaIcon} alt="Freysa" className="w-6 h-6 rounded" />
->>>>>>> 8b1b0d41
 }
 
 interface MCPServerItemProps {
@@ -156,7 +143,11 @@
   }
 
   const handleEnableToolsToggle = async (enabled: boolean) => {
-    if (server.type === McpServerType.Enchanted || server.type === McpServerType.Screenpipe || server.type === McpServerType.Freysa) {
+    if (
+      server.type === McpServerType.Enchanted ||
+      server.type === McpServerType.Screenpipe ||
+      server.type === McpServerType.Freysa
+    ) {
       handleConnectMcpServer()
       return
     }
