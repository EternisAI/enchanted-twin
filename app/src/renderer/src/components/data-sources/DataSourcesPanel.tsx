<<<<<<< HEAD
import { useQuery, useMutation } from '@apollo/client'
import { GetDataSourcesDocument, IndexingState } from '@renderer/graphql/generated/graphql'
import { useIndexingStatus } from '@renderer/hooks/useIndexingStatus'
import { useIndexingStore } from '@renderer/stores/indexingStore'
import { History } from 'lucide-react'
import { useState, useCallback, useEffect, useMemo } from 'react'
=======
import { useQuery, useMutation, useSubscription } from '@apollo/client'
import {
  GetDataSourcesDocument,
  IndexingState,
  IndexingStatusDocument
} from '@renderer/graphql/generated/graphql'
import { Button } from '../ui/button'
import {
  CheckCircle2,
  Loader2,
  X,
  Play,
  RefreshCw,
  ChevronDown,
  ChevronRight,
  History,
  FilesIcon
} from 'lucide-react'
import { useState, useCallback, useEffect, ReactNode } from 'react'
import WhatsAppIcon from '@renderer/assets/icons/whatsapp'
import TelegramIcon from '@renderer/assets/icons/telegram'
import SlackIcon from '@renderer/assets/icons/slack'
import GmailIcon from '@renderer/assets/icons/gmail'
import XformerlyTwitterIcon from '@renderer/assets/icons/x'
>>>>>>> c6996f84
import { DataSource, DataSourcesPanelProps, PendingDataSource, IndexedDataSource } from './types'
import { toast } from 'sonner'
import { gql } from '@apollo/client'
import { Card } from '../ui/card'
import { DataSourceDialog } from './DataSourceDialog'
import { Dialog, DialogContent } from '../ui/dialog'
import { UnifiedDataSourceCard } from './UnifiedDataSourceCard'
import { SUPPORTED_DATA_SOURCES } from './constants'

const ADD_DATA_SOURCE = gql`
  mutation AddDataSource($name: String!, $path: String!) {
    addDataSource(name: $name, path: $path)
  }
`

const START_INDEXING = gql`
  mutation StartIndexing {
    startIndexing
  }
`

<<<<<<< HEAD
=======
const SUPPORTED_DATA_SOURCES: DataSource[] = [
  {
    name: 'X',
    label: 'Twitter',
    description: 'Import your X tweets and messages',
    selectType: 'files',
    fileRequirement: 'Select X ZIP',
    icon: <XformerlyTwitterIcon className="h-4 w-4" />,
    fileFilters: [{ name: 'X Archive', extensions: ['zip'] }]
  },
  {
    name: 'ChatGPT',
    label: 'ChatGPT',
    description: 'Import your ChatGPT history',
    selectType: 'files',
    fileRequirement: 'Select ChatGPT JSON or ZIP export file',
    icon: <OpenAI className="h-4 w-4" />,
    fileFilters: [{ name: 'ChatGPT Files', extensions: ['json', 'zip'] }]
  },
  {
    name: 'WhatsApp',
    label: 'WhatsApp',
    description: 'Import your WhatsApp chat history',
    selectType: 'files',
    fileRequirement: 'Select WhatsApp SQLITE file',
    icon: <WhatsAppIcon className="h-4 w-4" />,
    fileFilters: [{ name: 'WhatsApp Database', extensions: ['db', 'sqlite'] }],
    customView: {
      name: 'QR Code',
      component: <WhatsAppSync />
    }
  },
  {
    name: 'Telegram',
    label: 'Telegram',
    description: 'Import your Telegram messages and media',
    selectType: 'files',
    fileRequirement: 'Select Telegram JSON export file',
    icon: <TelegramIcon className="h-4 w-4" />,
    fileFilters: [{ name: 'Telegram Export', extensions: ['json'] }]
  },
  {
    name: 'Slack',
    label: 'Slack',
    description: 'Import your Slack workspace data',
    selectType: 'files',
    fileRequirement: 'Select Slack ZIP file',
    icon: <SlackIcon className="h-5 w-5" />,
    fileFilters: [{ name: 'Slack Export', extensions: ['zip'] }]
  },
  {
    name: 'Gmail',
    label: 'Gmail',
    description: 'Import your Gmail emails and attachments',
    selectType: 'files',
    fileRequirement: 'Select Gmail MBOX or Google Takeout ZIP file',
    icon: <GmailIcon className="h-5 w-5" />,
    fileFilters: [{ name: 'Gmail Files', extensions: ['mbox', 'zip'] }]
  },
  {
    name: 'misc',
    label: 'Files',
    description: 'Import your files',
    selectType: 'files',
    fileRequirement: 'Select custom files in .txt and .pdf format',
    icon: <FilesIcon className="h-5 w-5" />,
    fileFilters: [
      { name: 'Files', extensions: ['txt', 'pdf', 'doc', 'docx', 'xls', 'xlsx', 'csv'] }
    ]
  }
]

const DataSourceCard = ({
  icon,
  label,
  onClick,
  disabled
}: {
  icon: ReactNode
  label: string
  onClick: () => void
  disabled: boolean
}) => (
  <Button
    variant="outline"
    size="lg"
    className="h-auto py-4 rounded-xl"
    onClick={onClick}
    disabled={disabled}
  >
    <div className="flex flex-col items-center gap-3 text-base">
      {icon}
      <span className="font-semibold text-sm">{label}</span>
    </div>
  </Button>
)

const PendingDataSourceCard = ({
  source,
  onRemove
}: {
  source: PendingDataSource
  onRemove: () => void
}) => {
  const sourceDetails = SUPPORTED_DATA_SOURCES.find((s) => s.name === source.name)
  if (!sourceDetails) return null

  return (
    <div className="p-4 rounded-lg h-full flex items-center justify-between gap-3">
      <div className="flex items-center gap-3">
        {sourceDetails.icon}
        <div>
          <h3 className="font-medium">{source.name}</h3>
        </div>
      </div>
      <div className="flex items-center gap-2">
        <div className="flex items-center gap-1 text-xs text-muted-foreground">
          <CheckCircle2 className="h-3 w-3 text-primary" />
          <span>Selected</span>
        </div>
        <Button variant="ghost" size="icon" className="h-6 w-6" onClick={onRemove}>
          <X className="h-4 w-4 text-muted-foreground" />
        </Button>
      </div>
    </div>
  )
}

const IndexedDataSourceCard = ({
  source
  // onRemove
}: {
  source: IndexedDataSource
  // onRemove: () => void
}) => {
  const sourceDetails = SUPPORTED_DATA_SOURCES.find((s) => s.name === source.name)
  if (!sourceDetails) return null

  // Calculate progress:
  // - 10% for processing
  // - 90% for indexing
  const processingProgress = source.isProcessed ? 10 : 0
  const indexingProgress = source.isIndexed
    ? 90
    : source.indexProgress !== undefined
      ? source.indexProgress * 0.9
      : 0
  const totalProgress = processingProgress + indexingProgress

  const showProgressBar =
    !source.isIndexed && (source.isProcessed ? (source.indexProgress ?? 0) >= 0 : true)

  // Format status text with percentage
  const getStatusText = () => {
    if (source.isIndexed) return ''
    if (!source.isProcessed) return 'Processing'
    if (source.indexProgress !== undefined && source.indexProgress >= 0) {
      return `Indexing ${Math.round(source.indexProgress)}%`
    }
    return 'Pending'
  }

  return (
    <div className="p-4 rounded-lg bg-transparent h-full flex flex-col gap-3">
      <div className="flex items-center justify-between gap-3">
        <div className="flex items-center gap-3">
          <div className="flex shrink-0 items-center gap-2">{sourceDetails.icon}</div>
          <div className="flex flex-col gap-0 justify-start">
            <h3 className="font-medium">{source.name}</h3>
            {source.hasError && <p className="text-xs text-red-500">Error</p>}
            {!showProgressBar && (
              <TooltipProvider>
                <Tooltip delayDuration={0}>
                  <TooltipTrigger>
                    <p className="text-xs text-start text-muted-foreground">
                      {format(source.updatedAt, 'MMM d, yyyy')}
                    </p>
                    <TooltipContent>
                      <p>{format(source.updatedAt, 'h:mm a')}</p>
                    </TooltipContent>
                  </TooltipTrigger>
                </Tooltip>
              </TooltipProvider>
            )}
          </div>
        </div>
        <div className="flex items-center gap-1 text-xs text-muted-foreground">
          <span>{getStatusText()}</span>
        </div>
      </div>
      {showProgressBar && (
        <div className="w-full bg-secondary rounded-full h-1.5">
          <div
            className="bg-primary h-1.5 rounded-full transition-all duration-300"
            style={{
              width: `${totalProgress}%`
            }}
          />
        </div>
      )}
    </div>
  )
}

const CollapsibleDataSourceGroup = ({
  title,
  icon,
  sources,
  isExpanded,
  onToggle
}: {
  title: string
  icon: ReactNode
  sources: IndexedDataSource[]
  isExpanded: boolean
  onToggle: () => void
}) => {
  const hasIndexingSource = sources.some(
    (source) => source.isProcessed && (source.indexProgress ?? 0) > 0 && !source.isIndexed
  )

  return (
    <div className="flex flex-col gap-2">
      <Button variant="ghost" className="w-full justify-start gap-2" onClick={onToggle}>
        {isExpanded ? <ChevronDown className="h-4 w-4" /> : <ChevronRight className="h-4 w-4" />}
        {icon}
        <span className="font-medium">{title}</span>
        <span className="ml-auto text-sm text-muted-foreground">
          {sources.length} {sources.length === 1 ? 'source' : 'sources'}
        </span>
        {hasIndexingSource && <Loader2 className="h-4 w-4 animate-spin text-primary" />}
      </Button>
      {isExpanded && (
        <div className="grid grid-cols-1 md:grid-cols-2 lg:grid-cols-3 gap-4 pl-6">
          {sources.map((source) => (
            <IndexedDataSourceCard key={source.id} source={source} />
          ))}
        </div>
      )}
    </div>
  )
}

>>>>>>> c6996f84
export function DataSourcesPanel({
  onDataSourceSelected,
  onDataSourceRemoved,
  onIndexingComplete,
  header = true
}: Omit<DataSourcesPanelProps, 'indexingStatus' | 'showStatus'> & {
  onIndexingComplete?: () => void
}) {
  const { data, refetch } = useQuery(GetDataSourcesDocument)
  const { data: indexingData } = useIndexingStatus()
  const { clearStartTimes } = useIndexingStore()
  const [addDataSource] = useMutation(ADD_DATA_SOURCE)
  const [startIndexing] = useMutation(START_INDEXING)
  const [selectedSource, setSelectedSource] = useState<DataSource | null>(null)
  const [pendingDataSources, setPendingDataSources] = useState<Record<string, PendingDataSource>>(
    {}
  )
  // Track which data sources are being initiated (waiting for backend confirmation)
  const [initiatingDataSources, setInitiatingDataSources] = useState<Set<string>>(new Set())
  // Store file sizes separately so they persist after clearing pending sources
  const [dataSourceFileSizes, setDataSourceFileSizes] = useState<Record<string, number>>({})

  // Workflow states
  const isIndexing = indexingData?.indexingStatus?.status === IndexingState.IndexingData
  const isProcessing = indexingData?.indexingStatus?.status === IndexingState.ProcessingData
  const isNotStarted = indexingData?.indexingStatus?.status === IndexingState.NotStarted
  const isGlobalProcessing =
    isIndexing || isProcessing || isNotStarted || initiatingDataSources.size > 0

  // Group data sources by type
  const groupedDataSources = useMemo(() => {
    const grouped: Record<string, IndexedDataSource[]> = {}

    if (data?.getDataSources) {
      data.getDataSources.forEach((source) => {
        if (!grouped[source.name]) {
          grouped[source.name] = []
        }
        grouped[source.name].push({
          ...source,
          indexProgress:
            indexingData?.indexingStatus?.dataSources?.find((s) => s.id === source.id)
              ?.indexProgress ?? undefined
        })
      })
    }

    return grouped
  }, [data?.getDataSources, indexingData?.indexingStatus?.dataSources])

  // Check if any source is currently being imported
  const hasActiveImport = Object.values(groupedDataSources).some((sources) =>
    sources.some((source) => source.isProcessed && !source.isIndexed)
  )

  const handleRemoveDataSource = useCallback(
    async (name: string) => {
      setPendingDataSources((prev) => {
        const newState = { ...prev }
        delete newState[name]
        return newState
      })
      onDataSourceRemoved?.(name)
    },
    [onDataSourceRemoved]
  )

  const handleSourceSelected = useCallback(
    (source: DataSource) => {
      setSelectedSource(source)
      onDataSourceSelected?.(source)
    },
    [onDataSourceSelected]
  )

  const handleFileSelect = useCallback(async () => {
    if (!selectedSource) return

    const result = (await window.api.selectFiles({
      filters: selectedSource.fileFilters
    })) as { canceled: boolean; filePaths: string[]; fileSizes?: number[] }

    if (result.canceled) return

    const path = result.filePaths[0]
    const fileSize = result.fileSizes?.[0] || 0
    console.log('Selected file:', path, 'Size:', fileSize, 'Sizes array:', result.fileSizes)

    // Store file size separately
    if (fileSize > 0) {
      setDataSourceFileSizes((prev) => ({
        ...prev,
        [selectedSource.name]: fileSize
      }))
    }

    setPendingDataSources((prev) => ({
      ...prev,
      [selectedSource.name]: {
        name: selectedSource.name,
        path,
        fileSize
      }
    }))
    setSelectedSource(null)
  }, [selectedSource])

  const handleAddSource = useCallback(() => {
    if (!selectedSource) return
    setPendingDataSources((prev) => ({
      ...prev,
      [selectedSource.name]: {
        name: selectedSource.name,
        path: ''
      }
    }))
    setSelectedSource(null)
  }, [selectedSource])

<<<<<<< HEAD
  const handleStartImport = useCallback(
    async (sourceName: string) => {
      const pendingSource = pendingDataSources[sourceName]
      if (!pendingSource) return

      try {
        // Mark this data source as initiating
        setInitiatingDataSources((prev) => new Set(prev).add(sourceName))

        // Add the data source
=======
  const handleFileDrop = useCallback(async (files: File[], sourceName: string) => {
    const source = SUPPORTED_DATA_SOURCES.find((s) => s.name === sourceName)
    if (!source) return

    if (source.fileFilters && source.fileFilters.length > 0) {
      const allowedExtensions = source.fileFilters.flatMap((filter) =>
        filter.extensions.map((ext) => ext.toLowerCase())
      )

      const invalidFiles = files.filter((file) => {
        const extension = file.name.split('.').pop()?.toLowerCase()
        return !extension || !allowedExtensions.includes(extension)
      })

      if (invalidFiles.length > 0) {
        throw new Error(
          `Invalid file type. Please select ${source.fileFilters.map((f) => f.extensions.join(', ')).join(' or ')} files.`
        )
      }
    }

    const firstFile = files[0]

    const filePath = (window.api.getPathForFile as unknown as (file: File) => string)(firstFile)

    const savedPaths = await window.api.copyDroppedFiles([filePath])

    if (savedPaths.length > 0) {
      setPendingDataSources((prev) => ({
        ...prev,
        [sourceName]: {
          name: sourceName,
          path: savedPaths[0]
        }
      }))
    }
  }, [])

  const addDataSources = useCallback(async () => {
    try {
      for (const source of Object.values(pendingDataSources)) {
>>>>>>> c6996f84
        await addDataSource({
          variables: {
            name: pendingSource.name,
            path: pendingSource.path
          }
        })

        window.api.analytics.capture('data_source_added', {
          source: pendingSource.name
        })

        // Clear the pending source
        setPendingDataSources((prev) => {
          const newState = { ...prev }
          delete newState[sourceName]
          return newState
        })

        // Refetch data sources
        await refetch()

        // Start indexing
        await startIndexing()

        toast.success(`Started importing ${sourceName}`)
      } catch (error) {
        console.error('Error starting import:', error)
        toast.error('Failed to start import. Please try again.')
        // Remove from initiating set on error
        setInitiatingDataSources((prev) => {
          const newSet = new Set(prev)
          newSet.delete(sourceName)
          return newSet
        })
      }
    },
    [addDataSource, pendingDataSources, refetch, startIndexing]
  )

  // Clear initiating data sources when they appear in the actual data sources list
  useEffect(() => {
    if (initiatingDataSources.size > 0 && data?.getDataSources) {
      setInitiatingDataSources((prev) => {
        const newSet = new Set(prev)
        // Remove data sources that now exist in the backend (regardless of their state)
        data.getDataSources.forEach((source) => {
          if (newSet.has(source.name)) {
            newSet.delete(source.name)
          }
        })
        return newSet
      })
    }
  }, [data?.getDataSources, initiatingDataSources.size])

  // Clear initiating data sources when workflow ends or fails
  useEffect(() => {
    const status = indexingData?.indexingStatus?.status
    const isWorkflowComplete =
      status === IndexingState.Completed ||
      status === IndexingState.Failed ||
      (!isIndexing && !isProcessing && !isNotStarted)

    if (isWorkflowComplete) {
      // Clear all initiating data sources when workflow ends
      if (initiatingDataSources.size > 0) {
        setInitiatingDataSources(new Set())
      }
      // Clear all start times from the store
      clearStartTimes()
    }
  }, [
    indexingData?.indexingStatus?.status,
    isIndexing,
    isProcessing,
    isNotStarted,
    initiatingDataSources.size,
    clearStartTimes
  ])

  // Timeout mechanism to clear stuck initiating data sources
  useEffect(() => {
    if (initiatingDataSources.size > 0) {
      const timeout = setTimeout(() => {
        setInitiatingDataSources(new Set())
      }, 30000) // Clear after 30 seconds

      return () => clearTimeout(timeout)
    }
  }, [initiatingDataSources.size])

  // Handle indexing completion
  useEffect(() => {
    const hasDataSources = (indexingData?.indexingStatus?.dataSources?.length ?? 0) > 0
    const allSourcesIndexed =
      indexingData?.indexingStatus?.dataSources?.every((source) => source.isIndexed) ?? false
    if (!isIndexing && allSourcesIndexed && hasDataSources) {
      onIndexingComplete?.()
    }
  }, [isIndexing, onIndexingComplete, indexingData?.indexingStatus?.dataSources])

  return (
    <div className="flex flex-col gap-6 max-w-6xl">
      {header && (
        <Card className="p-6">
          <div className="flex flex-col gap-2 items-center">
            <History className="w-6 h-6 text-primary" />
            <h2 className="text-2xl font-semibold">Import your history</h2>
            <p className="text-muted-foreground text-balance max-w-md text-center">
              Your imported data will be used to power your Twin&apos;s understanding of you.
            </p>
          </div>
        </Card>
      )}
<<<<<<< HEAD

      <div className="grid grid-cols-1 gap-4">
=======
      <div className="grid grid-cols-2 sm:grid-cols-3 lg:grid-cols-7 gap-6">
>>>>>>> c6996f84
        {SUPPORTED_DATA_SOURCES.map((source) => (
          <UnifiedDataSourceCard
            key={source.name}
            source={source}
            indexedSources={groupedDataSources[source.name] || []}
            pendingSource={pendingDataSources[source.name]}
            fileSize={dataSourceFileSizes[source.name]}
            isImporting={hasActiveImport}
            isGlobalProcessing={isGlobalProcessing}
            isInitiating={initiatingDataSources.has(source.name)}
            onSelect={handleSourceSelected}
            onRemovePending={() => handleRemoveDataSource(source.name)}
            onStartImport={() => handleStartImport(source.name)}
          />
        ))}
      </div>

      <Dialog open={!!selectedSource} onOpenChange={() => setSelectedSource(null)}>
        <DialogContent>
          <DataSourceDialog
            selectedSource={selectedSource}
            onClose={() => setSelectedSource(null)}
            pendingDataSources={pendingDataSources}
            onFileSelect={handleFileSelect}
            onAddSource={handleAddSource}
            onFileDrop={handleFileDrop}
            customComponent={selectedSource?.customView ? selectedSource.customView : undefined}
          />
        </DialogContent>
      </Dialog>
    </div>
  )
}<|MERGE_RESOLUTION|>--- conflicted
+++ resolved
@@ -1,36 +1,9 @@
-<<<<<<< HEAD
 import { useQuery, useMutation } from '@apollo/client'
 import { GetDataSourcesDocument, IndexingState } from '@renderer/graphql/generated/graphql'
 import { useIndexingStatus } from '@renderer/hooks/useIndexingStatus'
 import { useIndexingStore } from '@renderer/stores/indexingStore'
 import { History } from 'lucide-react'
 import { useState, useCallback, useEffect, useMemo } from 'react'
-=======
-import { useQuery, useMutation, useSubscription } from '@apollo/client'
-import {
-  GetDataSourcesDocument,
-  IndexingState,
-  IndexingStatusDocument
-} from '@renderer/graphql/generated/graphql'
-import { Button } from '../ui/button'
-import {
-  CheckCircle2,
-  Loader2,
-  X,
-  Play,
-  RefreshCw,
-  ChevronDown,
-  ChevronRight,
-  History,
-  FilesIcon
-} from 'lucide-react'
-import { useState, useCallback, useEffect, ReactNode } from 'react'
-import WhatsAppIcon from '@renderer/assets/icons/whatsapp'
-import TelegramIcon from '@renderer/assets/icons/telegram'
-import SlackIcon from '@renderer/assets/icons/slack'
-import GmailIcon from '@renderer/assets/icons/gmail'
-import XformerlyTwitterIcon from '@renderer/assets/icons/x'
->>>>>>> c6996f84
 import { DataSource, DataSourcesPanelProps, PendingDataSource, IndexedDataSource } from './types'
 import { toast } from 'sonner'
 import { gql } from '@apollo/client'
@@ -52,252 +25,6 @@
   }
 `
 
-<<<<<<< HEAD
-=======
-const SUPPORTED_DATA_SOURCES: DataSource[] = [
-  {
-    name: 'X',
-    label: 'Twitter',
-    description: 'Import your X tweets and messages',
-    selectType: 'files',
-    fileRequirement: 'Select X ZIP',
-    icon: <XformerlyTwitterIcon className="h-4 w-4" />,
-    fileFilters: [{ name: 'X Archive', extensions: ['zip'] }]
-  },
-  {
-    name: 'ChatGPT',
-    label: 'ChatGPT',
-    description: 'Import your ChatGPT history',
-    selectType: 'files',
-    fileRequirement: 'Select ChatGPT JSON or ZIP export file',
-    icon: <OpenAI className="h-4 w-4" />,
-    fileFilters: [{ name: 'ChatGPT Files', extensions: ['json', 'zip'] }]
-  },
-  {
-    name: 'WhatsApp',
-    label: 'WhatsApp',
-    description: 'Import your WhatsApp chat history',
-    selectType: 'files',
-    fileRequirement: 'Select WhatsApp SQLITE file',
-    icon: <WhatsAppIcon className="h-4 w-4" />,
-    fileFilters: [{ name: 'WhatsApp Database', extensions: ['db', 'sqlite'] }],
-    customView: {
-      name: 'QR Code',
-      component: <WhatsAppSync />
-    }
-  },
-  {
-    name: 'Telegram',
-    label: 'Telegram',
-    description: 'Import your Telegram messages and media',
-    selectType: 'files',
-    fileRequirement: 'Select Telegram JSON export file',
-    icon: <TelegramIcon className="h-4 w-4" />,
-    fileFilters: [{ name: 'Telegram Export', extensions: ['json'] }]
-  },
-  {
-    name: 'Slack',
-    label: 'Slack',
-    description: 'Import your Slack workspace data',
-    selectType: 'files',
-    fileRequirement: 'Select Slack ZIP file',
-    icon: <SlackIcon className="h-5 w-5" />,
-    fileFilters: [{ name: 'Slack Export', extensions: ['zip'] }]
-  },
-  {
-    name: 'Gmail',
-    label: 'Gmail',
-    description: 'Import your Gmail emails and attachments',
-    selectType: 'files',
-    fileRequirement: 'Select Gmail MBOX or Google Takeout ZIP file',
-    icon: <GmailIcon className="h-5 w-5" />,
-    fileFilters: [{ name: 'Gmail Files', extensions: ['mbox', 'zip'] }]
-  },
-  {
-    name: 'misc',
-    label: 'Files',
-    description: 'Import your files',
-    selectType: 'files',
-    fileRequirement: 'Select custom files in .txt and .pdf format',
-    icon: <FilesIcon className="h-5 w-5" />,
-    fileFilters: [
-      { name: 'Files', extensions: ['txt', 'pdf', 'doc', 'docx', 'xls', 'xlsx', 'csv'] }
-    ]
-  }
-]
-
-const DataSourceCard = ({
-  icon,
-  label,
-  onClick,
-  disabled
-}: {
-  icon: ReactNode
-  label: string
-  onClick: () => void
-  disabled: boolean
-}) => (
-  <Button
-    variant="outline"
-    size="lg"
-    className="h-auto py-4 rounded-xl"
-    onClick={onClick}
-    disabled={disabled}
-  >
-    <div className="flex flex-col items-center gap-3 text-base">
-      {icon}
-      <span className="font-semibold text-sm">{label}</span>
-    </div>
-  </Button>
-)
-
-const PendingDataSourceCard = ({
-  source,
-  onRemove
-}: {
-  source: PendingDataSource
-  onRemove: () => void
-}) => {
-  const sourceDetails = SUPPORTED_DATA_SOURCES.find((s) => s.name === source.name)
-  if (!sourceDetails) return null
-
-  return (
-    <div className="p-4 rounded-lg h-full flex items-center justify-between gap-3">
-      <div className="flex items-center gap-3">
-        {sourceDetails.icon}
-        <div>
-          <h3 className="font-medium">{source.name}</h3>
-        </div>
-      </div>
-      <div className="flex items-center gap-2">
-        <div className="flex items-center gap-1 text-xs text-muted-foreground">
-          <CheckCircle2 className="h-3 w-3 text-primary" />
-          <span>Selected</span>
-        </div>
-        <Button variant="ghost" size="icon" className="h-6 w-6" onClick={onRemove}>
-          <X className="h-4 w-4 text-muted-foreground" />
-        </Button>
-      </div>
-    </div>
-  )
-}
-
-const IndexedDataSourceCard = ({
-  source
-  // onRemove
-}: {
-  source: IndexedDataSource
-  // onRemove: () => void
-}) => {
-  const sourceDetails = SUPPORTED_DATA_SOURCES.find((s) => s.name === source.name)
-  if (!sourceDetails) return null
-
-  // Calculate progress:
-  // - 10% for processing
-  // - 90% for indexing
-  const processingProgress = source.isProcessed ? 10 : 0
-  const indexingProgress = source.isIndexed
-    ? 90
-    : source.indexProgress !== undefined
-      ? source.indexProgress * 0.9
-      : 0
-  const totalProgress = processingProgress + indexingProgress
-
-  const showProgressBar =
-    !source.isIndexed && (source.isProcessed ? (source.indexProgress ?? 0) >= 0 : true)
-
-  // Format status text with percentage
-  const getStatusText = () => {
-    if (source.isIndexed) return ''
-    if (!source.isProcessed) return 'Processing'
-    if (source.indexProgress !== undefined && source.indexProgress >= 0) {
-      return `Indexing ${Math.round(source.indexProgress)}%`
-    }
-    return 'Pending'
-  }
-
-  return (
-    <div className="p-4 rounded-lg bg-transparent h-full flex flex-col gap-3">
-      <div className="flex items-center justify-between gap-3">
-        <div className="flex items-center gap-3">
-          <div className="flex shrink-0 items-center gap-2">{sourceDetails.icon}</div>
-          <div className="flex flex-col gap-0 justify-start">
-            <h3 className="font-medium">{source.name}</h3>
-            {source.hasError && <p className="text-xs text-red-500">Error</p>}
-            {!showProgressBar && (
-              <TooltipProvider>
-                <Tooltip delayDuration={0}>
-                  <TooltipTrigger>
-                    <p className="text-xs text-start text-muted-foreground">
-                      {format(source.updatedAt, 'MMM d, yyyy')}
-                    </p>
-                    <TooltipContent>
-                      <p>{format(source.updatedAt, 'h:mm a')}</p>
-                    </TooltipContent>
-                  </TooltipTrigger>
-                </Tooltip>
-              </TooltipProvider>
-            )}
-          </div>
-        </div>
-        <div className="flex items-center gap-1 text-xs text-muted-foreground">
-          <span>{getStatusText()}</span>
-        </div>
-      </div>
-      {showProgressBar && (
-        <div className="w-full bg-secondary rounded-full h-1.5">
-          <div
-            className="bg-primary h-1.5 rounded-full transition-all duration-300"
-            style={{
-              width: `${totalProgress}%`
-            }}
-          />
-        </div>
-      )}
-    </div>
-  )
-}
-
-const CollapsibleDataSourceGroup = ({
-  title,
-  icon,
-  sources,
-  isExpanded,
-  onToggle
-}: {
-  title: string
-  icon: ReactNode
-  sources: IndexedDataSource[]
-  isExpanded: boolean
-  onToggle: () => void
-}) => {
-  const hasIndexingSource = sources.some(
-    (source) => source.isProcessed && (source.indexProgress ?? 0) > 0 && !source.isIndexed
-  )
-
-  return (
-    <div className="flex flex-col gap-2">
-      <Button variant="ghost" className="w-full justify-start gap-2" onClick={onToggle}>
-        {isExpanded ? <ChevronDown className="h-4 w-4" /> : <ChevronRight className="h-4 w-4" />}
-        {icon}
-        <span className="font-medium">{title}</span>
-        <span className="ml-auto text-sm text-muted-foreground">
-          {sources.length} {sources.length === 1 ? 'source' : 'sources'}
-        </span>
-        {hasIndexingSource && <Loader2 className="h-4 w-4 animate-spin text-primary" />}
-      </Button>
-      {isExpanded && (
-        <div className="grid grid-cols-1 md:grid-cols-2 lg:grid-cols-3 gap-4 pl-6">
-          {sources.map((source) => (
-            <IndexedDataSourceCard key={source.id} source={source} />
-          ))}
-        </div>
-      )}
-    </div>
-  )
-}
-
->>>>>>> c6996f84
 export function DataSourcesPanel({
   onDataSourceSelected,
   onDataSourceRemoved,
@@ -417,18 +144,6 @@
     setSelectedSource(null)
   }, [selectedSource])
 
-<<<<<<< HEAD
-  const handleStartImport = useCallback(
-    async (sourceName: string) => {
-      const pendingSource = pendingDataSources[sourceName]
-      if (!pendingSource) return
-
-      try {
-        // Mark this data source as initiating
-        setInitiatingDataSources((prev) => new Set(prev).add(sourceName))
-
-        // Add the data source
-=======
   const handleFileDrop = useCallback(async (files: File[], sourceName: string) => {
     const source = SUPPORTED_DATA_SOURCES.find((s) => s.name === sourceName)
     if (!source) return
@@ -467,10 +182,16 @@
     }
   }, [])
 
-  const addDataSources = useCallback(async () => {
-    try {
-      for (const source of Object.values(pendingDataSources)) {
->>>>>>> c6996f84
+  const handleStartImport = useCallback(
+    async (sourceName: string) => {
+      const pendingSource = pendingDataSources[sourceName]
+      if (!pendingSource) return
+
+      try {
+        // Mark this data source as initiating
+        setInitiatingDataSources((prev) => new Set(prev).add(sourceName))
+
+        // Add the data source
         await addDataSource({
           variables: {
             name: pendingSource.name,
@@ -585,12 +306,8 @@
           </div>
         </Card>
       )}
-<<<<<<< HEAD
 
       <div className="grid grid-cols-1 gap-4">
-=======
-      <div className="grid grid-cols-2 sm:grid-cols-3 lg:grid-cols-7 gap-6">
->>>>>>> c6996f84
         {SUPPORTED_DATA_SOURCES.map((source) => (
           <UnifiedDataSourceCard
             key={source.name}
