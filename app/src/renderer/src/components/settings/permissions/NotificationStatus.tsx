--- conflicted
+++ resolved
@@ -1,30 +1,19 @@
 'use client'
 
 import { useEffect, useState } from 'react'
-import { Button } from '@renderer/components/ui/button'
 import { Bell, CheckCircle2, XCircle, HelpCircle } from 'lucide-react'
-import { cn } from '@renderer/lib/utils'
-import { Card } from '@renderer/components/ui/card'
+import { DetailCard } from './DetailCard'
 
 export default function NotificationStatusCard() {
   const [osNotificationEnabled, setOsNotificationEnabled] = useState<boolean>(false)
-  const [isMacOS, setIsMacOS] = useState<boolean>(false)
   const [isLoading, setIsLoading] = useState<boolean>(true)
 
   useEffect(() => {
-    setIsMacOS(/Mac/i.test(navigator.userAgent))
-
     const fetchStatus = async () => {
       try {
-<<<<<<< HEAD
         setIsLoading(true)
-        const status: boolean = await window.api.getNotificationStatus()
-        setOsNotificationEnabled(status)
-=======
         const status = await window.api.getNotificationStatus()
-        console.log('OS Status:', status)
         setOsNotificationEnabled(status === 'granted')
->>>>>>> a656a706
       } catch (error) {
         console.error('Failed to get OS status:', error)
         setOsNotificationEnabled(false)
@@ -49,14 +38,6 @@
       }
     }
 
-    if (isMacOS) {
-      return {
-        icon: osNotificationEnabled ? CheckCircle2 : XCircle,
-        color: osNotificationEnabled ? 'text-green-500' : 'text-red-500',
-        label: osNotificationEnabled ? 'Enabled' : 'Disabled'
-      }
-    }
-
     return {
       icon: osNotificationEnabled ? CheckCircle2 : XCircle,
       color: osNotificationEnabled ? 'text-green-500' : 'text-red-500',
@@ -65,23 +46,15 @@
   }
 
   const statusInfo = getStatusConfig()
-  const StatusIcon = statusInfo.icon
 
   return (
-    <Card className="p-4 min-w-[200px] flex flex-col items-center gap-3">
-      <div className="flex flex-col items-center gap-2">
-        <Bell className="h-5 w-5 text-muted-foreground" />
-        <span className="font-medium">Notifications</span>
-      </div>
-
-      <div className="flex items-center gap-2">
-        <StatusIcon className={cn('h-5 w-5', statusInfo.color)} />
-        <span className={cn('text-sm', statusInfo.color)}>{statusInfo.label}</span>
-      </div>
-
-      <Button variant="outline" className="w-full" size="sm" onClick={openOsSettings}>
-        Settings
-      </Button>
-    </Card>
+    <DetailCard
+      title="Notifications"
+      IconComponent={Bell}
+      statusInfo={statusInfo}
+      buttonLabel="Settings"
+      onButtonClick={openOsSettings}
+      isLoading={isLoading}
+    />
   )
 }