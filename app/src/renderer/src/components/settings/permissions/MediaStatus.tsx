'use client'
import { useEffect, useState } from 'react'
import {
  Camera,
  Mic,
  Monitor,
  CheckCircle2,
  XCircle,
  AlertCircle,
  HelpCircle,
  LucideIcon
} from 'lucide-react'
import { DetailCard } from './DetailCard'

type MediaType = 'camera' | 'microphone' | 'screen'
type MediaStatusType =
  | 'granted'
  | 'not-determined'
  | 'denied'
  | 'restricted'
  | 'unavailable'
  | 'loading'

const types: MediaType[] = ['camera', 'microphone', 'screen']

const typeConfig: Record<MediaType, { icon: LucideIcon; title: string }> = {
  camera: { icon: Camera, title: 'Camera' },
  microphone: { icon: Mic, title: 'Microphone' },
  screen: { icon: Monitor, title: 'Screen Recording' }
}

<<<<<<< HEAD
function StatusRow({ type, status, queryAllMediaStatus }: RowProps) {
  const formattedStatus =
    {
      loading: 'Loading',
      granted: 'Granted',
      'not-determined': 'No permission',
      denied: 'Denied',
      restricted: 'Restricted',
      unavailable: 'Unavailable'
    }[status] || status
=======
const explanations: Record<MediaType, string> = {
  camera: 'Capture your facial expressions. (coming soon)',
  microphone: 'Speak with your Twin naturally. (coming soon)',
  screen: 'Twin understands and remembers your activity.'
}
>>>>>>> 3992c518

const getStatusConfig = (status: MediaStatusType) => {
  switch (status) {
    case 'loading':
      return {
        icon: HelpCircle,
        color: 'text-muted-foreground',
        label: 'Loading'
      }
    case 'granted':
      return {
        icon: CheckCircle2,
        color: 'text-green-500',
        label: 'Granted'
      }
    case 'not-determined':
      return {
        icon: HelpCircle,
        color: 'text-muted-foreground',
        label: 'Not determined'
      }
    case 'denied':
      return {
        icon: XCircle,
        color: 'text-red-500',
        label: 'Denied'
      }
    case 'restricted':
      return {
        icon: AlertCircle,
        color: 'text-yellow-500',
        label: 'Restricted'
      }
    case 'unavailable':
      return {
        icon: XCircle,
        color: 'text-red-500',
        label: 'Unavailable'
      }
    default:
      // Handle unexpected status values gracefully
      console.warn(`Unexpected media status: ${status}`)
      return {
        icon: HelpCircle,
        color: 'text-muted-foreground',
        label: String(status) // Display the raw status if unknown
      }
  }
<<<<<<< HEAD

  return (
    <div className="grid grid-cols-3 items-center">
      <span className="capitalize">{type}</span>
      <span className="text-center">{formattedStatus}</span>

      <div className="flex justify-end">
        {status === 'not-determined' && (
          <Button className="w-fit" size="sm" onClick={requestAccess}>
            Request Permission
          </Button>
        )}

        {(status === 'denied' || status === 'restricted' || status === 'granted') && (
          <Button className="w-fit" size="sm" onClick={requestAccess}>
            Open {type} settings
          </Button>
        )}
      </div>
    </div>
  )
=======
>>>>>>> 3992c518
}

export default function MediaStatus() {
  const [status, setStatus] = useState<Record<MediaType, MediaStatusType>>({
    camera: 'loading',
    microphone: 'loading',
    screen: 'loading'
  })
  const [isLoading, setIsLoading] = useState<Record<MediaType, boolean>>({
    camera: true,
    microphone: true,
    screen: true
  })

  const queryMediaStatus = async (type: MediaType) => {
    try {
      setIsLoading((prev) => ({ ...prev, [type]: true }))
      const currentStatus = await window.api.queryMediaStatus(type)
      setStatus((prev) => ({ ...prev, [type]: currentStatus as MediaStatusType }))
    } catch (error) {
      console.error(`Error querying ${type} status:`, error)
      setStatus((prev) => ({ ...prev, [type]: 'denied' })) // Default to denied on error
    } finally {
      setIsLoading((prev) => ({ ...prev, [type]: false }))
    }
  }

  const queryAllMediaStatus = async () => {
    await Promise.all(types.map((type) => queryMediaStatus(type)))
  }

  useEffect(() => {
    queryAllMediaStatus()
    const interval = setInterval(() => {
      queryAllMediaStatus()
    }, 5000)

    return () => clearInterval(interval)
    // eslint-disable-next-line react-hooks/exhaustive-deps
  }, []) // Run only on mount

  const requestAccess = async (type: MediaType) => {
    try {
      setIsLoading((prev) => ({ ...prev, [type]: true }))
      await window.api.requestMediaAccess(type)
      // Re-query status after requesting access
      await queryMediaStatus(type)
    } catch (error) {
      console.error(`Error requesting ${type} access:`, error)
      // Optionally update status to reflect the error
      setIsLoading((prev) => ({ ...prev, [type]: false }))
    }
  }

  return (
    <>
      {types.map((type) => {
        const currentStatus = status[type]
        const config = typeConfig[type]
        const statusInfo = getStatusConfig(currentStatus)
        const buttonLabel =
          currentStatus === 'not-determined' || currentStatus === 'denied' ? 'Request' : 'Settings'
        const handleButtonClick = () => {
          requestAccess(type)
        }

        return (
          <DetailCard
            key={type}
            title={config.title}
            IconComponent={config.icon}
            statusInfo={statusInfo}
            buttonLabel={buttonLabel}
            onButtonClick={handleButtonClick}
            isLoading={isLoading[type]}
            explanation={explanations[type]}
          />
        )
      })}
    </>
  )
}<|MERGE_RESOLUTION|>--- conflicted
+++ resolved
@@ -29,24 +29,11 @@
   screen: { icon: Monitor, title: 'Screen Recording' }
 }
 
-<<<<<<< HEAD
-function StatusRow({ type, status, queryAllMediaStatus }: RowProps) {
-  const formattedStatus =
-    {
-      loading: 'Loading',
-      granted: 'Granted',
-      'not-determined': 'No permission',
-      denied: 'Denied',
-      restricted: 'Restricted',
-      unavailable: 'Unavailable'
-    }[status] || status
-=======
 const explanations: Record<MediaType, string> = {
   camera: 'Capture your facial expressions. (coming soon)',
   microphone: 'Speak with your Twin naturally. (coming soon)',
   screen: 'Twin understands and remembers your activity.'
 }
->>>>>>> 3992c518
 
 const getStatusConfig = (status: MediaStatusType) => {
   switch (status) {
@@ -95,30 +82,6 @@
         label: String(status) // Display the raw status if unknown
       }
   }
-<<<<<<< HEAD
-
-  return (
-    <div className="grid grid-cols-3 items-center">
-      <span className="capitalize">{type}</span>
-      <span className="text-center">{formattedStatus}</span>
-
-      <div className="flex justify-end">
-        {status === 'not-determined' && (
-          <Button className="w-fit" size="sm" onClick={requestAccess}>
-            Request Permission
-          </Button>
-        )}
-
-        {(status === 'denied' || status === 'restricted' || status === 'granted') && (
-          <Button className="w-fit" size="sm" onClick={requestAccess}>
-            Open {type} settings
-          </Button>
-        )}
-      </div>
-    </div>
-  )
-=======
->>>>>>> 3992c518
 }
 
 export default function MediaStatus() {
