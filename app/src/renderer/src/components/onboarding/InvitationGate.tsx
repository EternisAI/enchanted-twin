import { useState, useMemo, useEffect } from 'react'
import { useQuery, useMutation } from '@apollo/client'
import { toast } from 'sonner'

import {
  GetWhitelistStatusDocument,
  ActivateInviteCodeDocument
} from '@renderer/graphql/generated/graphql'
import { OnboardingLayout } from './OnboardingLayout'
import { Input } from '../ui/input'
import { Button } from '../ui/button'
import { Loader2 } from 'lucide-react'
import { router } from '../../main'
import { OnboardingVoiceAnimation } from './voice/Animations'
import { useTheme } from '@renderer/lib/theme'
import { useAuth } from '@renderer/contexts/AuthContext'
import GoogleSignInButton from '../auth/GoogleSignInButton'

export default function InvitationGate({ children }: { children: React.ReactNode }) {
  const [inviteCode, setInviteCode] = useState('')
  const [isSubmitting, setIsSubmitting] = useState(false)
  const [isActivated, setIsActivated] = useState(false)

  const { user, authError, loading: authLoading, waitingForLogin, hasUpdatedToken } = useAuth()

  const {
    data: whitelistData,
    loading: whitelistLoading,
    error: whitelistError,
    refetch: refetchWhitelist
  } = useQuery(GetWhitelistStatusDocument, {
    fetchPolicy: 'network-only',
    skip: !user || !hasUpdatedToken
  })

  const [activateInviteCode] = useMutation(ActivateInviteCodeDocument, {
    onCompleted: async () => {
      toast.success('Invite code activated successfully!')
      await refetchWhitelist()
      setIsActivated(true)
    },
    onError: (error) => {
      console.error(error)
      toast.error(`Failed to activate invite code: ${error.message}`)
      setIsSubmitting(false)
    }
  })

  console.log('whitelistData', whitelistData, whitelistError)

  const errorFetching = useMemo(() => {
    return whitelistError?.message || authError
  }, [whitelistError, authError])

  useEffect(() => {
    const handleError = async () => {
      if (errorFetching) {
        console.error('Whitelist query failed:', errorFetching)
<<<<<<< HEAD
        // await new Promise((resolve) => setTimeout(resolve, 3000))
        // router.navigate({ to: '/settings/advanced' })
=======

        // Don't redirect if we're on the omnibar overlay route
        const currentPath = window.location.hash.replace('#', '')
        if (currentPath === '/omnibar-overlay') {
          return
        }

        await new Promise((resolve) => setTimeout(resolve, 3000))
        router.navigate({ to: '/settings/advanced' })
>>>>>>> 33ee493f
      }
    }
    handleError()
  }, [errorFetching])

  const isWhitelisted = whitelistData?.whitelistStatus || whitelistError

  const handleInviteCodeSubmit = async (e: React.FormEvent) => {
    e.preventDefault()
    if (!inviteCode.trim()) {
      toast.error('Please enter an invite code')
      return
    }

    setIsSubmitting(true)
    try {
      await activateInviteCode({
        variables: { inviteCode: inviteCode.trim() }
      })
      setInviteCode('')
    } catch {
      // Error is handled in onError callback
    }
    setIsSubmitting(false)
    router.navigate({ to: '/onboarding' })
  }

  if (isActivated || isWhitelisted || errorFetching) {
    return <>{children}</>
  }

  if (waitingForLogin) {
    return (
      <div className="flex justify-center py-8 w-full">
        <OnboardingLayout title="Initializing Enchanted" subtitle="Checking whitelist status...">
          <div className="flex flex-col items-center justify-center gap-6 py-0 w-full text-primary">
            <h1 className="text-lg font-bold">
              A browser tab will open to login using your Google account
            </h1>
            <Loader2 className="h-8 w-8 animate-spin" />
          </div>
        </OnboardingLayout>
      </div>
    )
  }

  if (whitelistLoading || authLoading) {
    return (
      <div className="flex justify-center py-8 w-full">
        <OnboardingLayout title="Initializing Enchanted" subtitle="Checking whitelist status...">
          <div className="flex justify-center py-0 w-full text-primary">
            <Loader2 className="h-8 w-8 animate-spin" />
          </div>
        </OnboardingLayout>
      </div>
    )
  }

  if (!user) {
    return (
      <InvitationWrapper showTitlebar showAnimation showPrivacyText>
        <OnboardingLayout
          title="Beta Access"
          subtitle="Login with Google for Beta access."
          className="text-white"
        >
          <div className="flex flex-col gap-6 items-center ">
            <GoogleSignInButton />
          </div>
        </OnboardingLayout>
      </InvitationWrapper>
    )
  }

  return (
    <InvitationWrapper showTitlebar showAnimation showPrivacyText>
      <OnboardingLayout
        title="Invitation Code"
        subtitle="Enter your invite code to access Enchanted"
        className="!text-white"
      >
        <form onSubmit={handleInviteCodeSubmit} className="flex flex-col items-center gap-4">
          <Input
            id="inviteCode"
            type="text"
            value={inviteCode}
            onChange={(e) => setInviteCode(e.target.value)}
            placeholder="Enter your invite code"
            className="max-w-md h-12 mx-auto !bg-white/20 border-white/20 text-white border-none placeholder:text-white/70"
            disabled={isSubmitting}
          />
          <Button
            type="submit"
            className="w-fit px-8 bg-white text-black hover:bg-white/60"
            disabled={isSubmitting || !inviteCode.trim()}
          >
            {isSubmitting ? (
              <>
                <Loader2 className="mr-2 h-4 w-4 animate-spin" />
                Activating...
              </>
            ) : (
              'Activate Account'
            )}
          </Button>
        </form>
      </OnboardingLayout>
    </InvitationWrapper>
  )
}

interface InvitationWrapperProps {
  children: React.ReactNode
  showTitlebar?: boolean
  showAnimation?: boolean
  showPrivacyText?: boolean
}

function InvitationWrapper({
  children,
  showTitlebar = false,
  showAnimation = false,
  showPrivacyText = false
}: InvitationWrapperProps) {
  const { theme } = useTheme()

  return (
    <div
      className="flex flex-col gap-6 justify-between items-center relative overflow-hidden"
      style={{
        background:
          theme === 'light'
            ? 'linear-gradient(180deg, #6068E9 0%, #A5AAF9 100%)'
            : 'linear-gradient(180deg, #18181B 0%, #000 100%)'
      }}
    >
      {showTitlebar && (
        <div className="titlebar text-center fixed top-0 left-0 right-0 text-muted-foreground text-xs h-8 z-20 flex items-center justify-center backdrop-blur-sm" />
      )}

      {children}

      {showAnimation && (
        <div className="absolute top-[-20px] left-0">
          <OnboardingVoiceAnimation
            layerCount={9}
            getFreqData={() => new Uint8Array(256).fill(13)}
          />
        </div>
      )}

      {showPrivacyText && (
        <p className="absolute bottom-8 text-sm text-center text-secondary-foreground/50 max-w-md">
          Everything stays local on your device, <br /> and only you can access your Google
          account—never us.
        </p>
      )}
    </div>
  )
}<|MERGE_RESOLUTION|>--- conflicted
+++ resolved
@@ -56,10 +56,6 @@
     const handleError = async () => {
       if (errorFetching) {
         console.error('Whitelist query failed:', errorFetching)
-<<<<<<< HEAD
-        // await new Promise((resolve) => setTimeout(resolve, 3000))
-        // router.navigate({ to: '/settings/advanced' })
-=======
 
         // Don't redirect if we're on the omnibar overlay route
         const currentPath = window.location.hash.replace('#', '')
@@ -69,7 +65,6 @@
 
         await new Promise((resolve) => setTimeout(resolve, 3000))
         router.navigate({ to: '/settings/advanced' })
->>>>>>> 33ee493f
       }
     }
     handleError()
