--- conflicted
+++ resolved
@@ -76,12 +76,6 @@
   if (!user) {
     return (
       <InvitationWrapper showTitlebar showAnimation>
-<<<<<<< HEAD
-        <OnboardingLayout title="Enchanted" subtitle="Private Beta" className="text-white">
-          <div className="flex flex-col gap-4 items-center ">
-            <GoogleSignInButton />
-            <XSignInButton />
-=======
         <OnboardingLayout title="" subtitle="" className="text-white">
           <div className="flex flex-col gap-6 text-primary-foreground p-10 border border-white/48 rounded-lg bg-white/5 min-w-sm">
             <div className="flex flex-col gap-1 text-center items-center">
@@ -92,11 +86,7 @@
             <div className="flex flex-col gap-4">
               <GoogleSignInButton />
               <XSignInButton />
-              <p className="text-sm text-center text-white max-w-md mt-3">
-                Everything stays local on your device, <br /> and only you can access it not us.
-              </p>
             </div>
->>>>>>> 1eac731c
           </div>
         </OnboardingLayout>
       </InvitationWrapper>
