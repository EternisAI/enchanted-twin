/// <reference types="vite/client" />

export {}

interface IElectronAPI {
  ipcRenderer: {
    send(channel: string, ...args: unknown[]): void
    on(channel: string, func: (...args: unknown[]) => void): void
    once(channel: string, func: (...args: unknown[]) => void): void
    invoke(channel: string, ...args: unknown[]): Promise<{ canceled: boolean; filePaths: string[] }>
  }
  process: {
    versions: {
      electron: string
      chrome: string
      node: string
    }
  }
}

interface IApi {
  getPathForFile: (file: string) => string
  copyDroppedFiles: (paths: string[]) => Promise<string[]>
  selectDirectory: () => Promise<{ canceled: boolean; filePaths: string[] }>
  selectFiles: (options?: { filters?: { name: string; extensions: string[] }[] }) => Promise<{ canceled: boolean; filePaths: string[] }>
  getNativeTheme: () => Promise<'light' | 'dark'>
  setNativeTheme: (theme: 'system' | 'light' | 'dark') => Promise<'light' | 'dark'>
  onNativeThemeUpdated: (callback: (theme: 'light' | 'dark') => void) => void
  openOAuthUrl: (url: string, redirectUri?: string) => void
  onOAuthCallback: (callback: (data: { state: string; code: string }) => void) => void
  openLogsFolder: () => Promise<boolean>
  openAppDataFolder: () => Promise<boolean>
  deleteAppData: () => Promise<boolean>
  isPackaged: () => Promise<boolean>
  restartApp: () => void
  notify: (notification: AppNotification) => void
  onDeepLink: (cb: (url: string) => void) => void
  getNotificationStatus: () => Promise<string>
  openSettings: () => Promise<void>
  queryMediaStatus: (type: MediaType) => Promise<string>
  requestMediaAccess: (type: MediaType) => Promise<string>
  accessibility: {
    getStatus: () => Promise<string>
    request: () => Promise<string>
  }
  checkForUpdates: (silent?: boolean) => Promise<boolean>
  onUpdateStatus: (callback: (status: string) => void) => () => void
  onUpdateProgress: (callback: (progress: unknown) => void) => () => void
  checkForUpdates: (silent: boolean) => Promise<void>
  getAppVersion: () => Promise<string>
<<<<<<< HEAD
  restartApp: () => Promise<void>
  onOpenSettings: (callback: () => void) => void
=======
  screenpipe: {
    getStatus: () => Promise<boolean>
    start: () => Promise<boolean>
    stop: () => Promise<boolean>
  }
>>>>>>> a656a706
}

declare global {
  interface Window {
    electron: IElectronAPI
    api: IApi
  }
}<|MERGE_RESOLUTION|>--- conflicted
+++ resolved
@@ -48,16 +48,13 @@
   onUpdateProgress: (callback: (progress: unknown) => void) => () => void
   checkForUpdates: (silent: boolean) => Promise<void>
   getAppVersion: () => Promise<string>
-<<<<<<< HEAD
   restartApp: () => Promise<void>
   onOpenSettings: (callback: () => void) => void
-=======
   screenpipe: {
     getStatus: () => Promise<boolean>
     start: () => Promise<boolean>
     stop: () => Promise<boolean>
   }
->>>>>>> a656a706
 }
 
 declare global {
