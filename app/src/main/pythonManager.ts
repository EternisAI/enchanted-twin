--- conflicted
+++ resolved
@@ -11,11 +11,7 @@
   error?: string
 }
 
-<<<<<<< HEAD
 export type AgentState = 'initializing' | 'idle' | 'listening' | 'thinking' | 'speaking'
-=======
-export type AgentState = "initializing" | "idle" | "listening" | "thinking" | "speaking"
->>>>>>> 979a3f90
 
 export interface AgentStateUpdate {
   state: AgentState
@@ -107,11 +103,6 @@
 
   private handleAgentOutput(data: string) {
     const lines = data.toString().trim().split('\n')
-<<<<<<< HEAD
-
-=======
-    
->>>>>>> 979a3f90
     for (const line of lines) {
       if (line.startsWith('STATE:')) {
         try {
@@ -123,11 +114,6 @@
         }
       } else if (line.trim()) {
         log.info(`[LiveKit] [agent] ${line}`)
-<<<<<<< HEAD
-
-=======
-        
->>>>>>> 979a3f90
         // Check for session ready indicators
         if (line.includes('Agent session started successfully')) {
           this.onSessionReady?.(true)
