--- conflicted
+++ resolved
@@ -41,108 +41,7 @@
   setupAutoUpdater()
   setupMenu()
 
-<<<<<<< HEAD
-  const userDataPath = app.getPath('userData')
-  const dbDir = join(userDataPath, 'db')
-
-  if (!existsSync(dbDir)) {
-    try {
-      mkdirSync(dbDir, { recursive: true })
-      log.info(`Created database directory: ${dbDir}`)
-    } catch (err) {
-      log.error(`Failed to create database directory: ${err}`)
-    }
-  }
-
-  const dbPath = join(dbDir, 'enchanted-twin.db')
-  log.info(`Database path: ${dbPath}`)
-
-  const kokoroProgress = (data: DependencyProgress) => {
-    if (mainWindow) {
-      const { progress, status } = data
-      log.info(`[Kokoro] Emitting launch-progress: ${progress}, Status: ${status}`)
-      mainWindow.webContents.send('launch-progress', data)
-    }
-  }
-
-  kokoro = new KokoroBootstrap(kokoroProgress)
-
-  try {
-    kokoro.setup()
-  } catch (error) {
-    console.error('Failed to setup Python environment:', error)
-  }
-
-  const executable = process.platform === 'win32' ? 'enchanted-twin.exe' : 'enchanted-twin'
-  const goBinaryPath = !IS_PRODUCTION
-    ? join(__dirname, '..', '..', 'resources', executable)
-    : join(process.resourcesPath, 'resources', executable)
-
-  // Only start the Go server in production environment
-  if (IS_PRODUCTION) {
-    if (!existsSync(goBinaryPath)) {
-      log.error(`Go binary not found at: ${goBinaryPath}`)
-      createErrorWindow(`Go binary not found at: ${goBinaryPath}`)
-      return
-    }
-    log.info(`Attempting to start Go server at: ${goBinaryPath}`)
-
-    try {
-      goServerProcess = spawn(goBinaryPath, [], {
-        env: {
-          ...process.env,
-          APP_DATA_PATH: userDataPath,
-          DB_PATH: dbPath,
-          COMPLETIONS_API_URL: process.env.COMPLETIONS_API_URL,
-          COMPLETIONS_API_KEY: process.env.COMPLETIONS_API_KEY,
-          COMPLETIONS_MODEL: process.env.COMPLETIONS_MODEL,
-          REASONING_MODEL: process.env.REASONING_MODEL,
-          EMBEDDINGS_API_URL: process.env.EMBEDDINGS_API_URL,
-          EMBEDDINGS_API_KEY: process.env.EMBEDDINGS_API_KEY,
-          EMBEDDINGS_MODEL: process.env.EMBEDDINGS_MODEL,
-          TELEGRAM_TOKEN: process.env.TELEGRAM_TOKEN,
-          OLLAMA_BASE_URL: process.env.OLLAMA_BASE_URL,
-          TELEGRAM_CHAT_SERVER: process.env.TELEGRAM_CHAT_SERVER
-        }
-      })
-
-      if (goServerProcess) {
-        goServerProcess.on('error', (err) => {
-          log.error('Failed to start Go server, on error:', err)
-          createErrorWindow(
-            `Failed to start Go server: ${err instanceof Error ? err.message : 'Unknown error'}`
-          )
-        })
-
-        goServerProcess.on('close', (code) => {
-          log.info(`Go server process exited with code ${code}`)
-          goServerProcess = null
-        })
-
-        goServerProcess.stdout?.on('data', (data) => {
-          log.info(`Go Server stdout: ${data.toString().trim()}`)
-        })
-        goServerProcess.stderr?.on('data', (data) => {
-          log.error(`Go Server stderr: ${data.toString().trim()}`)
-        })
-
-        log.info('Go server process spawned. Waiting until it listens …')
-        await waitForBackend(DEFAULT_BACKEND_PORT)
-      } else {
-        log.error('Failed to spawn Go server process.')
-      }
-    } catch (error: unknown) {
-      log.error('Error spawning Go server:', error)
-      createErrorWindow(
-        `Failed to start Go server: ${error instanceof Error ? error.message : 'Unknown error'}`
-      )
-    }
-  } else {
-    log.info('Running in development mode - packaged Go server not started')
-  }
-=======
   startKokoro(mainWindow)
->>>>>>> c60b74f9
 
   electronApp.setAppUserModelId('com.electron')
 
