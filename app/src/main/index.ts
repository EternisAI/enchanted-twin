<<<<<<< HEAD
import { app, shell, BrowserWindow, ipcMain, dialog, nativeTheme } from 'electron'
=======
import { app, shell, BrowserWindow, ipcMain, Menu } from 'electron'
>>>>>>> 76091899
import { join } from 'path'
import { electronApp, optimizer, is } from '@electron-toolkit/utils'
import icon from '../../resources/icon.png?asset'
import { spawn, ChildProcess } from 'child_process'
import log from 'electron-log/main';
import { existsSync, mkdirSync } from 'fs'
import fs from 'fs'
import path from 'path'

const PATHNAME = 'input_data'

<<<<<<< HEAD
function createWindow(): BrowserWindow {
=======
// Configure electron-log
log.transports.file.level = 'info'; // Log info level and above to file
log.info(`Log file will be written to: ${log.transports.file.getFile().path}`);

let goServerProcess: ChildProcess | null = null

function createWindow(): void {
>>>>>>> 76091899
  // Create the browser window.
  const mainWindow = new BrowserWindow({
    width: 1200,
    height: 800,
    show: false,
    titleBarStyle: 'hidden',
    autoHideMenuBar: true,
    ...(process.platform !== 'darwin' ? { titleBarOverlay: true } : {}),
    ...(process.platform === 'linux' ? { icon } : {}),
    webPreferences: {
      preload: join(__dirname, '../preload/index.js'),
      sandbox: false
    }
  })

  // Add context menu for developer tools
  mainWindow.webContents.on('context-menu', (_, params) => {
    const menu = Menu.buildFromTemplate([
      {
        label: 'Toggle Developer Tools',
        click: () => {
          mainWindow.webContents.toggleDevTools()
        }
      }
    ])
    menu.popup({ window: mainWindow, x: params.x, y: params.y })
  })

  mainWindow.on('ready-to-show', () => {
    mainWindow.show()
  })

  mainWindow.webContents.setWindowOpenHandler((details) => {
    shell.openExternal(details.url)
    return { action: 'deny' }
  })

  // HMR for renderer base on electron-vite cli.
  // Load the remote URL for development or the local html file for production.
  if (is.dev && process.env['ELECTRON_RENDERER_URL']) {
    mainWindow.loadURL(process.env['ELECTRON_RENDERER_URL'])
  } else {
    mainWindow.loadFile(join(__dirname, '../renderer/index.html'))
  }

  return mainWindow
}

// This method will be called when Electron has finished
// initialization and is ready to create browser windows.
// Some APIs can only be used after this event occurs.
app.whenReady().then(() => {
  // Determine the path to the Go binary based on the environment and platform
  const executable = process.platform === 'win32' ? 'enchanted-twin.exe' : 'enchanted-twin';
  const goBinaryPath = is.dev
    ? join(__dirname, '..', '..', 'resources', executable) // Path in development
    : join(process.resourcesPath, 'resources', executable); // Adjusted path in production

  // Create the database directory in user data path
  const userDataPath = app.getPath('userData');
  const dbDir = join(userDataPath, 'db');
  
  // Ensure the database directory exists
  if (!existsSync(dbDir)) {
    try {
      mkdirSync(dbDir, { recursive: true });
      log.info(`Created database directory: ${dbDir}`);
    } catch (err) {
      log.error(`Failed to create database directory: ${err}`);
    }
  }
  
  log.info(`Database directory: ${dbDir}`);
  log.info(`Attempting to start Go server at: ${goBinaryPath}`);
  
  try {
    goServerProcess = spawn(goBinaryPath, [`--db-path=${join(dbDir, 'enchanted-twin.db')}`], {
      // No stdio option here, defaults to 'pipe'
    })

    if (goServerProcess) {
      goServerProcess.on('error', (err) => {
        log.error('Failed to start Go server:', err)
      })

      goServerProcess.on('close', (code) => {
        log.info(`Go server process exited with code ${code}`)
        goServerProcess = null // Reset when closed
      })

      goServerProcess.stdout?.on('data', (data) => {
        log.info(`Go Server stdout: ${data.toString().trim()}`);
      });
      goServerProcess.stderr?.on('data', (data) => {
        log.error(`Go Server stderr: ${data.toString().trim()}`);
      });

      log.info('Go server process spawned.')
    } else {
        log.error('Failed to spawn Go server process.')
    }

  } catch (error) {
    log.error('Error spawning Go server:', error)
  }

  // Set app user model id for windows
  electronApp.setAppUserModelId('com.electron')

  // Default open or close DevTools by F12 in development
  // and ignore CommandOrControl + R in production.
  // see https://github.com/alex8088/electron-toolkit/tree/master/packages/utils
  app.on('browser-window-created', (_, window) => {
    optimizer.watchWindowShortcuts(window)
  })

  const mainWindow = createWindow()

  // IPC test
  ipcMain.on('ping', () => console.log('pong'))

  // Handle theme changes
  ipcMain.handle('get-native-theme', () => {
    return nativeTheme.shouldUseDarkColors ? 'dark' : 'light'
  })

  ipcMain.handle('set-native-theme', (_, theme: 'system' | 'light' | 'dark') => {
    if (theme === 'system') {
      nativeTheme.themeSource = 'system'
    } else {
      nativeTheme.themeSource = theme
    }
    return nativeTheme.shouldUseDarkColors ? 'dark' : 'light'
  })

  // Listen for native theme changes and notify renderer
  nativeTheme.on('updated', () => {
    const newTheme = nativeTheme.shouldUseDarkColors ? 'dark' : 'light'
    mainWindow.webContents.send('native-theme-updated', newTheme)
  })

  // Handle directory selection
  ipcMain.handle('select-directory', async () => {
    const result = await dialog.showOpenDialog({
      properties: ['openDirectory']
    })
    return result
  })

  // Handle file selection
  ipcMain.handle('select-files', async () => {
    const result = await dialog.showOpenDialog({
      properties: ['openFile', 'multiSelections']
    })
    return result
  })

  // This will be used to copy the files to the app's storage directory to be read later by GO
  ipcMain.handle('copy-dropped-files', async (_event, filePaths) => {
    console.log('copy-dropped-files', filePaths)
    const fileStoragePath =
      process.env.NODE_ENV === 'development'
        ? path.join(app.getAppPath(), PATHNAME)
        : path.join(app.getPath('userData'), PATHNAME)

    // Ensure storage directory exists
    if (!fs.existsSync(fileStoragePath)) {
      fs.mkdirSync(fileStoragePath, { recursive: true })
    }

    const savedFiles: string[] = []

    console.log('fileStoragePath', fileStoragePath)

    for (const filePath of filePaths) {
      const fileName = path.basename(filePath)
      const destinationPath = path.join(fileStoragePath, fileName)

      console.log('destinationPath', destinationPath)

      try {
        // Copy file to storage directory
        fs.copyFileSync(filePath, destinationPath)
        savedFiles.push(destinationPath)
      } catch (error) {
        console.error('File save error:', error)
      }
    }

    console.log('savedFiles', savedFiles)

    return savedFiles
  })

  ipcMain.handle('get-stored-files-path', () => {
    const appPath = app.getAppPath()
    return path.join(appPath, PATHNAME)
  })

  app.on('activate', function () {
    // On macOS it's common to re-create a window in the app when the
    // dock icon is clicked and there are no other windows open.
    if (BrowserWindow.getAllWindows().length === 0) createWindow()
  })
})

// Quit when all windows are closed, except on macOS. There, it's common
// for applications and their menu bar to stay active until the user quits
// explicitly with Cmd + Q.
app.on('window-all-closed', () => {
  if (process.platform !== 'darwin') {
    app.quit()
  }
})

// Ensure Go server is killed when the app quits (only if started by Electron, i.e., production)
app.on('will-quit', () => {
  if (goServerProcess) {
    log.info('Attempting to kill Go server process...')
    const killed = goServerProcess.kill() // Sends SIGTERM by default
    if (killed) {
       log.info('Go server process killed successfully.')
    } else {
        log.warn('Failed to kill Go server process. It might have already exited.')
    }
    goServerProcess = null
  }
})

// In this file you can include the rest of your app's specific main process
// code. You can also put them in separate files and require them here.<|MERGE_RESOLUTION|>--- conflicted
+++ resolved
@@ -1,30 +1,22 @@
-<<<<<<< HEAD
-import { app, shell, BrowserWindow, ipcMain, dialog, nativeTheme } from 'electron'
-=======
-import { app, shell, BrowserWindow, ipcMain, Menu } from 'electron'
->>>>>>> 76091899
+import { app, shell, BrowserWindow, ipcMain, dialog, nativeTheme, Menu } from 'electron'
 import { join } from 'path'
 import { electronApp, optimizer, is } from '@electron-toolkit/utils'
 import icon from '../../resources/icon.png?asset'
 import { spawn, ChildProcess } from 'child_process'
-import log from 'electron-log/main';
+import log from 'electron-log/main'
 import { existsSync, mkdirSync } from 'fs'
 import fs from 'fs'
 import path from 'path'
 
 const PATHNAME = 'input_data'
 
-<<<<<<< HEAD
+// Configure electron-log
+log.transports.file.level = 'info' // Log info level and above to file
+log.info(`Log file will be written to: ${log.transports.file.getFile().path}`)
+
+let goServerProcess: ChildProcess | null = null
+
 function createWindow(): BrowserWindow {
-=======
-// Configure electron-log
-log.transports.file.level = 'info'; // Log info level and above to file
-log.info(`Log file will be written to: ${log.transports.file.getFile().path}`);
-
-let goServerProcess: ChildProcess | null = null
-
-function createWindow(): void {
->>>>>>> 76091899
   // Create the browser window.
   const mainWindow = new BrowserWindow({
     width: 1200,
@@ -78,28 +70,28 @@
 // Some APIs can only be used after this event occurs.
 app.whenReady().then(() => {
   // Determine the path to the Go binary based on the environment and platform
-  const executable = process.platform === 'win32' ? 'enchanted-twin.exe' : 'enchanted-twin';
+  const executable = process.platform === 'win32' ? 'enchanted-twin.exe' : 'enchanted-twin'
   const goBinaryPath = is.dev
     ? join(__dirname, '..', '..', 'resources', executable) // Path in development
-    : join(process.resourcesPath, 'resources', executable); // Adjusted path in production
+    : join(process.resourcesPath, 'resources', executable) // Adjusted path in production
 
   // Create the database directory in user data path
-  const userDataPath = app.getPath('userData');
-  const dbDir = join(userDataPath, 'db');
-  
+  const userDataPath = app.getPath('userData')
+  const dbDir = join(userDataPath, 'db')
+
   // Ensure the database directory exists
   if (!existsSync(dbDir)) {
     try {
-      mkdirSync(dbDir, { recursive: true });
-      log.info(`Created database directory: ${dbDir}`);
+      mkdirSync(dbDir, { recursive: true })
+      log.info(`Created database directory: ${dbDir}`)
     } catch (err) {
-      log.error(`Failed to create database directory: ${err}`);
-    }
-  }
-  
-  log.info(`Database directory: ${dbDir}`);
-  log.info(`Attempting to start Go server at: ${goBinaryPath}`);
-  
+      log.error(`Failed to create database directory: ${err}`)
+    }
+  }
+
+  log.info(`Database directory: ${dbDir}`)
+  log.info(`Attempting to start Go server at: ${goBinaryPath}`)
+
   try {
     goServerProcess = spawn(goBinaryPath, [`--db-path=${join(dbDir, 'enchanted-twin.db')}`], {
       // No stdio option here, defaults to 'pipe'
@@ -116,17 +108,16 @@
       })
 
       goServerProcess.stdout?.on('data', (data) => {
-        log.info(`Go Server stdout: ${data.toString().trim()}`);
-      });
+        log.info(`Go Server stdout: ${data.toString().trim()}`)
+      })
       goServerProcess.stderr?.on('data', (data) => {
-        log.error(`Go Server stderr: ${data.toString().trim()}`);
-      });
+        log.error(`Go Server stderr: ${data.toString().trim()}`)
+      })
 
       log.info('Go server process spawned.')
     } else {
-        log.error('Failed to spawn Go server process.')
-    }
-
+      log.error('Failed to spawn Go server process.')
+    }
   } catch (error) {
     log.error('Error spawning Go server:', error)
   }
@@ -246,9 +237,9 @@
     log.info('Attempting to kill Go server process...')
     const killed = goServerProcess.kill() // Sends SIGTERM by default
     if (killed) {
-       log.info('Go server process killed successfully.')
+      log.info('Go server process killed successfully.')
     } else {
-        log.warn('Failed to kill Go server process. It might have already exited.')
+      log.warn('Failed to kill Go server process. It might have already exited.')
     }
     goServerProcess = null
   }
