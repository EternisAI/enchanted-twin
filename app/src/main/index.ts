--- conflicted
+++ resolved
@@ -8,11 +8,8 @@
 import fs from 'fs'
 import path from 'path'
 import { autoUpdater } from 'electron-updater'
-<<<<<<< HEAD
-=======
 import http from 'http'
 import { URL } from 'url'
->>>>>>> cb00c6f5
 
 const PATHNAME = 'input_data'
 const DEFAULT_OAUTH_SERVER_PORT = 8080
@@ -29,52 +26,13 @@
 let goServerProcess: ChildProcess | null = null
 let oauthServer: http.Server | null = null
 
-<<<<<<< HEAD
-function openOAuthWindow(authUrl: string, redirectUri?: string) {
-  const authWindow = new BrowserWindow({
-    width: 600,
-    height: 800,
-    show: true,
-    autoHideMenuBar: true,
-    webPreferences: {
-      nodeIntegration: false,
-      contextIsolation: true
-=======
 function startOAuthCallbackServer(callbackPath: string): Promise<http.Server> {
   return new Promise((resolve, reject) => {
     if (oauthServer) {
       oauthServer.close()
       oauthServer = null
->>>>>>> cb00c6f5
-    }
-
-<<<<<<< HEAD
-  // Parse the redirectUri if provided, or use default values
-  let callbackHost = '127.0.0.1'
-  let callbackPath = '/callback'
-
-  if (redirectUri) {
-    try {
-      const parsedRedirect = new URL(redirectUri)
-      callbackHost = parsedRedirect.hostname
-      callbackPath = parsedRedirect.pathname
-      console.log(`[OAuth] Using redirect parameters: host=${callbackHost}, path=${callbackPath}`)
-    } catch (err) {
-      console.error('[OAuth] Failed to parse redirectUri, using defaults', err)
-    }
-  }
-
-  const handleUrl = (url: string) => {
-    try {
-      const parsedUrl = new URL(url)
-      if (parsedUrl.hostname === callbackHost && parsedUrl.pathname === callbackPath) {
-        const code = parsedUrl.searchParams.get('code')
-        const state = parsedUrl.searchParams.get('state')
-        if (code && state && mainWindow) {
-          console.log('[OAuth] Received callback', { code, state })
-          mainWindow.webContents.send('oauth-callback', { code, state })
-          authWindow.close()
-=======
+    }
+
     const server = http.createServer((req, res) => {
       log.info(`[OAuth] Received request: ${req.url}`)
 
@@ -126,7 +84,6 @@
           log.error('[OAuth] Failed to parse callback URL', err)
           res.writeHead(500, { 'Content-Type': 'text/plain' })
           res.end('Internal Server Error')
->>>>>>> cb00c6f5
         }
       } else {
         log.info(`[OAuth] Received non-callback request: ${req.url}`)
@@ -209,67 +166,12 @@
     log.error('Error in auto-updater:', err)
   })
 
-<<<<<<< HEAD
-function setupAutoUpdater() {
-  if (!IS_PRODUCTION) {
-    log.info('Skipping auto-updater in development mode')
-    return
-  }
-  
-  autoUpdater.logger = log
-  log.transports.file.level = "debug"
-  
-  autoUpdater.on('checking-for-update', () => {
-    log.info('Checking for update...')
-  })
-  
-  autoUpdater.on('update-available', (info) => {
-    log.info('Update available:', info)
-  })
-  
-  autoUpdater.on('update-not-available', (info) => {
-    log.info('Update not available:', info)
-  })
-  
-  autoUpdater.on('error', (err) => {
-    log.error('Error in auto-updater:', err)
-  })
-  
-=======
->>>>>>> cb00c6f5
   autoUpdater.on('download-progress', (progressObj) => {
     let logMessage = `Download speed: ${progressObj.bytesPerSecond}`
     logMessage += ` - Downloaded ${progressObj.percent}%`
     logMessage += ` (${progressObj.transferred}/${progressObj.total})`
     log.info(logMessage)
   })
-<<<<<<< HEAD
-  
-  autoUpdater.on('update-downloaded', (info) => {
-    log.info('Update downloaded:', info)
-    
-    // Show dialog to let user decide when to restart and install
-    dialog.showMessageBox({
-      type: 'info',
-      title: 'Update Ready',
-      message: 'A new version has been downloaded.',
-      detail: 'Would you like to restart the application now to install the update?',
-      buttons: ['Restart Now', 'Later'],
-      defaultId: 0,
-      cancelId: 1
-    }).then(({ response }) => {
-      if (response === 0) {
-        // User clicked "Restart Now"
-        log.info('User opted to restart for update')
-        autoUpdater.quitAndInstall(true, true)
-      } else {
-        // User clicked "Later"
-        log.info('User postponed update installation')
-      }
-    })
-  })
-  
-=======
 
   autoUpdater.on('update-downloaded', (info) => {
     log.info('Update downloaded:', info)
@@ -297,7 +199,6 @@
       })
   })
 
->>>>>>> cb00c6f5
   // Check for updates
   log.info('Checking for application updates...')
   autoUpdater.checkForUpdatesAndNotify()
@@ -461,15 +362,6 @@
     return result
   })
 
-<<<<<<< HEAD
-  ipcMain.handle('select-files', async (_event, options?: { filters?: { name: string; extensions: string[] }[] }) => {
-    const result = await dialog.showOpenDialog({
-      properties: ['openFile'],
-      filters: options?.filters
-    })
-    return result
-  })
-=======
   ipcMain.handle(
     'select-files',
     async (_event, options?: { filters?: { name: string; extensions: string[] }[] }) => {
@@ -480,7 +372,6 @@
       return result
     }
   )
->>>>>>> cb00c6f5
 
   ipcMain.handle('copy-dropped-files', async (_event, filePaths) => {
     const fileStoragePath =
