--- conflicted
+++ resolved
@@ -5,20 +5,16 @@
 import { spawn, ChildProcess } from 'child_process'
 import log from 'electron-log/main';
 import { existsSync, mkdirSync } from 'fs'
+import fs from 'fs'
+import path from 'path'
+
+const PATHNAME = 'input_data'
 
 // Configure electron-log
 log.transports.file.level = 'info'; // Log info level and above to file
 log.info(`Log file will be written to: ${log.transports.file.getFile().path}`);
 
 let goServerProcess: ChildProcess | null = null
-<<<<<<< HEAD
-
-import fs from 'fs'
-import path from 'path'
-
-const PATHNAME = 'input_data'
-=======
->>>>>>> adaf7e50
 
 function createWindow(): void {
   // Create the browser window.
