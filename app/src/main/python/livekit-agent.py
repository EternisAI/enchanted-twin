--- conflicted
+++ resolved
@@ -160,7 +160,6 @@
 # Verify required environment variables
 required_env_vars = [
     "CHAT_ID",
-<<<<<<< HEAD
     "TTS_API_KEY",
     "TTS_URL",
     "TTS_MODEL",
@@ -168,13 +167,6 @@
     "STT_URL",
     "STT_MODEL",
     "SEND_MESSAGE_URL"
-=======
-    "TINFOIL_API_KEY",
-    "TINFOIL_AUDIO_URL",
-    "TINFOIL_STT_MODEL",
-    "TINFOIL_TTS_MODEL",
-    "SEND_MESSAGE_URL",
->>>>>>> f019db8e
 ]
 
 missing_vars = [var for var in required_env_vars if not os.getenv(var)]
