--- conflicted
+++ resolved
@@ -6,6 +6,9 @@
 import * as tar from 'tar'
 import { spawn } from 'child_process'
 import log from 'electron-log'
+import { windowManager } from './windows'
+import { DependencyName } from './types/dependencies'
+import { EMBEDDED_RUNTIME_DEPS_CONFIG } from './embeddedDepsConfig'
 
 // Helper type for dependency configuration (matching the readonly generated structure)
 type DependencyConfig = {
@@ -26,14 +29,17 @@
     readonly libraries?: readonly string[]
     readonly dataFiles?: readonly string[]
   }
-  readonly platform_config?: Record<string, {
-    readonly type: string
-    readonly files?: {
-      readonly binaries?: readonly string[]
-      readonly libraries?: readonly string[]
-      readonly dataFiles?: readonly string[]
+  readonly platform_config?: Record<
+    string,
+    {
+      readonly type: string
+      readonly files?: {
+        readonly binaries?: readonly string[]
+        readonly libraries?: readonly string[]
+        readonly dataFiles?: readonly string[]
+      }
     }
-  }>
+  >
   readonly post_download?: {
     readonly chmod?: {
       readonly files: readonly string[]
@@ -43,13 +49,9 @@
     readonly copy_from_global?: boolean
   }
 }
-import { windowManager } from './windows'
-import { DependencyName } from './types/dependencies'
-import { EMBEDDED_RUNTIME_DEPS_CONFIG } from './embeddedDepsConfig'
 
 const DEPENDENCIES_DIR = path.join(app.getPath('appData'), 'enchanted')
 
-<<<<<<< HEAD
 // Use embedded config that was generated at build time
 const RUNTIME_DEPS_CONFIG = EMBEDDED_RUNTIME_DEPS_CONFIG
 
@@ -63,68 +65,6 @@
     return 'win32'
   }
   return 'linux-x64' // fallback default
-=======
-// PostgreSQL files to download
-const POSTGRES_FILES = {
-  binaries: ['bin/postgres', 'bin/initdb', 'bin/pg_ctl'],
-  libraries: [
-    'lib/libpq.5.dylib',
-    'lib/libpq.dylib',
-    'lib/postgresql/vector.dylib',
-    'lib/postgresql/dict_snowball.dylib',
-    'lib/postgresql/plpgsql.dylib',
-    // Essential system libraries that PostgreSQL binaries depend on
-    'lib/libicuuc.75.dylib',
-    'lib/libicui18n.75.dylib',
-    'lib/libicudata.75.dylib',
-    'lib/libssl.3.dylib',
-    'lib/libcrypto.3.dylib',
-    'lib/libxml2.2.dylib',
-    'lib/libzstd.1.dylib',
-    'lib/liblz4.1.dylib'
-  ],
-  dataFiles: [
-    'share/postgresql/postgres.bki',
-    'share/postgresql/errcodes.txt',
-    'share/postgresql/information_schema.sql',
-    // Configuration sample files required by initdb
-    'share/postgresql/pg_hba.conf.sample',
-    'share/postgresql/pg_ident.conf.sample',
-    'share/postgresql/postgresql.conf.sample',
-    'share/postgresql/pg_service.conf.sample',
-    'share/postgresql/psqlrc.sample',
-    // System catalog and function definitions
-    'share/postgresql/system_constraints.sql',
-    'share/postgresql/system_functions.sql',
-    'share/postgresql/system_views.sql',
-    'share/postgresql/sql_features.txt',
-    'share/postgresql/snowball_create.sql',
-    // Core PostgreSQL extension (required by initdb)
-    'share/postgresql/extension/plpgsql.control',
-    'share/postgresql/extension/plpgsql--1.0.sql',
-    // pgvector extension files
-    'share/postgresql/extension/vector.control',
-    'share/postgresql/extension/vector--0.8.0.sql',
-    // Essential timezone files - just UTC
-    'share/postgresql/timezone/UTC',
-    // Timezone sets - required directory structure for PostgreSQL
-    'share/postgresql/timezonesets/Africa.txt',
-    'share/postgresql/timezonesets/America.txt',
-    'share/postgresql/timezonesets/Antarctica.txt',
-    'share/postgresql/timezonesets/Asia.txt',
-    'share/postgresql/timezonesets/Atlantic.txt',
-    'share/postgresql/timezonesets/Australia',
-    'share/postgresql/timezonesets/Australia.txt',
-    'share/postgresql/timezonesets/Default',
-    'share/postgresql/timezonesets/Etc.txt',
-    'share/postgresql/timezonesets/Europe.txt',
-    'share/postgresql/timezonesets/India',
-    'share/postgresql/timezonesets/Indian.txt',
-    'share/postgresql/timezonesets/Pacific.txt',
-    // Text search data - just English
-    'share/postgresql/tsearch_data/english.stop'
-  ]
->>>>>>> a45b8a04
 }
 
 // Generic dependency installer functions
@@ -196,14 +136,16 @@
         case 'platform_mixed': {
           const platformKey = getPlatformKey()
           const platformConfig = config.platform_config?.[platformKey]
-          
+
           if (!platformConfig) {
-            throw new Error(`No platform configuration found for ${platformKey} in dependency ${config.name}`)
+            throw new Error(
+              `No platform configuration found for ${platformKey} in dependency ${config.name}`
+            )
           }
 
           const platformType = platformConfig.type
           let url: string = typeof config.url === 'string' ? config.url : ''
-          
+
           if (typeof config.url === 'object' && config.url) {
             url = config.url[platformKey] || ''
           }
@@ -260,7 +202,7 @@
                 downloadedBytes: downloaded
               })
             })
-            
+
             try {
               await extractTarGz(file, depDir)
             } catch (error) {
@@ -282,7 +224,7 @@
                 downloadedBytes: downloaded
               })
             })
-            
+
             try {
               await extractTarXz(file, depDir)
             } catch (error) {
@@ -295,7 +237,9 @@
               throw error
             }
           } else {
-            throw new Error(`Unsupported platform type '${platformType}' for platform_mixed dependency ${config.name}`)
+            throw new Error(
+              `Unsupported platform type '${platformType}' for platform_mixed dependency ${config.name}`
+            )
           }
 
           // Set executable permissions based on post_download config
@@ -370,7 +314,6 @@
           break
         }
 
-<<<<<<< HEAD
         case 'tar.xz': {
           let url: string = typeof config.url === 'string' ? config.url : ''
           if (config.platform_url_key && typeof config.url === 'object') {
@@ -386,29 +329,6 @@
               totalBytes: total,
               downloadedBytes: downloaded
             })
-=======
-      const uvBin = process.platform === 'win32' ? 'uv.exe' : 'uv'
-      return fs.existsSync(path.join(this.dir, uvBin))
-    }
-  },
-  anonymizer: {
-    // Naming pattern: qwen3-4b_q4_k_m-YYYY-MM-DD.zip - e.g: qwen3-4b_q4_k_m-2025-01-15.zip
-    // url: 'https://dgbaewh9qedok.cloudfront.net/models/qwen3-4b_q4_k_m-2025-08-01.zip',
-    url: 'https://dgbaewh9qedok.cloudfront.net/models/qwen3-06b-q4_K_M-2025-08-04.zip',
-    name: 'anonymizer',
-    dir: path.join(DEPENDENCIES_DIR, 'models', 'anonymizer'),
-    install: async function () {
-      const file = await downloadFile(
-        this.url,
-        this.dir,
-        'anonymizer.zip',
-        (pct, total, downloaded) => {
-          windowManager.mainWindow?.webContents.send('models:progress', {
-            modelName: this.name,
-            pct,
-            totalBytes: total,
-            downloadedBytes: downloaded
->>>>>>> a45b8a04
           })
           try {
             await extractTarXz(file, depDir)
@@ -423,32 +343,17 @@
           }
           break
         }
-<<<<<<< HEAD
 
         case 'curl_script': {
           if (!config.install_script) {
             throw new Error(`No install_script defined for ${config.name}`)
           }
-=======
-      )
-      await extractZip(file, this.dir)
-    },
-    isDownloaded: function () {
-      if (process.env.ANONYMIZER_TYPE === 'no-op') {
-        return true
-      }
-
-      if (!isExtractedDirValid(this.dir)) {
-        return false
-      }
->>>>>>> a45b8a04
 
           // Execute the shell script
           const process = spawn('sh', ['-c', config.install_script], {
             stdio: ['pipe', 'pipe', 'pipe']
           })
 
-<<<<<<< HEAD
           let progress = 0
           const progressInterval = setInterval(() => {
             progress = Math.min(progress + 10, 90) // Increment progress up to 90%
@@ -503,32 +408,6 @@
               })
               reject(error)
             })
-=======
-        const has06bModel = ggufs.some((file) => file.toLowerCase().includes('qwen3-06b'))
-
-        return has06bModel
-      } catch (error) {
-        return false
-      }
-    }
-  },
-  LLAMACCP: {
-    url: 'https://github.com/ggml-org/llama.cpp/releases/download/b5916/llama-b5916-bin-macos-arm64.zip',
-    // url: 'https://dgbaewh9qedok.cloudfront.net/models/llama-server-new.zip',
-    name: 'llamacpp',
-    dir: path.join(DEPENDENCIES_DIR, 'shared', 'lib', 'llamacpp'),
-    install: async function () {
-      const file = await downloadFile(
-        this.url,
-        this.dir,
-        'llamacpp.zip',
-        (pct, total, downloaded) => {
-          windowManager.mainWindow?.webContents.send('models:progress', {
-            modelName: this.name,
-            pct,
-            totalBytes: total,
-            downloadedBytes: downloaded
->>>>>>> a45b8a04
           })
           break
         }
@@ -536,7 +415,6 @@
     },
 
     isDownloaded: function () {
-<<<<<<< HEAD
       const depDir = config.dir.replace('{DEPENDENCIES_DIR}', DEPENDENCIES_DIR)
 
       // Handle special validation conditions first
@@ -547,39 +425,6 @@
 
         if (!isExtractedDirValid(depDir)) {
           return false
-=======
-      // Check for the extracted onnxruntime folder (platform-specific)
-      const onnxDir =
-        process.platform === 'darwin' && process.arch === 'arm64'
-          ? path.join(this.dir, 'onnxruntime-osx-arm64-1.22.0')
-          : path.join(this.dir, 'onnxruntime-linux-x64-1.22.0')
-      return isExtractedDirValid(onnxDir)
-    }
-  },
-  postgres: {
-    url: 'https://d1vu5azmz7om3b.cloudfront.net/enchanted_data/postgres',
-    name: 'postgres',
-    dir: path.join(DEPENDENCIES_DIR, 'postgres'),
-    install: async function () {
-      const baseUrl = this.url
-      const allFiles = [
-        ...POSTGRES_FILES.binaries,
-        ...POSTGRES_FILES.libraries,
-        ...POSTGRES_FILES.dataFiles
-      ]
-      let downloadedFiles = 0
-      const totalFiles = allFiles.length
-      const failedDownloads: string[] = []
-
-      for (const filePath of allFiles) {
-        const fileUrl = `${baseUrl}/${filePath}`
-        const destPath = path.join(this.dir, filePath)
-        const destDir = path.dirname(destPath)
-
-        // Create directory if it doesn't exist
-        if (!fs.existsSync(destDir)) {
-          fs.mkdirSync(destDir, { recursive: true })
->>>>>>> a45b8a04
         }
 
         try {
@@ -627,7 +472,6 @@
         return false
       }
 
-<<<<<<< HEAD
       // Handle platform-specific validation files (like ONNX)
       let validationFiles = config.validation_files || []
       if (typeof validationFiles === 'object' && !Array.isArray(validationFiles)) {
@@ -645,48 +489,6 @@
       }
 
       return false
-=======
-      // Report failed downloads
-      if (failedDownloads.length > 0) {
-        console.warn(`Download completed with ${failedDownloads.length} failed files:`)
-        failedDownloads.forEach((file) => console.warn(`  - ${file}`))
-      } else {
-        console.log('All PostgreSQL files downloaded successfully')
-      }
-
-      // Set executable permissions for binaries on Unix-like systems
-      if (process.platform !== 'win32') {
-        for (const binaryPath of POSTGRES_FILES.binaries) {
-          const fullPath = path.join(this.dir, binaryPath)
-          if (fs.existsSync(fullPath)) {
-            fs.chmodSync(fullPath, 0o755)
-          }
-        }
-      }
-    },
-    isDownloaded: function () {
-      // Check for essential PostgreSQL files including required libraries and config files
-      const essentialFiles = [
-        'bin/postgres',
-        'bin/initdb',
-        'bin/pg_ctl',
-        'lib/libpq.5.dylib',
-        'lib/postgresql/vector.dylib',
-        'lib/libicuuc.75.dylib',
-        'lib/libssl.3.dylib',
-        'lib/libcrypto.3.dylib',
-        'share/postgresql/postgres.bki',
-        'share/postgresql/pg_hba.conf.sample',
-        'share/postgresql/postgresql.conf.sample',
-        'share/postgresql/extension/vector.control',
-        'share/postgresql/extension/plpgsql.control'
-      ]
-
-      return essentialFiles.every((filePath) => {
-        const fullPath = path.join(this.dir, filePath)
-        return fs.existsSync(fullPath)
-      })
->>>>>>> a45b8a04
     }
   }
 }
@@ -879,7 +681,10 @@
       })
       .catch((err: unknown) => {
         const message = err instanceof Error ? err.message : String(err)
-        log.warn('lzma-native not available, falling back to system tar for .xz extraction', message)
+        log.warn(
+          'lzma-native not available, falling back to system tar for .xz extraction',
+          message
+        )
         return null
       })
   }
@@ -920,10 +725,17 @@
   return new Promise<void>((resolve, reject) => {
     const tarProc = spawn('tar', ['-xJf', file, '-C', destDir])
     let stderr = ''
-    tarProc.stderr.on('data', (d) => { stderr += d.toString() })
+    tarProc.stderr.on('data', (d) => {
+      stderr += d.toString()
+    })
     tarProc.on('close', (code) => {
-      try { fs.unlinkSync(file) } catch { /* ignore */ }
-      if (code === 0) resolve(); else reject(new Error(`tar -xJf failed (code ${code}): ${stderr}`))
+      try {
+        fs.unlinkSync(file)
+      } catch {
+        /* ignore */
+      }
+      if (code === 0) resolve()
+      else reject(new Error(`tar -xJf failed (code ${code}): ${stderr}`))
     })
     tarProc.on('error', (err) => reject(err))
   })
