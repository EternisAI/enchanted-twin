--- conflicted
+++ resolved
@@ -10,27 +10,14 @@
 
 const DEPENDENCIES_DIR = path.join(app.getPath('appData'), 'enchanted')
 
-<<<<<<< HEAD
 const extractVersionFromUrl = (url: string): string | null => {
   const match = url.match(/-(\d{4}-\d{2}-\d{2})\.zip$/)
   return match ? match[1] : null
 }
 
-const hasSpecificVersion = (dir: string, version: string): boolean => {
-  try {
-    const files = fs.readdirSync(dir)
-    return files.some((file) => file.toLowerCase().includes('qwen') && file.includes(version))
-  } catch (error) {
-    return false
-  }
-=======
 // PostgreSQL files to download
 const POSTGRES_FILES = {
-  binaries: [
-    'bin/postgres',
-    'bin/initdb', 
-    'bin/pg_ctl'
-  ],
+  binaries: ['bin/postgres', 'bin/initdb', 'bin/pg_ctl'],
   libraries: [
     'lib/libpq.5.dylib',
     'lib/libpq.dylib',
@@ -59,7 +46,7 @@
     'share/postgresql/psqlrc.sample',
     // System catalog and function definitions
     'share/postgresql/system_constraints.sql',
-    'share/postgresql/system_functions.sql', 
+    'share/postgresql/system_functions.sql',
     'share/postgresql/system_views.sql',
     'share/postgresql/sql_features.txt',
     'share/postgresql/snowball_create.sql',
@@ -88,7 +75,6 @@
     // Text search data - just English
     'share/postgresql/tsearch_data/english.stop'
   ]
->>>>>>> 9d3f14fb
 }
 
 const DEPENDENCIES_CONFIGS: Record<
@@ -269,7 +255,11 @@
     dir: path.join(DEPENDENCIES_DIR, 'postgres'),
     install: async function () {
       const baseUrl = this.url
-      const allFiles = [...POSTGRES_FILES.binaries, ...POSTGRES_FILES.libraries, ...POSTGRES_FILES.dataFiles]
+      const allFiles = [
+        ...POSTGRES_FILES.binaries,
+        ...POSTGRES_FILES.libraries,
+        ...POSTGRES_FILES.dataFiles
+      ]
       let downloadedFiles = 0
       const totalFiles = allFiles.length
       const failedDownloads: string[] = []
@@ -306,11 +296,11 @@
       // Report failed downloads
       if (failedDownloads.length > 0) {
         console.warn(`Download completed with ${failedDownloads.length} failed files:`)
-        failedDownloads.forEach(file => console.warn(`  - ${file}`))
+        failedDownloads.forEach((file) => console.warn(`  - ${file}`))
       } else {
         console.log('All PostgreSQL files downloaded successfully')
       }
-      
+
       // Set executable permissions for binaries on Unix-like systems
       if (process.platform !== 'win32') {
         for (const binaryPath of POSTGRES_FILES.binaries) {
@@ -338,8 +328,8 @@
         'share/postgresql/extension/vector.control',
         'share/postgresql/extension/plpgsql.control'
       ]
-      
-      return essentialFiles.every(filePath => {
+
+      return essentialFiles.every((filePath) => {
         const fullPath = path.join(this.dir, filePath)
         return fs.existsSync(fullPath)
       })
