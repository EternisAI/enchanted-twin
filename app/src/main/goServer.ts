import { spawn, ChildProcess } from 'child_process'
import log from 'electron-log/main'
import { existsSync, mkdirSync } from 'fs'
import { join } from 'path'
import { app } from 'electron'
import { createErrorWindow, waitForBackend, createSplashWindow } from './helpers'
import { BrowserWindow } from 'electron'

let goServerProcess: ChildProcess | null = null
let splashWindow: BrowserWindow | null = null

export async function initializeGoServer(IS_PRODUCTION: boolean, DEFAULT_BACKEND_PORT: number) {
  // Create and show splash screen
  splashWindow = createSplashWindow()

  const userDataPath = app.getPath('userData')
  const dbDir = join(userDataPath, 'db')

  if (!existsSync(dbDir)) {
    try {
      mkdirSync(dbDir, { recursive: true })
      log.info(`Created database directory: ${dbDir}`)
    } catch (err) {
      log.error(`Failed to create database directory: ${err}`)
    }
  }

  const dbPath = join(dbDir, 'enchanted-twin.db')
  log.info(`Database path: ${dbPath}`)

  const executable = process.platform === 'win32' ? 'enchanted-twin.exe' : 'enchanted-twin'
  const goBinaryPath = !IS_PRODUCTION
    ? join(__dirname, '..', '..', 'resources', executable)
    : join(process.resourcesPath, 'resources', executable)

  if (IS_PRODUCTION) {
    const success = await startGoServer(goBinaryPath, userDataPath, dbPath, DEFAULT_BACKEND_PORT)
    // Close splash screen after Go server is ready
    if (splashWindow && !splashWindow.isDestroyed()) {
      splashWindow.close()
      splashWindow = null
    }
    return success
  } else {
    log.info('Running in development mode - packaged Go server not started')
    // Close splash screen in development mode
    if (splashWindow && !splashWindow.isDestroyed()) {
      splashWindow.close()
      splashWindow = null
    }
    return true
  }
}

async function startGoServer(
  goBinaryPath: string,
  userDataPath: string,
  dbPath: string,
  backendPort: number
) {
  if (!existsSync(goBinaryPath)) {
    log.error(`Go binary not found at: ${goBinaryPath}`)
    createErrorWindow(`Go binary not found at: ${goBinaryPath}`)
    return false
  }
  log.info(`Attempting to start Go server at: ${goBinaryPath}`)

  try {
    goServerProcess = spawn(goBinaryPath, [], {
      env: {
        ...process.env,
        APP_DATA_PATH: userDataPath,
        DB_PATH: dbPath,
        COMPLETIONS_API_URL: process.env.COMPLETIONS_API_URL,
        COMPLETIONS_API_KEY: process.env.COMPLETIONS_API_KEY,
        COMPLETIONS_MODEL: process.env.COMPLETIONS_MODEL,
        REASONING_MODEL: process.env.REASONING_MODEL,
        EMBEDDINGS_API_URL: process.env.EMBEDDINGS_API_URL,
        EMBEDDINGS_API_KEY: process.env.EMBEDDINGS_API_KEY,
        EMBEDDINGS_MODEL: process.env.EMBEDDINGS_MODEL,
        TELEGRAM_TOKEN: process.env.TELEGRAM_TOKEN,
        OLLAMA_BASE_URL: process.env.OLLAMA_BASE_URL,
        TELEGRAM_CHAT_SERVER: process.env.TELEGRAM_CHAT_SERVER,
<<<<<<< HEAD
        ENCHANTED_MCP_URL: process.env.ENCHANTED_MCP_URL
=======
        ENCHANTED_MCP_URL: process.env.ENCHANTED_MCP_URL,
        INVITE_SERVER_URL: process.env.INVITE_SERVER_URL
>>>>>>> 0ec259b4
      }
    })

    if (goServerProcess) {
      goServerProcess.on('error', (err) => {
        log.error('Failed to start Go server, on error:', err)
        createErrorWindow(
          `Failed to start Go server: ${err instanceof Error ? err.message : 'Unknown error'}`
        )
      })

      goServerProcess.on('close', (code) => {
        log.info(`Go server process exited with code ${code}`)
        goServerProcess = null
      })

      goServerProcess.stdout?.on('data', (data) => {
        log.info(`Go Server stdout: ${data.toString().trim()}`)
      })
      goServerProcess.stderr?.on('data', (data) => {
        log.error(`Go Server stderr: ${data.toString().trim()}`)
      })

      log.info('Go server process spawned. Waiting until it listens …')
      await waitForBackend(backendPort)
      return true
    } else {
      log.error('Failed to spawn Go server process.')
      return false
    }
  } catch (error: unknown) {
    log.error('Error spawning Go server:', error)
    createErrorWindow(
      `Failed to start Go server: ${error instanceof Error ? error.message : 'Unknown error'}`
    )
    return false
  }
}

export function cleanupGoServer() {
  if (goServerProcess) {
    log.info('Attempting to kill Go server process...')
    const killed = goServerProcess.kill()
    if (killed) {
      log.info('Go server process killed successfully.')
    } else {
      log.warn('Failed to kill Go server process. It might have already exited.')
    }
    goServerProcess = null
  }
}<|MERGE_RESOLUTION|>--- conflicted
+++ resolved
@@ -81,12 +81,8 @@
         TELEGRAM_TOKEN: process.env.TELEGRAM_TOKEN,
         OLLAMA_BASE_URL: process.env.OLLAMA_BASE_URL,
         TELEGRAM_CHAT_SERVER: process.env.TELEGRAM_CHAT_SERVER,
-<<<<<<< HEAD
-        ENCHANTED_MCP_URL: process.env.ENCHANTED_MCP_URL
-=======
         ENCHANTED_MCP_URL: process.env.ENCHANTED_MCP_URL,
         INVITE_SERVER_URL: process.env.INVITE_SERVER_URL
->>>>>>> 0ec259b4
       }
     })
 
