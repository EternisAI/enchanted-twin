import { spawn, ChildProcess } from 'child_process'
import log from 'electron-log/main'
import { existsSync, mkdirSync } from 'fs'
import { join } from 'path'
import { app } from 'electron'
import { BrowserWindow } from 'electron'
import split2 from 'split2'

import { createErrorWindow, waitForBackend } from './helpers'
import { capture } from './analytics'
import { startLlamaCppSetup, cleanupLlamaCpp } from './llamaCppServer'

let goServerProcess: ChildProcess | null = null
let isInitializing = false

export async function initializeGoServer(IS_PRODUCTION: boolean, DEFAULT_BACKEND_PORT: number) {
  if (goServerProcess && !goServerProcess.killed) {
    log.info('[GO] Go server is already running, skipping initialization')
    return true
  }

  if (isInitializing) {
    log.info('[GO] Go server is already initializing, skipping duplicate initialization')
    return true
  }

  isInitializing = true

  try {
    const userDataPath = app.getPath('userData')
    const dbDir = join(userDataPath, 'db')

    if (!existsSync(dbDir)) {
      try {
        mkdirSync(dbDir, { recursive: true })
        log.info(`Created database directory: ${dbDir}`)
      } catch (err) {
        log.error(`Failed to create database directory: ${err}`)
      }
    }

    const dbPath = join(dbDir, 'enchanted-twin.db')
    log.info(`Database path: ${dbPath}`)

    const executable = process.platform === 'win32' ? 'enchanted-twin.exe' : 'enchanted-twin'
    const goBinaryPath = !IS_PRODUCTION
      ? join(__dirname, '..', '..', 'resources', executable)
      : join(process.resourcesPath, 'resources', executable)

    startLlamaCppSetup()

<<<<<<< HEAD
  if (IS_PRODUCTION) {
    const success = await startGoServer(goBinaryPath, userDataPath, dbPath, DEFAULT_BACKEND_PORT)

    return success
  } else {
    log.info('Running in development mode - packaged Go server not started')
    return true
=======
    if (IS_PRODUCTION) {
      const success = await startGoServer(goBinaryPath, userDataPath, dbPath, DEFAULT_BACKEND_PORT)
      return success
    } else {
      log.info('Running in development mode - packaged Go server not started')
      return true
    }
  } finally {
    isInitializing = false
>>>>>>> 33dfa130
  }
}

async function startGoServer(
  goBinaryPath: string,
  userDataPath: string,
  dbPath: string,
  backendPort: number
) {
  if (!existsSync(goBinaryPath)) {
    log.error(`Go binary not found at: ${goBinaryPath}`)
    createErrorWindow(`Go binary not found at: ${goBinaryPath}`)

    capture('server_startup_error', {
      error_type: 'binary_not_found',
      binary_path: goBinaryPath
    })

    return false
  }
  log.info(`Attempting to start Go server at: ${goBinaryPath}`)

  const startTime = Date.now()

  try {
    goServerProcess = spawn(goBinaryPath, [], {
      env: {
        ...process.env,
        APP_DATA_PATH: userDataPath,
        DB_PATH: dbPath,
        COMPLETIONS_API_URL: process.env.COMPLETIONS_API_URL,
        COMPLETIONS_API_KEY: process.env.COMPLETIONS_API_KEY,
        COMPLETIONS_MODEL: process.env.COMPLETIONS_MODEL,
        REASONING_MODEL: process.env.REASONING_MODEL,
        EMBEDDINGS_API_URL: process.env.EMBEDDINGS_API_URL,
        EMBEDDINGS_API_KEY: process.env.EMBEDDINGS_API_KEY,
        EMBEDDINGS_MODEL: process.env.EMBEDDINGS_MODEL,
        TELEGRAM_TOKEN: process.env.TELEGRAM_TOKEN,
        TELEGRAM_CHAT_SERVER: process.env.TELEGRAM_CHAT_SERVER,
        ENCHANTED_MCP_URL: process.env.ENCHANTED_MCP_URL,
        INVITE_SERVER_URL: process.env.INVITE_SERVER_URL,
        PROXY_TEE_URL: process.env.PROXY_TEE_URL,
        HOLON_API_URL: process.env.HOLON_API_URL,
        ANONYMIZER_TYPE: process.env.ANONYMIZER_TYPE,
        USE_LOCAL_EMBEDDINGS: process.env.USE_LOCAL_EMBEDDINGS
      }
    })

    if (goServerProcess) {
      goServerProcess.on('error', (err) => {
        log.error('Failed to start Go server, on error:', err)

        capture('server_startup_error', {
          error_type: 'spawn_error',
          error_message: err instanceof Error ? err.message : 'Unknown error',
          duration: Date.now() - startTime
        })

        createErrorWindow(
          `Failed to start Go server: ${err instanceof Error ? err.message : 'Unknown error'}`
        )
      })

      goServerProcess.on('close', (code) => {
        log.info(`Go server process exited with code ${code}`)
        goServerProcess = null
      })

      if (goServerProcess.stderr) {
        forward(goServerProcess.stderr, 'stderr')
      }

      goServerProcess.stdout?.on('data', (data) => {
        log.info(`Go Server stdout: ${data.toString().trim()}`)
      })
      goServerProcess.stderr?.on('data', (data) => {
        log.error(`Go Server stderr: ${data.toString().trim()}`)
      })

      log.info('Go server process spawned. Waiting until it listens …')
      await waitForBackend(backendPort)

      const duration = Date.now() - startTime
      log.info(`[GO] Go server process ready in ${duration}ms`)

      capture('server_startup_success', {
        duration: duration,
        port: backendPort
      })

      return true
    } else {
      log.error('Failed to spawn Go server process.')

      capture('server_startup_error', {
        error_type: 'spawn_failed',
        error_message: 'Failed to spawn Go server process',
        duration: Date.now() - startTime
      })

      return false
    }
  } catch (error: unknown) {
    log.error('Error spawning Go server:', error)

    capture('server_startup_error', {
      error_type: 'general_error',
      error_message: error instanceof Error ? error.message : 'Unknown error',
      duration: Date.now() - startTime
    })

    createErrorWindow(
      `Failed to start Go server: ${error instanceof Error ? error.message : 'Unknown error'}`
    )
    return false
  }
}

export function cleanupGoServer() {
  if (goServerProcess) {
    log.info('Attempting to kill Go server process...')
    const killed = goServerProcess.kill()
    if (killed) {
      log.info('Go server process killed successfully.')
    } else {
      log.warn('Failed to kill Go server process. It might have already exited.')
    }
    goServerProcess = null
  }

  cleanupLlamaCpp()
}

export function isGoServerRunning(): boolean {
  return goServerProcess !== null && !goServerProcess.killed
}

export function getGoServerState() {
  return {
    isRunning: isGoServerRunning(),
    isInitializing
  }
}

function forward(stream: NodeJS.ReadableStream, source: 'stdout' | 'stderr') {
  stream.pipe(split2()).on('data', (line: string) => {
    if (!line) return
    // const clean = stripAnsi(line)   // zap ANSI color ESCs
    log[source === 'stdout' ? 'info' : 'error'](`Go ${source}: ${line}`)

    BrowserWindow.getAllWindows().forEach((win) =>
      win.webContents.send('go-log', { source, line: line })
    )
  })
}<|MERGE_RESOLUTION|>--- conflicted
+++ resolved
@@ -49,15 +49,6 @@
 
     startLlamaCppSetup()
 
-<<<<<<< HEAD
-  if (IS_PRODUCTION) {
-    const success = await startGoServer(goBinaryPath, userDataPath, dbPath, DEFAULT_BACKEND_PORT)
-
-    return success
-  } else {
-    log.info('Running in development mode - packaged Go server not started')
-    return true
-=======
     if (IS_PRODUCTION) {
       const success = await startGoServer(goBinaryPath, userDataPath, dbPath, DEFAULT_BACKEND_PORT)
       return success
@@ -67,7 +58,6 @@
     }
   } finally {
     isInitializing = false
->>>>>>> 33dfa130
   }
 }
 
