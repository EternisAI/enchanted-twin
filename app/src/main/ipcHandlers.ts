--- conflicted
+++ resolved
@@ -76,11 +76,7 @@
       return { success: true, loginUrl }
     } catch (error) {
       log.error('[Main] Failed to start Firebase OAuth server:', error)
-<<<<<<< HEAD
       return { success: false, error: error instanceof Error ? error.message : String(error) }
-=======
-      return { success: false, error: error instanceof Error ? error.message : 'Unknown error' }
->>>>>>> 17eae5fd
     }
   })
 
@@ -91,11 +87,7 @@
       return { success: true }
     } catch (error) {
       log.error('[Main] Failed to cleanup OAuth server:', error)
-<<<<<<< HEAD
       return { success: false, error: error instanceof Error ? error.message : String(error) }
-=======
-      return { success: false, error: error instanceof Error ? error.message : 'Unknown error' }
->>>>>>> 17eae5fd
     }
   })
 
@@ -157,7 +149,7 @@
         properties: ['openFile'],
         filters: options?.filters
       })
-      
+
       // Add file size information
       if (!result.canceled && result.filePaths.length > 0) {
         const fileSizes: number[] = []
@@ -175,7 +167,7 @@
           fileSizes
         }
       }
-      
+
       return result
     }
   )
