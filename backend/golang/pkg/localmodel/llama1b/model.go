--- conflicted
+++ resolved
@@ -92,12 +92,8 @@
 
 	var result map[string]string
 	if err := json.Unmarshal([]byte(response.GeneratedText), &result); err != nil {
-<<<<<<< HEAD
-		return nil, fmt.Errorf("failed to parse JSON response: %w,\noutput:%s", err, response.GeneratedText)
-=======
 		// Special Handling due to model inconsistent JSON response to not error and skip this
 		return make(map[string]string), nil
->>>>>>> b0071476
 	}
 
 	return result, nil
