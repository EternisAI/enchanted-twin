--- conflicted
+++ resolved
@@ -3,12 +3,9 @@
 import (
 	"context"
 	"encoding/json"
-<<<<<<< HEAD
 	"errors"
+	"fmt"
 	"net"
-=======
-	"fmt"
->>>>>>> 0af23def
 	"strings"
 
 	"github.com/charmbracelet/log"
@@ -97,20 +94,13 @@
 		openai.UserMessage(prompt),
 	}
 
-<<<<<<< HEAD
-	response, err := c.Completions(ctx, messages, nil, c.model)
-	if err != nil {
-		return nil, prettifyConnectionError(err)
-	}
-=======
 	const maxRetries = 3
 	var lastErr error
->>>>>>> 0af23def
 
 	for attempt := 1; attempt <= maxRetries; attempt++ {
 		response, err := c.Completions(ctx, messages, nil, c.model)
 		if err != nil {
-			lastErr = err
+			lastErr = prettifyConnectionError(err)
 			c.logger.Warn("Anonymization completion failed", "attempt", attempt, "error", err)
 			continue
 		}
