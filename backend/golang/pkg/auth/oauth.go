package auth

import (
	"bytes"
	"context"
	"crypto/rand"
	"crypto/sha256"
	"encoding/base64"
	"encoding/json"
	"fmt"
	"io"
	"net/http"
	"net/url"
	"strings"
	"time"

	"github.com/charmbracelet/log"

	"github.com/EternisAI/enchanted-twin/pkg/db"
)

// generatePKCEPair generates PKCE code verifier and challenge.
func generatePKCEPair() (string, string, error) {
	// Generate a random byte slice for the verifier
	b := make([]byte, 32)
	_, err := rand.Read(b)
	if err != nil {
		return "", "", err
	}

	// Base64 URL encode the verifier
	codeVerifier := base64.RawURLEncoding.EncodeToString(b)

	// Create SHA256 hash of the verifier for the challenge
	h := sha256.New()
	h.Write([]byte(codeVerifier))
	challenge := base64.RawURLEncoding.EncodeToString(h.Sum(nil))

	return codeVerifier, challenge, nil
}

// generateRandomState generates a random state string.
func generateRandomState() (string, error) {
	b := make([]byte, 16)
	_, err := rand.Read(b)
	if err != nil {
		return "", err
	}
	return base64.RawURLEncoding.EncodeToString(b), nil
}

func StartOAuthFlow(ctx context.Context, logger *log.Logger, store *db.Store, provider string, scope string) (string, string, error) {
	// Get config for supported provider
	config, err := store.GetOAuthConfig(ctx, provider)
	if err != nil {
		return "", "", err
	}

	// Generate PKCE codes
	codeVerifier, codeChallenge, err := generatePKCEPair()
	if err != nil {
		return "", "", fmt.Errorf("failed to generate PKCE pair: %w", err)
	}

	// Generate state
	state, err := generateRandomState()
	if err != nil {
		return "", "", fmt.Errorf("failed to generate state: %w", err)
	}

	// Construct the authorization URL
	authURL, err := url.Parse(config.AuthEndpoint)
	if err != nil {
		return "", "", fmt.Errorf("invalid auth endpoint: %w", err)
	}

	q := authURL.Query()
	q.Set("response_type", "code")
	q.Set("client_id", config.ClientID)
	q.Set("redirect_uri", config.RedirectURI)
	if provider != "slack" {
		q.Set("scope", scope)
	} else {
		q.Set("user_scope", scope)
	}
	q.Set("state", state)
	q.Set("code_challenge", codeChallenge)
	q.Set("code_challenge_method", "S256")

	// Add provider-specific parameters
	if provider == "google" {
		q.Set("access_type", "offline")
		q.Set("prompt", "consent")
	}

	authURL.RawQuery = q.Encode()

	err = store.SetOAuthStateAndVerifier(ctx, provider, state, codeVerifier, scope)
	if err != nil {
		return "", "", fmt.Errorf("unable to store state and verifier for provider '%s': %w", provider, err)
	}

	logger.Debug("start OAuth flow: stored state and verifier to database", "provider", provider, "state", state, "scope", scope)

	return authURL.String(), config.RedirectURI, nil
}

func RefreshExpiredTokens(ctx context.Context, logger *log.Logger, store *db.Store) ([]db.OAuthStatus, error) {
	logger.Debug("refreshing expired tokens")
	providers, err := store.GetProvidersForRefresh(ctx)
	if err != nil {
		return nil, err
	}
	for _, provider := range providers {
		_, err := RefreshOAuthToken(ctx, logger, store, provider.Provider)
		if err != nil {
			logger.Error("failed to refresh OAuth token", "provider", provider.Provider, "error", err)
		}
	}
	return store.GetOAuthStatus(ctx)
}

// TokenRequest represents the parameters for token requests (both authorization and refresh).
type TokenRequest struct {
	GrantType    string
	Code         string
	RefreshToken string
	RedirectURI  string
	ClientID     string
	ClientSecret string
	CodeVerifier string
}

// TokenResponse encapsulates the response from token endpoints.
type TokenResponse struct {
	AccessToken  string
	RefreshToken string
	TokenType    string
	ExpiresAt    time.Time
	Username     string
}

// ExchangeToken handles the HTTP request to exchange a token (authorization or refresh).
func ExchangeToken(ctx context.Context, logger *log.Logger, provider string, config db.OAuthConfig, tokenReq TokenRequest) (*TokenResponse, error) {
	// Prepare request data
	data := url.Values{}
	data.Set("grant_type", tokenReq.GrantType)
	data.Set("client_id", tokenReq.ClientID)

	// Set appropriate params based on grant type
	switch tokenReq.GrantType {
	case "authorization_code":
		data.Set("code", tokenReq.Code)
		data.Set("redirect_uri", tokenReq.RedirectURI)
		if tokenReq.CodeVerifier != "" {
			data.Set("code_verifier", tokenReq.CodeVerifier)
		}
	case "refresh_token":
		data.Set("refresh_token", tokenReq.RefreshToken)
	}

	// Add client secret if available
	if tokenReq.ClientSecret != "" {
		data.Set("client_secret", tokenReq.ClientSecret)
	}

	// Track time before request for accurate expiry calculation
	timeBeforeTokenRequest := time.Now()

	// Create and execute request
	req, err := http.NewRequestWithContext(
		ctx,
		"POST",
		config.TokenEndpoint,
		strings.NewReader(data.Encode()),
	)
	if err != nil {
		return nil, fmt.Errorf("failed to create token request: %w", err)
	}

	req.Header.Set("Content-Type", "application/x-www-form-urlencoded")
	req.Header.Set("Accept", "application/json")

	client := &http.Client{Timeout: 30 * time.Second}
	resp, err := client.Do(req)
	if err != nil {
		return nil, fmt.Errorf("failed to send token request: %w", err)
	}
	defer func() {
		if closeErr := resp.Body.Close(); closeErr != nil {
			logger.Error("failed to close token response body", "error", closeErr)
		}
	}()

	if resp.StatusCode != http.StatusOK {
		body, _ := io.ReadAll(resp.Body)
		return nil, fmt.Errorf("failed to obtain token: %d: %s", resp.StatusCode, body)
	}

	// Parse token response based on provider
	var tokenResp TokenResponse
	var expiresIn int

	if provider == "slack" {
		// Special handling for Slack's response format
		var slackTokenResp struct {
			OK         bool `json:"ok"`
			AuthedUser struct {
				ID          string `json:"id"`
				AccessToken string `json:"access_token"`
				TokenType   string `json:"token_type"`
			} `json:"authed_user"`
			AccessToken string `json:"access_token"`
			TokenType   string `json:"token_type"`
		}

		body, _ := io.ReadAll(resp.Body)

		// Print raw response for debugging
		fmt.Printf("Raw slack token response: %s\n", string(body))

		// Reset the reader for JSON decoding
		resp.Body = io.NopCloser(bytes.NewBuffer(body))

		if err := json.NewDecoder(resp.Body).Decode(&slackTokenResp); err != nil {
			return nil, fmt.Errorf("failed to parse slack token response: %w", err)
		}

		// First try authed_user.access_token
		if slackTokenResp.AuthedUser.AccessToken != "" {
			tokenResp.Username = slackTokenResp.AuthedUser.ID
			tokenResp.AccessToken = slackTokenResp.AuthedUser.AccessToken
			tokenResp.TokenType = slackTokenResp.AuthedUser.TokenType
			if tokenResp.TokenType == "" {
				tokenResp.TokenType = "Bearer"
			}
		} else if slackTokenResp.AccessToken != "" {
			// Fall back to top-level access_token
			tokenResp.AccessToken = slackTokenResp.AccessToken
			tokenResp.TokenType = slackTokenResp.TokenType
			if tokenResp.TokenType == "" {
				tokenResp.TokenType = "Bearer"
			}
		}
		// No expiry: set to approx 10 years
		expiresIn = 10 * 365 * 24 * 3600
	} else {
		// Standard OAuth token response
		var stdResp struct {
			AccessToken  string `json:"access_token"`
			RefreshToken string `json:"refresh_token,omitempty"`
			TokenType    string `json:"token_type"`
			ExpiresIn    int    `json:"expires_in,omitempty"`
		}
		if err := json.NewDecoder(resp.Body).Decode(&stdResp); err != nil {
			return nil, fmt.Errorf("failed to parse token response: %w", err)
		}
		tokenResp.AccessToken = stdResp.AccessToken
		tokenResp.RefreshToken = stdResp.RefreshToken
		tokenResp.TokenType = stdResp.TokenType
		expiresIn = stdResp.ExpiresIn
	}

	if tokenResp.AccessToken == "" {
		return nil, fmt.Errorf("no access token received")
	}

	if expiresIn < 60 {
		return nil, fmt.Errorf("access token expiry too soon: %ds", expiresIn)
	}

	// Calculate expiration
	tokenResp.ExpiresAt = timeBeforeTokenRequest.Add(time.Duration(expiresIn) * time.Second)

	return &tokenResp, nil
}

// CompleteOAuthFlow handles the authorization code exchange flow.
<<<<<<< HEAD
func CompleteOAuthFlow(ctx context.Context, logger *log.Logger, store *db.Store, state string, authCode string) (string, error) {
=======
func CompleteOAuthFlow(
	ctx context.Context,
	logger *log.Logger,
	store *db.Store,
	state string,
	authCode string,
) (string, string, error) {
>>>>>>> 9066df70
	logger.Debug("starting OAuth completion", "state", state)

	// Retrieve session data using state
	provider, codeVerifier, scope, err := store.GetAndClearOAuthProviderAndVerifier(ctx, logger, state)
	if err != nil {
		return "", "", fmt.Errorf("failed to get OAuth state: %w", err)
	}

	// Load OAuth config for provider
	config, err := store.GetOAuthConfig(ctx, provider)
	if err != nil {
		return "", "", fmt.Errorf("failed to get OAuth config: %w", err)
	}

	// Prepare token request
	tokenReq := TokenRequest{
		GrantType:    "authorization_code",
		Code:         authCode,
		RedirectURI:  config.RedirectURI,
		ClientID:     config.ClientID,
		ClientSecret: config.ClientSecret,
		CodeVerifier: codeVerifier,
	}

	// Exchange authorization code for tokens
	tokenResp, err := ExchangeToken(ctx, logger, provider, *config, tokenReq)
	if err != nil {
		return "", "", err
	}

	// Debug output for token response
	logger.Debug("token response received",
		"provider", provider,
		"access_token_length", len(tokenResp.AccessToken),
		"token_type", tokenResp.TokenType,
		"expires_at", tokenResp.ExpiresAt)

	var username string
	if provider == "slack" {
		username = tokenResp.Username
	} else {
		username, err = GetUserInfo(ctx, config.UserEndpoint, provider, tokenResp.AccessToken, tokenResp.TokenType)
		if err != nil {
			logger.Error("failed to get user info",
				"provider", provider,
				"error", err.Error())
			return "", "", err
		}
	}

	logger.Debug("got username from provider", "provider", provider, "username", username)

	oauthTokens := db.OAuthTokens{
		Provider:     provider,
		TokenType:    tokenResp.TokenType,
		Scope:        scope,
		AccessToken:  tokenResp.AccessToken,
		ExpiresAt:    tokenResp.ExpiresAt,
		RefreshToken: tokenResp.RefreshToken,
		Username:     username,
	}

	if err := store.SetOAuthTokens(ctx, oauthTokens); err != nil {
		return "", "", fmt.Errorf("failed to store tokens: %w", err)
	}

	logger.Debug("completed OAuth flow: stored tokens to database",
		"provider", provider,
		"state", state,
		"expires_at", tokenResp.ExpiresAt,
		"scope", scope)

	return provider, username, nil
}

// GetUserInfo fetches user information from the provider's user endpoint.
func GetUserInfo(ctx context.Context, userEndpoint string, provider string, accessToken string, tokenType string) (string, error) {
	req, err := http.NewRequestWithContext(ctx, "GET", userEndpoint, nil)
	if err != nil {
		return "", fmt.Errorf("failed to create user info request: %w", err)
	}

	req.Header.Add("Authorization", fmt.Sprintf("%s %s", tokenType, accessToken))

	client := &http.Client{}
	resp, err := client.Do(req)
	if err != nil {
		return "", fmt.Errorf("failed to fetch user info: %w", err)
	}

	defer func() {
		if closeErr := resp.Body.Close(); closeErr != nil {
			fmt.Printf("failed to close user info response body: %s\n", closeErr)
		}
	}()

	if resp.StatusCode != http.StatusOK {
		body, _ := io.ReadAll(resp.Body)
		return "", fmt.Errorf("user info request failed: %d %s", resp.StatusCode, body)
	}

	var userInfo map[string]interface{}
	if err := json.NewDecoder(resp.Body).Decode(&userInfo); err != nil {
		return "", fmt.Errorf("failed to decode user info: %w", err)
	}

	var username string
	switch provider {
	case "google":
		email, ok := userInfo["email"].(string)
		if !ok {
			return "", fmt.Errorf("failed to extract email from google user info")
		}
		username = email
	case "twitter":
		data, ok := userInfo["data"].(map[string]interface{})
		if !ok {
			return "", fmt.Errorf("failed to extract data from twitter user info")
		}
		username, ok = data["username"].(string)
		if !ok {
			return "", fmt.Errorf("failed to extract username from twitter user info")
		}
	case "linkedin":
		data, ok := userInfo["id"].(string)
		if !ok {
			return "", fmt.Errorf("failed to extract id from linkedin user info")
		}
		username = data
	case "slack":
		// Handle different possible structures for Slack response
		fmt.Println("userInfo", userInfo)
		if user, ok := userInfo["authed_user"].(map[string]interface{}); ok && user != nil {
			if slackID, ok := user["id"].(string); ok && slackID != "" {
				username = slackID
			} else {
				return "", fmt.Errorf("no id found in slack user info")
			}
		} else {
			// Print the response for debugging
			responseBytes, _ := json.Marshal(userInfo)
			fmt.Printf("Slack user info response: %s\n", string(responseBytes))
			return "", fmt.Errorf("unable to extract email from slack user info")
		}
	default:
		return "", fmt.Errorf("unknown provider: %s", provider)
	}

	if username == "" {
		return "", fmt.Errorf("no username found in user info")
	}

	return username, nil
}

// RefreshOAuthToken handles the refresh token flow.
<<<<<<< HEAD
func RefreshOAuthToken(ctx context.Context, logger *log.Logger, store *db.Store, provider string) (TokenRequest, error) {
	logger.Debug("refreshing OAuth token", "provider", provider)
=======
func RefreshOAuthToken(
	ctx context.Context,
	logger *log.Logger,
	store *db.Store,
	provider string,
) (bool, error) {
	logger.Debug("refreshing OAuth tokens", "provider", provider)
>>>>>>> 9066df70

	// Get existing tokens
	tokens, err := store.GetOAuthTokensArray(ctx, provider)
	if err != nil {
		return false, fmt.Errorf("failed to get existing tokens: %w", err)
	}

	if len(tokens) == 0 {
		return false, fmt.Errorf("no tokens available for provider: %s", provider)
	}

	successCount := 0
	var lastError error

	for _, token := range tokens {
		if token.RefreshToken == "" {
			logger.Warn("skipping token with no refresh token", "provider", provider)
			continue
		}

		// Load OAuth config for provider
		config, err := store.GetOAuthConfig(ctx, provider)
		if err != nil {
			logger.Error("failed to get OAuth config", "provider", provider, "error", err)
			lastError = fmt.Errorf("failed to get OAuth config: %w", err)
			continue
		}

		// Prepare token request
		tokenReq := TokenRequest{
			GrantType:    "refresh_token",
			RefreshToken: token.RefreshToken,
			ClientID:     config.ClientID,
			ClientSecret: config.ClientSecret,
		}

		// Exchange refresh token for new access token
		tokenResp, err := ExchangeToken(ctx, logger, provider, *config, tokenReq)
		if err != nil {
			logger.Error("failed to exchange token", "provider", provider, "error", err)
			lastError = err

			token.Error = true
			if err := store.SetOAuthTokens(ctx, token); err != nil {
				// Log the error but continue processing other tokens
				logger.Error("failed to update token error status", "provider", provider, "username", token.Username, "error", err)
			}
			continue
		}

		// Update tokens in storage
		token.AccessToken = tokenResp.AccessToken
		token.ExpiresAt = tokenResp.ExpiresAt

		// Update refresh token if provided in response
		if tokenResp.RefreshToken != "" {
			token.RefreshToken = tokenResp.RefreshToken
		}

		if err := store.SetOAuthTokens(ctx, token); err != nil {
			logger.Error("failed to store refreshed tokens", "provider", provider, "error", err)
			lastError = fmt.Errorf("failed to store refreshed tokens: %w", err)
			continue
		}

		logger.Debug("successfully refreshed OAuth token",
			"provider", provider,
			"username", token.Username,
			"expires_at", tokenResp.ExpiresAt)

		successCount++
	}

	// Return success if at least one token was refreshed
	if successCount > 0 {
		return true, nil
	}

	// If we got here and no tokens were refreshed, return the last error
	if lastError != nil {
		return false, fmt.Errorf("failed to refresh any tokens for %s: %w", provider, lastError)
	}

	return false, fmt.Errorf("no tokens processed for provider: %s", provider)
}<|MERGE_RESOLUTION|>--- conflicted
+++ resolved
@@ -276,9 +276,6 @@
 }
 
 // CompleteOAuthFlow handles the authorization code exchange flow.
-<<<<<<< HEAD
-func CompleteOAuthFlow(ctx context.Context, logger *log.Logger, store *db.Store, state string, authCode string) (string, error) {
-=======
 func CompleteOAuthFlow(
 	ctx context.Context,
 	logger *log.Logger,
@@ -286,7 +283,6 @@
 	state string,
 	authCode string,
 ) (string, string, error) {
->>>>>>> 9066df70
 	logger.Debug("starting OAuth completion", "state", state)
 
 	// Retrieve session data using state
@@ -443,10 +439,6 @@
 }
 
 // RefreshOAuthToken handles the refresh token flow.
-<<<<<<< HEAD
-func RefreshOAuthToken(ctx context.Context, logger *log.Logger, store *db.Store, provider string) (TokenRequest, error) {
-	logger.Debug("refreshing OAuth token", "provider", provider)
-=======
 func RefreshOAuthToken(
 	ctx context.Context,
 	logger *log.Logger,
@@ -454,7 +446,6 @@
 	provider string,
 ) (bool, error) {
 	logger.Debug("refreshing OAuth tokens", "provider", provider)
->>>>>>> 9066df70
 
 	// Get existing tokens
 	tokens, err := store.GetOAuthTokensArray(ctx, provider)
