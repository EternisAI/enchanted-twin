package google

import (
	"context"
	"encoding/base64"
	"errors"
	"fmt"
	"time"

<<<<<<< HEAD
=======
	"github.com/jaytaylor/html2text"
>>>>>>> 2b5a6b0a
	mcp_golang "github.com/metoro-io/mcp-golang"
	"golang.org/x/oauth2"
	"google.golang.org/api/gmail/v1"
	"google.golang.org/api/option"

	"github.com/EternisAI/enchanted-twin/pkg/helpers"
)

const (
	SEARCH_EMAILS_TOOL_NAME = "search_emails"
	SEND_EMAIL_TOOL_NAME    = "send_email"
<<<<<<< HEAD
)

const (
	SEARCH_EMAILS_TOOL_DESCRIPTION = "Search the emails from the user's inbox"
	SEND_EMAIL_TOOL_DESCRIPTION    = "Send an email to recipient email address"
)

type EmailQuery struct {
	In        string    `json:"in" jsonschema:",description=The inbox to list emails from, default is 'inbox'"`
	TimeRange TimeRange `json:"time_range" jsonschema:",description=The time range to list emails, default is empty"`
	From      string    `json:"from" jsonschema:",description=The sender of the emails to list, default is empty"`
	To        string    `json:"to" jsonschema:",description=The recipient of the emails to list, default is empty"`
	Subject   string    `json:"subject" jsonschema:",description=The text to search for in the subject of the emails, default is empty"`
	Body      string    `json:"body" jsonschema:",description=The text to search for in the body of the emails, default is empty"`
	Label     string    `json:"label" jsonschema:",description=The label of the emails to list, default is empty"`
}

type SearchEmailsArguments struct {
	Query     EmailQuery `json:"query" jsonschema:",description=The query to list emails, default is 'in:inbox'"`
	PageToken string     `json:"page_token" jsonschema:",description=The page token to list, default is empty"`
	Limit     int        `json:"limit" jsonschema:"required,description=The number of emails to list, minimum 10, maximum 50"`
=======
	EMAIL_BY_ID_TOOL_NAME   = "email_by_id"
)

const (
	SEARCH_EMAILS_TOOL_DESCRIPTION = "Search the emails from the user's inbox, returns subject, from, date and id"
	SEND_EMAIL_TOOL_DESCRIPTION    = "Send an email to recipient email address"
	EMAIL_BY_ID_TOOL_DESCRIPTION   = "Get the email by id, returns subject, from, date and body"
)

type EmailQuery struct {
	In        string    `json:"in"         jsonschema:",description=The inbox to list emails from, default is 'inbox'"`
	TimeRange TimeRange `json:"time_range" jsonschema:",description=The time range to list emails, default is empty"`
	From      string    `json:"from"       jsonschema:",description=The sender of the emails to list, default is empty"`
	To        string    `json:"to"         jsonschema:",description=The recipient of the emails to list, default is empty"`
	Subject   string    `json:"subject"    jsonschema:",description=The text to search for in the subject of the emails, default is empty"`
	Body      string    `json:"body"       jsonschema:",description=The text to search for in the body of the emails, default is empty"`
	Label     string    `json:"label"      jsonschema:",description=The label of the emails to list, default is empty"`
}

type SearchEmailsArguments struct {
	Query     EmailQuery `json:"query"      jsonschema:",description=The query to list emails, default is 'in:inbox'"`
	PageToken string     `json:"page_token" jsonschema:",description=The page token to list, default is empty"`
	Limit     int        `json:"limit"      jsonschema:"required,description=The number of emails to list, minimum 10, maximum 50"`
>>>>>>> 2b5a6b0a
}

type SendEmailArguments struct {
	To      string `json:"to"      jsonschema:"required,description=The email address to send the email to"`
	Subject string `json:"subject" jsonschema:"required,description=The subject of the email"`
	Body    string `json:"body"    jsonschema:"required,description=The body of the email"`
}

type EmailByIdArguments struct {
	Id string `json:"id" jsonschema:"required,description=The id of the email"`
}

func (q *EmailQuery) ToQuery() string {
	query := "in:inbox"
	if q.In != "" {
		query = "in:" + q.In
	}
	if q.TimeRange.From != 0 {
		query += fmt.Sprintf(" after:%d", q.TimeRange.From)
	}
	if q.TimeRange.To != 0 {
		currentTime := time.Now().Unix()

		if q.TimeRange.To > uint64(currentTime) {
			q.TimeRange.To = uint64(currentTime)
		}

		query += fmt.Sprintf(" before:%d", q.TimeRange.To)
	}

	if q.From != "" {
		query += fmt.Sprintf(" from:%s", q.From)
	}
	if q.To != "" {
		query += fmt.Sprintf(" to:%s", q.To)
	}
	if q.Subject != "" {
		query += fmt.Sprintf(" subject:%s", q.Subject)
	}
	if q.Body != "" {
		query += fmt.Sprintf(" \"%s\"", q.Body)
	}
	if q.Label != "" {
		query += fmt.Sprintf(" label:%s", q.Label)
	}
	return query
}

<<<<<<< HEAD
func processSearchEmails(ctx context.Context, accessToken string, arguments SearchEmailsArguments) ([]*mcp_golang.Content, error) {
=======
func processSearchEmails(
	ctx context.Context,
	accessToken string,
	arguments SearchEmailsArguments,
) ([]*mcp_golang.Content, error) {
>>>>>>> 2b5a6b0a
	// Configure OAuth2 token
	token := &oauth2.Token{
		AccessToken: accessToken,
	}

	// Create an HTTP client with the access token
	config := oauth2.Config{}
	client := config.Client(ctx, token)

	// Initialize Gmail service
	gmailService, err := gmail.NewService(ctx, option.WithHTTPClient(client))
	if err != nil {
		fmt.Println("Error initializing Gmail service:", err)
		return nil, err
	}

	maxResults := 10
	if arguments.Limit > maxResults {
		maxResults = arguments.Limit
	}

	if maxResults <= 0 {
		// default limit
		maxResults = 10
	}

	query := arguments.Query.ToQuery()

	request := gmailService.Users.Messages.List("me").Q(query).MaxResults(int64(maxResults))
	if arguments.PageToken != "" {
		request = request.PageToken(arguments.PageToken)
	}
	response, err := request.Do()
	if err != nil {
		fmt.Println("Error listing emails:", err)
		return nil, err
	}

	contents := make([]*mcp_golang.Content, 0)

	for _, message := range response.Messages {
		// Get the message details
		msg, err := gmailService.Users.Messages.Get("me", message.Id).Do()
		if err != nil {
			fmt.Println("Error getting message details:", err)
			continue
		}

		var subject, from, date string
		for _, header := range msg.Payload.Headers {
			switch header.Name {
			case "Subject":
				subject = header.Value
			case "From":
				from = header.Value
			case "Date":
				date = header.Value
			}
		}

<<<<<<< HEAD
		body, err := getBody(msg.Payload)
		if err != nil {
			fmt.Println("Error getting body:", err)
			continue
		}

		formattedText := fmt.Sprintf("From: %s\nSubject: %s\nDate: %s\nID: %s\nBody: %s",
			from, subject, date, msg.Id, body)
=======
		formattedText := fmt.Sprintf("From: %s\nSubject: %s\nDate: %s\nID: %s",
			from, subject, date, msg.Id)
>>>>>>> 2b5a6b0a

		contents = append(contents, &mcp_golang.Content{
			Type: "text",
			TextContent: &mcp_golang.TextContent{
				Text: formattedText,
			},
		})
	}

	return contents, nil
}

<<<<<<< HEAD
func processSendEmail(ctx context.Context, accessToken string, arguments SendEmailArguments) ([]*mcp_golang.Content, error) {
=======
func processSendEmail(
	ctx context.Context,
	accessToken string,
	arguments SendEmailArguments,
) ([]*mcp_golang.Content, error) {
>>>>>>> 2b5a6b0a
	token := &oauth2.Token{
		AccessToken: accessToken,
	}

	config := oauth2.Config{}
	client := config.Client(ctx, token)

	gmailService, err := gmail.NewService(ctx, option.WithHTTPClient(client))
	if err != nil {
		fmt.Println("Error initializing Gmail service:", err)
		return nil, err
	}

	profile, err := gmailService.Users.GetProfile("me").Do()
	if err != nil {
		fmt.Println("Error retrieving user profile:", err)
		return nil, err
	}

	message := createMessage(profile.EmailAddress, arguments.To, arguments.Subject, arguments.Body)

	_, err = gmailService.Users.Messages.Send("me", message).Do()
	if err != nil {
		fmt.Printf("Error sending email: %s\n", err)
		return nil, err
	}

	return []*mcp_golang.Content{
		{
			Type: "text",
			TextContent: &mcp_golang.TextContent{
				Text: "Successfully sent email",
			},
		},
	}, nil
}

func processEmailById(
	ctx context.Context,
	accessToken string,
	arguments EmailByIdArguments,
) ([]*mcp_golang.Content, error) {
	token := &oauth2.Token{
		AccessToken: accessToken,
	}

	config := oauth2.Config{}
	client := config.Client(ctx, token)

	gmailService, err := gmail.NewService(ctx, option.WithHTTPClient(client))
	if err != nil {
		fmt.Println("Error initializing Gmail service:", err)
		return nil, err
	}

	msg, err := gmailService.Users.Messages.Get("me", arguments.Id).Do()
	if err != nil {
		fmt.Println("Error getting message details:", err)
		return nil, err
	}

	body, err := getBody(msg.Payload)
	if err != nil {
		fmt.Println("Error getting body:", err)
		return nil, err
	}

	var subject, from, date string
	for _, header := range msg.Payload.Headers {
		switch header.Name {
		case "Subject":
			subject = header.Value
		case "From":
			from = header.Value
		case "Date":
			date = header.Value
		}
	}

	formattedText := fmt.Sprintf("From: %s\nSubject: %s\nDate: %s\nID: %s\nBody: %s",
		from, subject, date, msg.Id, body)

	return []*mcp_golang.Content{
		{
			Type: "text",
			TextContent: &mcp_golang.TextContent{
				Text: formattedText,
			},
		},
	}, nil
}

func createMessage(from, to, subject, bodyContent string) *gmail.Message {
	// Compose email
	header := make(map[string]string)
	header["From"] = from
	header["To"] = to
	header["Subject"] = subject
	header["MIME-Version"] = "1.0"
	header["Content-Type"] = "text/plain; charset=\"utf-8\""
	header["Content-Transfer-Encoding"] = "base64"

	var message string
	for k, v := range header {
		message += fmt.Sprintf("%s: %s\r\n", k, v)
	}
	message += "\r\n" + bodyContent

	// Encode as base64
	return &gmail.Message{
		Raw: base64.URLEncoding.EncodeToString([]byte(message)),
	}
}

func getBody(p *gmail.MessagePart) (string, error) {
	if p == nil {
		return "", errors.New("empty payload")
	}

	if p.Body != nil && len(p.Body.Data) > 0 &&
<<<<<<< HEAD
		(p.MimeType == "text/plain" || p.MimeType == "text/html") {
=======
		(p.MimeType == "text/plain") {
>>>>>>> 2b5a6b0a
		data, err := base64.URLEncoding.DecodeString(p.Body.Data) // URL-safe base64
		if err != nil {
			return "", err
		}
		return string(data), nil
<<<<<<< HEAD
	}
=======
	} else if p.Body != nil && len(p.Body.Data) > 0 && p.MimeType == "text/html" {
		data, err := base64.URLEncoding.DecodeString(p.Body.Data) // URL-safe base64
		if err != nil {
			return "", err
		}
		html, _ := html2text.FromString(string(data), html2text.Options{OmitLinks: true, TextOnly: true})
		return html, nil
	}

>>>>>>> 2b5a6b0a
	for _, part := range p.Parts { // recurse into multipart/*
		if body, _ := getBody(part); body != "" {
			return body, nil
		}
	}
<<<<<<< HEAD
=======

>>>>>>> 2b5a6b0a
	return "", errors.New("no body found")
}

func GenerateGmailTools() ([]mcp_golang.ToolRetType, error) {
	var tools []mcp_golang.ToolRetType

	searchEmailsSchema, err := helpers.ConverToInputSchema(SearchEmailsArguments{})
	if err != nil {
		return nil, fmt.Errorf("error generating schema for search_emails: %w", err)
	}
	desc := SEARCH_EMAILS_TOOL_DESCRIPTION
	tools = append(tools, mcp_golang.ToolRetType{
		Name:        SEARCH_EMAILS_TOOL_NAME,
		Description: &desc,
		InputSchema: searchEmailsSchema,
	})

	sendEmailSchema, err := helpers.ConverToInputSchema(SendEmailArguments{})
	if err != nil {
		return nil, fmt.Errorf("error generating schema for send_email: %w", err)
	}
	desc = SEND_EMAIL_TOOL_DESCRIPTION
	tools = append(tools, mcp_golang.ToolRetType{
		Name:        SEND_EMAIL_TOOL_NAME,
		Description: &desc,
		InputSchema: sendEmailSchema,
	})

	emailByIdSchema, err := helpers.ConverToInputSchema(EmailByIdArguments{})
	if err != nil {
		return nil, fmt.Errorf("error generating schema for email_by_id: %w", err)
	}
	desc = EMAIL_BY_ID_TOOL_DESCRIPTION
	tools = append(tools, mcp_golang.ToolRetType{
		Name:        EMAIL_BY_ID_TOOL_NAME,
		Description: &desc,
		InputSchema: emailByIdSchema,
	})

	return tools, nil
}<|MERGE_RESOLUTION|>--- conflicted
+++ resolved
@@ -7,10 +7,7 @@
 	"fmt"
 	"time"
 
-<<<<<<< HEAD
-=======
 	"github.com/jaytaylor/html2text"
->>>>>>> 2b5a6b0a
 	mcp_golang "github.com/metoro-io/mcp-golang"
 	"golang.org/x/oauth2"
 	"google.golang.org/api/gmail/v1"
@@ -22,29 +19,6 @@
 const (
 	SEARCH_EMAILS_TOOL_NAME = "search_emails"
 	SEND_EMAIL_TOOL_NAME    = "send_email"
-<<<<<<< HEAD
-)
-
-const (
-	SEARCH_EMAILS_TOOL_DESCRIPTION = "Search the emails from the user's inbox"
-	SEND_EMAIL_TOOL_DESCRIPTION    = "Send an email to recipient email address"
-)
-
-type EmailQuery struct {
-	In        string    `json:"in" jsonschema:",description=The inbox to list emails from, default is 'inbox'"`
-	TimeRange TimeRange `json:"time_range" jsonschema:",description=The time range to list emails, default is empty"`
-	From      string    `json:"from" jsonschema:",description=The sender of the emails to list, default is empty"`
-	To        string    `json:"to" jsonschema:",description=The recipient of the emails to list, default is empty"`
-	Subject   string    `json:"subject" jsonschema:",description=The text to search for in the subject of the emails, default is empty"`
-	Body      string    `json:"body" jsonschema:",description=The text to search for in the body of the emails, default is empty"`
-	Label     string    `json:"label" jsonschema:",description=The label of the emails to list, default is empty"`
-}
-
-type SearchEmailsArguments struct {
-	Query     EmailQuery `json:"query" jsonschema:",description=The query to list emails, default is 'in:inbox'"`
-	PageToken string     `json:"page_token" jsonschema:",description=The page token to list, default is empty"`
-	Limit     int        `json:"limit" jsonschema:"required,description=The number of emails to list, minimum 10, maximum 50"`
-=======
 	EMAIL_BY_ID_TOOL_NAME   = "email_by_id"
 )
 
@@ -68,7 +42,6 @@
 	Query     EmailQuery `json:"query"      jsonschema:",description=The query to list emails, default is 'in:inbox'"`
 	PageToken string     `json:"page_token" jsonschema:",description=The page token to list, default is empty"`
 	Limit     int        `json:"limit"      jsonschema:"required,description=The number of emails to list, minimum 10, maximum 50"`
->>>>>>> 2b5a6b0a
 }
 
 type SendEmailArguments struct {
@@ -117,15 +90,11 @@
 	return query
 }
 
-<<<<<<< HEAD
-func processSearchEmails(ctx context.Context, accessToken string, arguments SearchEmailsArguments) ([]*mcp_golang.Content, error) {
-=======
 func processSearchEmails(
 	ctx context.Context,
 	accessToken string,
 	arguments SearchEmailsArguments,
 ) ([]*mcp_golang.Content, error) {
->>>>>>> 2b5a6b0a
 	// Configure OAuth2 token
 	token := &oauth2.Token{
 		AccessToken: accessToken,
@@ -186,19 +155,8 @@
 			}
 		}
 
-<<<<<<< HEAD
-		body, err := getBody(msg.Payload)
-		if err != nil {
-			fmt.Println("Error getting body:", err)
-			continue
-		}
-
-		formattedText := fmt.Sprintf("From: %s\nSubject: %s\nDate: %s\nID: %s\nBody: %s",
-			from, subject, date, msg.Id, body)
-=======
 		formattedText := fmt.Sprintf("From: %s\nSubject: %s\nDate: %s\nID: %s",
 			from, subject, date, msg.Id)
->>>>>>> 2b5a6b0a
 
 		contents = append(contents, &mcp_golang.Content{
 			Type: "text",
@@ -211,15 +169,11 @@
 	return contents, nil
 }
 
-<<<<<<< HEAD
-func processSendEmail(ctx context.Context, accessToken string, arguments SendEmailArguments) ([]*mcp_golang.Content, error) {
-=======
 func processSendEmail(
 	ctx context.Context,
 	accessToken string,
 	arguments SendEmailArguments,
 ) ([]*mcp_golang.Content, error) {
->>>>>>> 2b5a6b0a
 	token := &oauth2.Token{
 		AccessToken: accessToken,
 	}
@@ -340,19 +294,12 @@
 	}
 
 	if p.Body != nil && len(p.Body.Data) > 0 &&
-<<<<<<< HEAD
-		(p.MimeType == "text/plain" || p.MimeType == "text/html") {
-=======
 		(p.MimeType == "text/plain") {
->>>>>>> 2b5a6b0a
 		data, err := base64.URLEncoding.DecodeString(p.Body.Data) // URL-safe base64
 		if err != nil {
 			return "", err
 		}
 		return string(data), nil
-<<<<<<< HEAD
-	}
-=======
 	} else if p.Body != nil && len(p.Body.Data) > 0 && p.MimeType == "text/html" {
 		data, err := base64.URLEncoding.DecodeString(p.Body.Data) // URL-safe base64
 		if err != nil {
@@ -362,16 +309,12 @@
 		return html, nil
 	}
 
->>>>>>> 2b5a6b0a
 	for _, part := range p.Parts { // recurse into multipart/*
 		if body, _ := getBody(part); body != "" {
 			return body, nil
 		}
 	}
-<<<<<<< HEAD
-=======
-
->>>>>>> 2b5a6b0a
+
 	return "", errors.New("no body found")
 }
 
