package google

import (
	"context"
	"encoding/base64"
	"errors"
	"fmt"
	"strings"
	"time"

	"github.com/jaytaylor/html2text"
	mcp_golang "github.com/metoro-io/mcp-golang"
	"golang.org/x/oauth2"
	"google.golang.org/api/gmail/v1"
	"google.golang.org/api/option"

	"github.com/EternisAI/enchanted-twin/pkg/db"
	"github.com/EternisAI/enchanted-twin/pkg/helpers"
)

const (
	SEARCH_EMAILS_TOOL_NAME       = "search_emails"
	SEND_EMAIL_TOOL_NAME          = "send_email"
	EMAIL_BY_ID_TOOL_NAME         = "email_by_id"
	LIST_EMAIL_ACCOUNTS_TOOL_NAME = "list_email_accounts"
)

const (
	SEARCH_EMAILS_TOOL_DESCRIPTION       = "Search the emails from the user's inbox, returns subject, from, date and id"
	SEND_EMAIL_TOOL_DESCRIPTION          = "Send an email to recipient email address"
	EMAIL_BY_ID_TOOL_DESCRIPTION         = "Get the email by id, returns subject, from, date and body"
	LIST_EMAIL_ACCOUNTS_TOOL_DESCRIPTION = "List the email accounts the user has"
)

type EmailQuery struct {
<<<<<<< HEAD
	In        string    `json:"in"         jsonschema:"description=The inbox to list emails from, default is 'inbox'"`
	TimeRange TimeRange `json:"time_range" jsonschema:"description=The time range to list emails, default is empty"`
	From      string    `json:"from"       jsonschema:"description=The sender of the emails to list, default is empty"`
	To        string    `json:"to"         jsonschema:"description=The recipient of the emails to list, default is empty"`
	Subject   string    `json:"subject"    jsonschema:"description=The text to search for in the subject of the emails, default is empty"`
	Body      string    `json:"body"       jsonschema:"description=The text to search for in the body of the emails, default is empty"`
	Label     string    `json:"label"      jsonschema:"description=The label of the emails to list, default is empty"`
}

type SearchEmailsArguments struct {
	EmailAccount string     `json:"email_account" jsonschema:"required,description=The email account to list emails from"`
	Query        EmailQuery `json:"query"      jsonschema:"description=The query to list emails, default is 'in:inbox'"`
	PageToken    string     `json:"page_token" jsonschema:"description=The page token to list, default is empty"`
	Limit        int        `json:"limit"      jsonschema:"required,description=The number of emails to list, minimum 10, maximum 50"`
=======
	In         string     `json:"in" jsonschema:"description=The inbox to list emails from, default is 'inbox'"`
	TimeFilter TimeFilter `json:"time_filter" jsonschema:"description=The time filter to list emails"`
	From       string     `json:"from" jsonschema:"description=The sender of the emails to list, default is empty"`
	To         string     `json:"to" jsonschema:"description=The recipient of the emails to list, default is empty"`
	Subject    string     `json:"subject" jsonschema:"description=The text to search for in the subject of the emails, default is empty"`
	Body       string     `json:"body" jsonschema:"description=The text to search for in the body of the emails, default is empty"`
	Label      string     `json:"label" jsonschema:"description=The label of the emails to list, default is empty"`
}

type SearchEmailsArguments struct {
	Query     EmailQuery `json:"query" jsonschema:"description=The query to list emails, default is 'in:inbox'"`
	PageToken string     `json:"page_token" jsonschema:"description=The page token to list, default is empty"`
	Limit     int        `json:"limit" jsonschema:"required,description=The number of emails to list, minimum 10, maximum 50"`
>>>>>>> 125c7815
}

type SendEmailArguments struct {
	EmailAccount string `json:"email_account" jsonschema:"required,description=The email account to send the email from"`
	To           string `json:"to"  jsonschema:"required,description=The email address to send the email to"`
	Subject      string `json:"subject" jsonschema:"required,description=The subject of the email"`
	Body         string `json:"body"    jsonschema:"required,description=The body of the email"`
}

type EmailByIdArguments struct {
	EmailAccount string `json:"email_account" jsonschema:"required,description=The email account to get the email from"`
	Id           string `json:"id" jsonschema:"required,description=The id of the email"`
}

func (q *EmailQuery) ToQuery() (string, error) {
	query := "in:inbox"
	if q.In != "" {
		query = "in:" + q.In
	}

	start, end, err := q.TimeFilter.ToUnixRange(time.Now())
	if err != nil {
		fmt.Println("Error converting time filter to unix range:", err)
		return "", err
	}

	if start != 0 {
		query += fmt.Sprintf(" after:%d", start)
	}

	if end != 0 {
		query += fmt.Sprintf(" before:%d", end)
	}

	if q.From != "" {
		query += fmt.Sprintf(" from:%s", q.From)
	}
	if q.To != "" {
		query += fmt.Sprintf(" to:%s", q.To)
	}
	if q.Subject != "" {
		query += fmt.Sprintf(" subject:%s", q.Subject)
	}
	if q.Body != "" {
		query += fmt.Sprintf(" \"%s\"", q.Body)
	}
	if q.Label != "" {
		query += fmt.Sprintf(" label:%s", q.Label)
	}
	return query, nil
}

func processSearchEmails(
	ctx context.Context,
	store *db.Store,
	arguments SearchEmailsArguments,
) ([]*mcp_golang.Content, error) {
	accessToken, err := GetAccessToken(ctx, store, arguments.EmailAccount)
	if err != nil {
		return nil, err
	}

	// Configure OAuth2 token
	token := &oauth2.Token{
		AccessToken: accessToken,
	}

	// Create an HTTP client with the access token
	config := oauth2.Config{}
	client := config.Client(ctx, token)

	// Initialize Gmail service
	gmailService, err := gmail.NewService(ctx, option.WithHTTPClient(client))
	if err != nil {
		fmt.Println("Error initializing Gmail service:", err)
		return nil, err
	}

	maxResults := 10
	if arguments.Limit > maxResults {
		maxResults = arguments.Limit
	}

	if maxResults <= 0 {
		// default limit
		maxResults = 10
	}

	query, err := arguments.Query.ToQuery()
	if err != nil {
		fmt.Println("Error converting query to string:", err)
		return nil, err
	}

	request := gmailService.Users.Messages.List("me").Q(query).MaxResults(int64(maxResults))
	if arguments.PageToken != "" {
		request = request.PageToken(arguments.PageToken)
	}
	response, err := request.Do()
	if err != nil {
		fmt.Println("Error listing emails:", err)
		return nil, err
	}

	contents := make([]*mcp_golang.Content, 0)

	for _, message := range response.Messages {
		// Get the message details
		msg, err := gmailService.Users.Messages.Get("me", message.Id).Do()
		if err != nil {
			fmt.Println("Error getting message details:", err)
			continue
		}

		var subject, from, date string
		for _, header := range msg.Payload.Headers {
			switch header.Name {
			case "Subject":
				subject = header.Value
			case "From":
				from = header.Value
			case "Date":
				date = header.Value
			}
		}

		formattedText := fmt.Sprintf("From: %s\nSubject: %s\nDate: %s\nID: %s",
			from, subject, date, msg.Id)

		contents = append(contents, &mcp_golang.Content{
			Type: "text",
			TextContent: &mcp_golang.TextContent{
				Text: formattedText,
			},
		})
	}

	return contents, nil
}

func processSendEmail(
	ctx context.Context,
	store *db.Store,
	arguments SendEmailArguments,
) ([]*mcp_golang.Content, error) {
	accessToken, err := GetAccessToken(ctx, store, arguments.EmailAccount)
	if err != nil {
		return nil, err
	}

	token := &oauth2.Token{
		AccessToken: accessToken,
	}

	config := oauth2.Config{}
	client := config.Client(ctx, token)

	gmailService, err := gmail.NewService(ctx, option.WithHTTPClient(client))
	if err != nil {
		fmt.Println("Error initializing Gmail service:", err)
		return nil, err
	}

	profile, err := gmailService.Users.GetProfile("me").Do()
	if err != nil {
		fmt.Println("Error retrieving user profile:", err)
		return nil, err
	}

	message := createMessage(profile.EmailAddress, arguments.To, arguments.Subject, arguments.Body)

	_, err = gmailService.Users.Messages.Send("me", message).Do()
	if err != nil {
		fmt.Printf("Error sending email: %s\n", err)
		return nil, err
	}

	return []*mcp_golang.Content{
		{
			Type: "text",
			TextContent: &mcp_golang.TextContent{
				Text: "Successfully sent email",
			},
		},
	}, nil
}

func processEmailById(
	ctx context.Context,
	store *db.Store,
	arguments EmailByIdArguments,
) ([]*mcp_golang.Content, error) {
	accessToken, err := GetAccessToken(ctx, store, arguments.EmailAccount)
	if err != nil {
		return nil, err
	}

	token := &oauth2.Token{
		AccessToken: accessToken,
	}

	config := oauth2.Config{}
	client := config.Client(ctx, token)

	gmailService, err := gmail.NewService(ctx, option.WithHTTPClient(client))
	if err != nil {
		fmt.Println("Error initializing Gmail service:", err)
		return nil, err
	}

	if arguments.Id == "" {
		return nil, errors.New("id is required")
	}

	msg, err := gmailService.Users.Messages.Get("me", arguments.Id).Do()
	if err != nil {
		fmt.Println("Error getting message details:", err)
		return nil, err
	}

	body, err := getBody(msg.Payload)
	if err != nil {
		fmt.Println("Error getting body:", err)
		return nil, err
	}

	var subject, from, date string
	for _, header := range msg.Payload.Headers {
		switch header.Name {
		case "Subject":
			subject = header.Value
		case "From":
			from = header.Value
		case "Date":
			date = header.Value
		}
	}

	formattedText := fmt.Sprintf("From: %s\nSubject: %s\nDate: %s\nID: %s\nBody: %s",
		from, subject, date, msg.Id, body)

	return []*mcp_golang.Content{
		{
			Type: "text",
			TextContent: &mcp_golang.TextContent{
				Text: formattedText,
			},
		},
	}, nil
}

func processListEmailAccounts(
	ctx context.Context,
	store *db.Store,
) ([]*mcp_golang.Content, error) {
	oauthTokens, err := store.GetOAuthTokensArray(ctx, "google")
	if err != nil {
		return nil, err
	}

	emailAccounts := make([]string, 0)
	for _, oauthToken := range oauthTokens {
		emailAccounts = append(emailAccounts, oauthToken.Username)
	}

	return []*mcp_golang.Content{
		{
			Type: "text",
			TextContent: &mcp_golang.TextContent{
				Text: "Email accounts: " + strings.Join(emailAccounts, ", "),
			},
		},
	}, nil
}

func createMessage(from, to, subject, bodyContent string) *gmail.Message {
	// Compose email
	header := make(map[string]string)
	header["From"] = from
	header["To"] = to
	header["Subject"] = subject
	header["MIME-Version"] = "1.0"
	header["Content-Type"] = "text/plain; charset=\"utf-8\""
	header["Content-Transfer-Encoding"] = "base64"

	var message string
	for k, v := range header {
		message += fmt.Sprintf("%s: %s\r\n", k, v)
	}
	message += "\r\n" + bodyContent

	// Encode as base64
	return &gmail.Message{
		Raw: base64.URLEncoding.EncodeToString([]byte(message)),
	}
}

func getBody(p *gmail.MessagePart) (string, error) {
	if p == nil {
		return "", errors.New("empty payload")
	}

	if p.Body != nil && len(p.Body.Data) > 0 &&
		(p.MimeType == "text/plain") {
		data, err := base64.URLEncoding.DecodeString(p.Body.Data) // URL-safe base64
		if err != nil {
			return "", err
		}
		return string(data), nil
	} else if p.Body != nil && len(p.Body.Data) > 0 && p.MimeType == "text/html" {
		data, err := base64.URLEncoding.DecodeString(p.Body.Data) // URL-safe base64
		if err != nil {
			return "", err
		}
		html, _ := html2text.FromString(string(data), html2text.Options{OmitLinks: true, TextOnly: true})
		return html, nil
	}

	for _, part := range p.Parts { // recurse into multipart/*
		if body, _ := getBody(part); body != "" {
			return body, nil
		}
	}

	return "", errors.New("no body found")
}

func GenerateGmailTools() ([]mcp_golang.ToolRetType, error) {
	var tools []mcp_golang.ToolRetType

	searchEmailsSchema, err := helpers.ConverToInputSchema(SearchEmailsArguments{})
	if err != nil {
		return nil, fmt.Errorf("error generating schema for search_emails: %w", err)
	}
	desc := SEARCH_EMAILS_TOOL_DESCRIPTION
	tools = append(tools, mcp_golang.ToolRetType{
		Name:        SEARCH_EMAILS_TOOL_NAME,
		Description: &desc,
		InputSchema: searchEmailsSchema,
	})

	sendEmailSchema, err := helpers.ConverToInputSchema(SendEmailArguments{})
	if err != nil {
		return nil, fmt.Errorf("error generating schema for send_email: %w", err)
	}
	desc = SEND_EMAIL_TOOL_DESCRIPTION
	tools = append(tools, mcp_golang.ToolRetType{
		Name:        SEND_EMAIL_TOOL_NAME,
		Description: &desc,
		InputSchema: sendEmailSchema,
	})

	emailByIdSchema, err := helpers.ConverToInputSchema(EmailByIdArguments{})
	if err != nil {
		return nil, fmt.Errorf("error generating schema for email_by_id: %w", err)
	}
	desc = EMAIL_BY_ID_TOOL_DESCRIPTION
	tools = append(tools, mcp_golang.ToolRetType{
		Name:        EMAIL_BY_ID_TOOL_NAME,
		Description: &desc,
		InputSchema: emailByIdSchema,
	})

	desc = LIST_EMAIL_ACCOUNTS_TOOL_DESCRIPTION
	tools = append(tools, mcp_golang.ToolRetType{
		Name:        LIST_EMAIL_ACCOUNTS_TOOL_NAME,
		Description: &desc,
		InputSchema: "{}",
	})

	return tools, nil
}<|MERGE_RESOLUTION|>--- conflicted
+++ resolved
@@ -33,9 +33,8 @@
 )
 
 type EmailQuery struct {
-<<<<<<< HEAD
 	In        string    `json:"in"         jsonschema:"description=The inbox to list emails from, default is 'inbox'"`
-	TimeRange TimeRange `json:"time_range" jsonschema:"description=The time range to list emails, default is empty"`
+	TimeFilter TimeFilter `json:"time_filter" jsonschema:"description=The time filter to list emails, default is empty"`
 	From      string    `json:"from"       jsonschema:"description=The sender of the emails to list, default is empty"`
 	To        string    `json:"to"         jsonschema:"description=The recipient of the emails to list, default is empty"`
 	Subject   string    `json:"subject"    jsonschema:"description=The text to search for in the subject of the emails, default is empty"`
@@ -48,21 +47,6 @@
 	Query        EmailQuery `json:"query"      jsonschema:"description=The query to list emails, default is 'in:inbox'"`
 	PageToken    string     `json:"page_token" jsonschema:"description=The page token to list, default is empty"`
 	Limit        int        `json:"limit"      jsonschema:"required,description=The number of emails to list, minimum 10, maximum 50"`
-=======
-	In         string     `json:"in" jsonschema:"description=The inbox to list emails from, default is 'inbox'"`
-	TimeFilter TimeFilter `json:"time_filter" jsonschema:"description=The time filter to list emails"`
-	From       string     `json:"from" jsonschema:"description=The sender of the emails to list, default is empty"`
-	To         string     `json:"to" jsonschema:"description=The recipient of the emails to list, default is empty"`
-	Subject    string     `json:"subject" jsonschema:"description=The text to search for in the subject of the emails, default is empty"`
-	Body       string     `json:"body" jsonschema:"description=The text to search for in the body of the emails, default is empty"`
-	Label      string     `json:"label" jsonschema:"description=The label of the emails to list, default is empty"`
-}
-
-type SearchEmailsArguments struct {
-	Query     EmailQuery `json:"query" jsonschema:"description=The query to list emails, default is 'in:inbox'"`
-	PageToken string     `json:"page_token" jsonschema:"description=The page token to list, default is empty"`
-	Limit     int        `json:"limit" jsonschema:"required,description=The number of emails to list, minimum 10, maximum 50"`
->>>>>>> 125c7815
 }
 
 type SendEmailArguments struct {
