--- conflicted
+++ resolved
@@ -95,9 +95,12 @@
 		postToolCallback,
 	)
 
-	toolsList := s.toolRegistry.Excluding("send_to_chat").GetAll()
-
-	response, err := agent.ExecuteStreamWithPrivacy(ctx, messageHistory, toolsList, onDelta, reasoning)
+	var toolsList []tools.Tool
+	if !reasoning {
+		toolsList = s.toolRegistry.Excluding("send_to_chat").GetAll()
+	}
+
+	response, err := agent.ExecuteStream(ctx, messageHistory, toolsList, onDelta, reasoning)
 	if err != nil {
 		return nil, err
 	}
@@ -252,14 +255,12 @@
 
 	onDelta := func(delta agent.StreamDelta) {
 		payload := model.MessageStreamPayload{
-			MessageID:                      assistantMessageId,
-			ImageUrls:                      delta.ImageURLs,
-			Chunk:                          delta.ContentDelta,
-			Role:                           model.RoleAssistant,
-			IsComplete:                     delta.IsCompleted,
-			CreatedAt:                      &createdAt,
-			AccumulatedMessage:             delta.AccumulatedAnonymizedMessage,
-			DeanonymizedAccumulatedMessage: delta.AccumulatedDeanonymizedMessage,
+			MessageID:  assistantMessageId,
+			ImageUrls:  delta.ImageURLs,
+			Chunk:      delta.ContentDelta,
+			Role:       model.RoleAssistant,
+			IsComplete: delta.IsCompleted,
+			CreatedAt:  &createdAt,
 		}
 		_ = helpers.NatsPublish(s.nc, fmt.Sprintf("chat.%s.stream", chatID), payload)
 	}
@@ -339,38 +340,15 @@
 		return nil, err
 	}
 
-	// Use real anonymization rules from the agent response
-	if len(response.ReplacementRules) > 0 {
-		privacyDictJson, err := createPrivacyDictFromReplacementRules(chatID, response.ReplacementRules)
-		if err != nil {
-			s.logger.Error("failed to generate privacy dictionary from replacement rules", "error", err)
+	//@TODO: Call real anonymizer and update chat privacy dictionary
+	privacyDictJson, err := MockAnonymizer(ctx, chatID, message)
+	if err != nil {
+		s.logger.Error("failed to generate privacy dictionary", "error", err)
+	} else {
+		err = s.storage.UpdateChatPrivacyDict(ctx, chatID, privacyDictJson)
+		if err != nil {
+			s.logger.Error("failed to update chat privacy dictionary", "error", err)
 		} else {
-<<<<<<< HEAD
-			err = s.storage.UpdateChatPrivacyDict(ctx, chatID, privacyDictJson)
-			if err != nil {
-				s.logger.Error("failed to update chat privacy dictionary", "error", err)
-			} else {
-				s.logger.Info("updated chat privacy dictionary", "chat_id", chatID)
-
-				go func() {
-					privacyUpdate := model.PrivacyDictUpdate{
-						ChatID:          chatID,
-						PrivacyDictJSON: *privacyDictJson,
-					}
-
-					updateData, err := json.Marshal(privacyUpdate)
-					if err != nil {
-						s.logger.Error("failed to marshal privacy dict update", "error", err)
-						return
-					}
-
-					err = s.nc.Publish(fmt.Sprintf("chat.%s.privacy_dict", chatID), updateData)
-					if err != nil {
-						s.logger.Error("failed to publish privacy dict update", "error", err)
-					}
-				}()
-			}
-=======
 			s.logger.Info("updated chat privacy dictionary", "chat_id", chatID)
 
 			go func() {
@@ -381,7 +359,6 @@
 
 				_ = helpers.NatsPublish(s.nc, fmt.Sprintf("chat.%s.privacy_dict", chatID), privacyUpdate)
 			}()
->>>>>>> 67badec7
 		}
 	}
 
@@ -538,19 +515,18 @@
 		},
 	}
 
-	result, err := s.aiService.Completions(
+	choice, err := s.aiService.Completions(
 		ctx,
 		messages,
 		[]openai.ChatCompletionToolParam{tool},
 		s.completionsModel,
-		ai.UI,
 	)
 	if err != nil {
 		return nil, err
 	}
 
 	suggestionsList := make([]*model.ChatSuggestionsCategory, 0)
-	for _, choice := range result.Message.ToolCalls {
+	for _, choice := range choice.ToolCalls {
 		var suggestions struct {
 			Category    string   `json:"category"`
 			Suggestions []string `json:"suggestions"`
@@ -632,33 +608,4 @@
 	s.logger.Info("Indexing conversation", "chat_id", chatID, "messages_count", len(conversationMessages))
 
 	return s.memoryService.Store(ctx, []memory.Document{&doc}, nil)
-}
-
-// createPrivacyDictFromReplacementRules converts anonymization replacement rules to privacy dictionary format.
-func createPrivacyDictFromReplacementRules(chatID string, replacementRules map[string]string) (*string, error) {
-	// Create the privacy dictionary from replacement rules
-	// The replacement rules are in format: {token: original_text} e.g. {"PERSON_001": "John Smith"}
-	privacyDict := make(map[string]interface{})
-
-	// Add the replacement rules to the dictionary
-	for token, originalText := range replacementRules {
-		privacyDict[originalText] = token
-	}
-
-	// Add metadata similar to MockAnonymizer
-	privacyDict["_metadata"] = map[string]interface{}{
-		"chat_id":      chatID,
-		"last_updated": time.Now().Format(time.RFC3339),
-		"total_rules":  len(replacementRules), // Count of actual replacement rules
-		"version":      "v1",
-		"type":         "real_anonymization",
-	}
-
-	jsonData, err := json.Marshal(privacyDict)
-	if err != nil {
-		return nil, err
-	}
-
-	jsonString := string(jsonData)
-	return &jsonString, nil
 }