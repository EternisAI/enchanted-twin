// Owner: august@eternis.ai
package twinchat

import (
	"context"
	"encoding/json"
	"fmt"
	"time"

	"github.com/charmbracelet/log"
	"github.com/google/uuid"
	"github.com/nats-io/nats.go"
	"github.com/openai/openai-go"
	"github.com/openai/openai-go/packages/param"
	"github.com/pkg/errors"

	"github.com/EternisAI/enchanted-twin/graph/model"
	"github.com/EternisAI/enchanted-twin/pkg/agent"
	"github.com/EternisAI/enchanted-twin/pkg/agent/memory"
	"github.com/EternisAI/enchanted-twin/pkg/agent/tools"
	"github.com/EternisAI/enchanted-twin/pkg/agent/types"
	"github.com/EternisAI/enchanted-twin/pkg/ai"
	"github.com/EternisAI/enchanted-twin/pkg/db"
	"github.com/EternisAI/enchanted-twin/pkg/helpers"
	"github.com/EternisAI/enchanted-twin/pkg/prompts"
	"github.com/EternisAI/enchanted-twin/pkg/twinchat/repository"
)

type Service struct {
	aiService        *ai.Service
	storage          Storage
	nc               *nats.Conn
	memoryService    memory.Storage
	logger           *log.Logger
	completionsModel string
	reasoningModel   string
	toolRegistry     *tools.ToolMapRegistry
	userStorage      *db.Store
}

func NewService(
	logger *log.Logger,
	aiService *ai.Service,
	storage Storage,
	nc *nats.Conn,
	memoryService memory.Storage,
	registry *tools.ToolMapRegistry,
	userStorage *db.Store,
	completionsModel string,
	reasoningModel string,
) *Service {
	return &Service{
		logger:           logger,
		aiService:        aiService,
		storage:          storage,
		nc:               nc,
		memoryService:    memoryService,
		completionsModel: completionsModel,
		reasoningModel:   reasoningModel,
		toolRegistry:     registry,
		userStorage:      userStorage,
	}
}

func (s *Service) Execute(
	ctx context.Context,
	origin map[string]any,
	messageHistory []openai.ChatCompletionMessageParamUnion,
	preToolCallback func(toolCall openai.ChatCompletionMessageToolCall),
	postToolCallback func(toolCall openai.ChatCompletionMessageToolCall, toolResult types.ToolResult),
	onDelta func(agent.StreamDelta),
	reasoning bool,
) (*agent.AgentResponse, error) {
	agent := agent.NewAgent(
		s.logger,
		s.nc,
		s.aiService,
		s.completionsModel,
		s.reasoningModel,
		preToolCallback,
		postToolCallback,
	)

	// Get the tool list from the registry
	toolsList := s.toolRegistry.Excluding("send_to_chat").GetAll()

	// TODO(cosmic): pass origin to agent
	response, err := agent.ExecuteStream(ctx, messageHistory, toolsList, onDelta, reasoning)
	if err != nil {
		return nil, err
	}

	return &response, nil
}

func (s *Service) buildSystemPrompt(ctx context.Context, chatID string, isVoice bool) (string, error) {
	userProfile, err := s.userStorage.GetUserProfile(ctx)
	if err != nil {
		return "", err
	}

	oauthTokens, err := s.userStorage.GetOAuthTokensArray(ctx, "google")
	if err != nil {
		return "", err
	}
	var emailAccounts []string
	if len(oauthTokens) > 0 {
		for _, token := range oauthTokens {
			emailAccounts = append(emailAccounts, token.Username)
		}
	}

	systemPrompt, err := prompts.BuildTwinChatSystemPrompt(prompts.TwinChatSystemPrompt{
		UserName:      userProfile.Name,
		Bio:           userProfile.Bio,
		EmailAccounts: emailAccounts,
		ChatID:        &chatID,
		CurrentTime:   time.Now().Format(time.RFC3339),
		IsVoice:       isVoice,
	})
	if err != nil {
		return "", err
	}
	return systemPrompt, nil
}

func (s *Service) SendMessage(
	ctx context.Context,
	chatID string,
	message string,
	isReasoning bool,
	isVoice bool,
) (*model.Message, error) {
	now := time.Now()

	messages := make([]*model.Message, 0)
	if chatID == "" {
<<<<<<< HEAD
=======

>>>>>>> 156a5a38
		chat, err := s.storage.CreateChat(ctx, "New chat", isVoice)
		if err != nil {
			return nil, err
		}
		s.logger.Info("Created new chat", "chat_id", chat.ID)
		chatID = chat.ID
	} else {
		messages_, err := s.storage.GetMessagesByChatId(ctx, chatID)
		if err != nil {
			return nil, err
		}
		messages = messages_
	}

	systemPrompt, err := s.buildSystemPrompt(ctx, chatID, isVoice)
	if err != nil {
		return nil, err
	}

	s.logger.Info("System prompt", "prompt", systemPrompt, "isVoice", isVoice, "isReasoning", isReasoning)
	// if userProfile.Name != nil {
	// 	systemPrompt += fmt.Sprintf("Name of your human: %s. ", *userProfile.Name)
	// }
	// if userProfile.Bio != nil {
	// 	systemPrompt += fmt.Sprintf("Details about the user: %s. ", *userProfile.Bio)
	// }

	oauthTokens, err := s.userStorage.GetOAuthTokensArray(ctx, "google")
	if err != nil {
		return nil, err
	}
	if len(oauthTokens) > 0 {
		systemPrompt += "You have following email accounts connected to your account: "
		for _, token := range oauthTokens {
			systemPrompt += fmt.Sprintf("%s, ", token.Username)
		}
	} else {
		systemPrompt += "You have no email accounts connected to your account."
	}

	oauthTokens, err = s.userStorage.GetOAuthTokensArray(ctx, "twitter")
	if err != nil {
		return nil, err
	}
	if len(oauthTokens) > 0 {
		systemPrompt += "When a request references the user's *feed* or *timeline*, the assistant " +
			"MUST first call `list_feed_tweets`, paginate as needed, and may then " +
			"client-side-filter the results. It MUST NOT call `search_tweets` in this " +
			"scenario."
	}

	systemPrompt += fmt.Sprintf("Current date and time: %s.", time.Now().Format(time.RFC3339))
	systemPrompt += fmt.Sprintf("Current Chat ID is %s.", chatID)

	s.logger.Info("System prompt", "prompt", systemPrompt)

	messageHistory := make([]openai.ChatCompletionMessageParamUnion, 0)
	messageHistory = append(
		messageHistory,
		openai.SystemMessage(systemPrompt),
	)
	for _, message := range messages {
		openaiMessage, err := ToOpenAIMessage(*message)
		if err != nil {
			return nil, err
		}
		messageHistory = append(messageHistory, openaiMessage)
	}

	messageHistory = append(messageHistory, openai.UserMessage(message))

	assistantMessageId := uuid.New().String()

	preToolCallback := func(toolCall openai.ChatCompletionMessageToolCall) {
		tcJson, err := json.Marshal(model.ToolCall{
			ID:          toolCall.ID,
			Name:        toolCall.Function.Name,
			MessageID:   assistantMessageId,
			IsCompleted: false,
		})
		if err != nil {
			s.logger.Error("failed to marshal tool call", "error", err)
			return
		}
		subject := fmt.Sprintf("chat.%s.tool_call", chatID)
		err = s.nc.Publish(subject, tcJson)
		if err != nil {
			s.logger.Error("failed to publish tool call", "error", err)
		}
	}

	toolCallResultsMap := make(map[string]model.ToolCallResult)
	postToolCallback := func(toolCall openai.ChatCompletionMessageToolCall, toolResult types.ToolResult) {
		tcJson, err := json.Marshal(model.ToolCall{
			ID:        toolCall.ID,
			Name:      toolCall.Function.Name,
			MessageID: assistantMessageId,
			Result: &model.ToolCallResult{
				Content:   helpers.Ptr(toolResult.Content()),
				ImageUrls: toolResult.ImageURLs(),
			},
			IsCompleted: true,
		})
		toolCallResultsMap[toolCall.ID] = model.ToolCallResult{
			Content:   helpers.Ptr(toolResult.Content()),
			ImageUrls: toolResult.ImageURLs(),
		}
		if err != nil {
			s.logger.Error("failed to marshal tool call", "error", err)
			return
		}
		subject := fmt.Sprintf("chat.%s.tool_call", chatID)
		err = s.nc.Publish(subject, tcJson)
		if err != nil {
			s.logger.Error("failed to publish tool call", "error", err)
		}
	}

	// user message - add to db and publish to NATS channel
	userMsgID := uuid.New().String()
	createdAt := time.Now().Format(time.RFC3339)

	onDelta := func(delta agent.StreamDelta) {
		payload := model.MessageStreamPayload{
			MessageID:  assistantMessageId,
			ImageUrls:  delta.ImageURLs,
			Chunk:      delta.ContentDelta,
			Role:       model.RoleUser,
			IsComplete: delta.IsCompleted,
			CreatedAt:  &createdAt,
		}
		_ = helpers.NatsPublish(s.nc, fmt.Sprintf("chat.%s.stream", chatID), payload)
	}

	origin := map[string]any{
		"chat_id":    chatID,
		"message_id": userMsgID,
	}

	s.logger.Info("Executing agent", "reasoning", isReasoning)
	response, err := s.Execute(ctx, origin, messageHistory, preToolCallback, postToolCallback, onDelta, isReasoning)
	if err != nil {
		return nil, err
	}
	s.logger.Debug(
		"Agent response",
		"content",
		response.Content,
		"tool_calls",
		len(response.ToolCalls),
		"tool_results",
		len(response.ToolResults),
	)

	subject := fmt.Sprintf("chat.%s", chatID)
	toolResults := make([]string, len(response.ToolResults))
	for i, v := range response.ToolResults {
		toolResultsJson, err := json.Marshal(v)
		if err != nil {
			return nil, err
		}
		toolResults[i] = string(toolResultsJson)
	}

	toolCalls := make([]*model.ToolCall, len(response.ToolCalls))
	for i, v := range response.ToolCalls {
		toolCalls[i] = &model.ToolCall{
			ID:          v.ID,
			Name:        v.Function.Name,
			IsCompleted: true,
		}
	}

	assistantMessageJson, err := json.Marshal(model.Message{
		ID:          assistantMessageId,
		Text:        &response.Content,
		ImageUrls:   response.ImageURLs,
		CreatedAt:   time.Now().Format(time.RFC3339),
		Role:        model.RoleAssistant,
		ToolCalls:   toolCalls,
		ToolResults: toolResults,
	})
	if err != nil {
		return nil, err
	}
	err = s.nc.Publish(subject, assistantMessageJson)
	if err != nil {
		return nil, err
	}

	// Create the message for DB
	userMsg := repository.Message{
		ID:           userMsgID,
		ChatID:       chatID,
		Text:         message,
		Role:         model.RoleUser.String(),
		CreatedAtStr: now.Format(time.RFC3339Nano),
	}

	// Add to database
	_, err = s.storage.AddMessageToChat(ctx, userMsg)
	if err != nil {
		return nil, err
	}

	// Publish to NATS
	userNatsMsg := model.Message{
		ID:        userMsgID,
		Text:      &message,
		ImageUrls: []string{},
		CreatedAt: createdAt,
		Role:      model.RoleUser,
	}

	userNatsMsgJSON, err := json.Marshal(userNatsMsg)
	if err != nil {
		s.logger.Error("failed to marshal user NATS message", "error", err)
		// Continue anyway - db storage succeeded
	} else {
		// Publish on the chat channel
		subject := fmt.Sprintf("chat.%s", chatID)
		if err := s.nc.Publish(subject, userNatsMsgJSON); err != nil {
			s.logger.Error("failed to publish user message to NATS", "error", err)
			// Continue anyway - db storage succeeded
		}
	}

	// assistant message
	assistantMessageDb := repository.Message{
		ID:           uuid.New().String(),
		ChatID:       chatID,
		Text:         response.Content,
		Role:         model.RoleAssistant.String(),
		CreatedAtStr: time.Now().Format(time.RFC3339Nano),
	}

	if len(response.ToolCalls) > 0 {
		toolCalls := make([]model.ToolCall, 0)
		for _, toolCall := range response.ToolCalls {
			toolCall := model.ToolCall{
				ID:          toolCall.ID,
				Name:        toolCall.Function.Name,
				MessageID:   assistantMessageId,
				IsCompleted: true,
			}
			result, ok := toolCallResultsMap[toolCall.ID]
			if ok {
				toolCall.Result = &result
			}
			toolCalls = append(toolCalls, toolCall)
		}
		toolCallsJson, err := json.Marshal(toolCalls)
		if err != nil {
			return nil, errors.Wrap(err, "failed to marshal tool calls")
		}
		assistantMessageDb.ToolCallsStr = helpers.Ptr(string(toolCallsJson))
	}
	if len(response.ToolResults) > 0 {
		toolResultsJson, err := json.Marshal(response.ToolResults)
		if err != nil {
			return nil, errors.Wrap(err, "failed to marshal tool results")
		}
		assistantMessageDb.ToolResultsStr = helpers.Ptr(string(toolResultsJson))
	}
	if len(response.ImageURLs) > 0 {
		imageURLsJson, err := json.Marshal(response.ImageURLs)
		if err != nil {
			return nil, errors.Wrap(err, "failed to marshal image URLs")
		}
		assistantMessageDb.ImageURLsStr = helpers.Ptr(string(imageURLsJson))
	}

	idAssistant, err := s.storage.AddMessageToChat(ctx, assistantMessageDb)
	if err != nil {
		return nil, err
	}

	// Index the conversation asynchronously
	go func() {
		err := s.IndexConversation(context.Background(), chatID)
		if err != nil {
			s.logger.Error("failed to index conversation", "chat_id", chatID, "error", err)
		}
	}()

	return &model.Message{
		ID:          idAssistant,
		Text:        &response.Content,
		Role:        model.RoleAssistant,
		ImageUrls:   response.ImageURLs,
		CreatedAt:   time.Now().Format(time.RFC3339),
		ToolCalls:   assistantMessageDb.ToModel().ToolCalls,
		ToolResults: assistantMessageDb.ToModel().ToolResults,
	}, nil
}

func (s *Service) GetChats(ctx context.Context) ([]*model.Chat, error) {
	return s.storage.GetChats(ctx)
}

func (s *Service) GetChat(ctx context.Context, chatID string) (model.Chat, error) {
	return s.storage.GetChat(ctx, chatID)
}

func (s *Service) CreateChat(ctx context.Context, name string, voice bool) (model.Chat, error) {
	return s.storage.CreateChat(ctx, name, voice)
}

func (s *Service) GetMessagesByChatId(
	ctx context.Context,
	chatID string,
) ([]*model.Message, error) {
	return s.storage.GetMessagesByChatId(ctx, chatID)
}

func (s *Service) DeleteChat(ctx context.Context, chatID string) error {
	return s.storage.DeleteChat(ctx, chatID)
}

func (s *Service) GetChatSuggestions(
	ctx context.Context,
	chatID string,
) ([]*model.ChatSuggestionsCategory, error) {
	historicalMessages, err := s.storage.GetMessagesByChatId(ctx, chatID)
	if err != nil {
		return nil, err
	}

	var conversationContext string
	for _, message := range historicalMessages {
		conversationContext += fmt.Sprintf("%s: %s\n\n", message.Role, *message.Text)
	}

	instruction := fmt.Sprintf(
		"Generate 3 chat suggestions that user might ask for each of the category based on the chat history. Category names: Ask (should be questions about the content, should predict what user might wanna do next). Search (should be a plausible search based on the content). Research (should be a plausible research question based on the content).\n\n\nConversation history:\n%s",
		conversationContext,
	)

	messages := []openai.ChatCompletionMessageParamUnion{
		openai.UserMessage(instruction),
	}

	tool := openai.ChatCompletionToolParam{
		Type: "function",
		Function: openai.FunctionDefinitionParam{
			Name: "generate_suggestion",
			Description: param.NewOpt(
				"This tool generates chat suggestions for a user based on the existing context",
			),
			Parameters: openai.FunctionParameters{
				"type": "object",
				"properties": map[string]any{
					"category": map[string]string{
						"type": "string",
					},
					"suggestions": map[string]any{
						"type": "array",
						"items": map[string]string{
							"type": "string",
						},
					},
				},
				"required": []string{"category", "suggestions"},
			},
		},
	}

	choice, err := s.aiService.Completions(
		ctx,
		messages,
		[]openai.ChatCompletionToolParam{tool},
		s.completionsModel,
	)
	if err != nil {
		return nil, err
	}

	suggestionsList := make([]*model.ChatSuggestionsCategory, 0)
	for _, choice := range choice.ToolCalls {
		var suggestions struct {
			Category    string   `json:"category"`
			Suggestions []string `json:"suggestions"`
		}
		err := json.Unmarshal([]byte(choice.Function.Arguments), &suggestions)
		if err != nil {
			return nil, err
		}
		suggestionsList = append(suggestionsList, &model.ChatSuggestionsCategory{
			Category:    suggestions.Category,
			Suggestions: suggestions.Suggestions,
		})
	}

	return suggestionsList, nil
}

func (s *Service) IndexConversation(ctx context.Context, chatID string) error {
	messages, err := s.storage.GetMessagesByChatId(ctx, chatID)
	if err != nil {
		return err
	}

	slidingWindow := 10
	messagesWindow := helpers.SafeLastN(messages, slidingWindow)

	var conversationMessages []memory.ConversationMessage
	var people []string
	peopleMap := make(map[string]bool)
	primaryUser := "primaryUser"

	for _, message := range messagesWindow {
		if message.Role.String() == "system" {
			continue
		}

		var speaker string
		if message.Role == model.RoleUser {
			speaker = primaryUser
		} else {
			speaker = "assistant"
		}

		if !peopleMap[speaker] {
			people = append(people, speaker)
			peopleMap[speaker] = true
		}

		createdAt, err := time.Parse(time.RFC3339, message.CreatedAt)
		if err != nil {
			createdAt = time.Now()
		}

		if message.Text != nil {
			conversationMessages = append(conversationMessages, memory.ConversationMessage{
				Speaker: speaker,
				Content: *message.Text,
				Time:    createdAt,
			})
		}
	}

	if len(conversationMessages) == 0 {
		s.logger.Info("No messages to index", "chat_id", chatID)
		return nil
	}

	doc := memory.ConversationDocument{
		FieldID:      uuid.New().String(),
		FieldSource:  "chat",
		People:       people,
		User:         primaryUser,
		Conversation: conversationMessages,
		FieldMetadata: map[string]string{
			"chat_id": chatID,
		},
	}

	s.logger.Info("Indexing conversation", "chat_id", chatID, "messages_count", len(conversationMessages))

	return s.memoryService.Store(ctx, memory.ConversationDocumentsToDocuments([]memory.ConversationDocument{doc}), nil)
}

func (s *Service) SendAssistantMessage(
	ctx context.Context,
	chatID string,
	message string,
) (*model.Message, error) {
	now := time.Now()

	if chatID == "" {

		chat, err := s.storage.CreateChat(ctx, "New chat", false)
		if err != nil {
			return nil, err
		}
		s.logger.Info("Created new chat", "chat_id", chat.ID)
		chatID = chat.ID
	}

	assistantMessageId := uuid.New().String()
	createdAt := time.Now().Format(time.RFC3339)

	assistantMessageDb := repository.Message{
		ID:           assistantMessageId,
		ChatID:       chatID,
		Text:         message,
		Role:         model.RoleAssistant.String(),
		CreatedAtStr: now.Format(time.RFC3339Nano),
	}

	idAssistant, err := s.storage.AddMessageToChat(ctx, assistantMessageDb)
	if err != nil {
		return nil, err
	}

	assistantNatsMsg := model.Message{
		ID:        assistantMessageId,
		Text:      &message,
		ImageUrls: []string{},
		CreatedAt: createdAt,
		Role:      model.RoleAssistant,
	}

	assistantNatsMsgJSON, err := json.Marshal(assistantNatsMsg)
	if err != nil {
		s.logger.Error("failed to marshal assistant NATS message", "error", err)
	} else {
		subject := fmt.Sprintf("chat.%s", chatID)
		if err := s.nc.Publish(subject, assistantNatsMsgJSON); err != nil {
			s.logger.Error("failed to publish assistant message to NATS", "error", err)
		}
	}

	go func() {
		err := s.IndexConversation(context.Background(), chatID)
		if err != nil {
			s.logger.Error("failed to index conversation", "chat_id", chatID, "error", err)
		}
	}()

	return &model.Message{
		ID:        idAssistant,
		Text:      &message,
		Role:      model.RoleAssistant,
		ImageUrls: []string{},
		CreatedAt: createdAt,
	}, nil
}<|MERGE_RESOLUTION|>--- conflicted
+++ resolved
@@ -135,10 +135,7 @@
 
 	messages := make([]*model.Message, 0)
 	if chatID == "" {
-<<<<<<< HEAD
-=======
-
->>>>>>> 156a5a38
+
 		chat, err := s.storage.CreateChat(ctx, "New chat", isVoice)
 		if err != nil {
 			return nil, err
