package twinchat

import (
	"context"
	"encoding/json"
	"fmt"
	"time"

	"github.com/nats-io/nats.go"
	"github.com/openai/openai-go"
	"github.com/openai/openai-go/packages/param"
	"github.com/pkg/errors"

	"github.com/EternisAI/enchanted-twin/graph/model"
	"github.com/EternisAI/enchanted-twin/pkg/agent/types"
	"github.com/EternisAI/enchanted-twin/pkg/helpers"
	"github.com/EternisAI/enchanted-twin/pkg/twinchat/repository"
)

type chatStore interface {
	AddMessageToChat(ctx context.Context, msg repository.Message) (string, error)
	CreateChat(ctx context.Context, name string, voice bool) (model.Chat, error)
}

type sendToChat struct {
	chatStorage chatStore
	nc          *nats.Conn
}

func NewSendToChatTool(chatStorage chatStore, nc *nats.Conn) *sendToChat {
	return &sendToChat{
		chatStorage: chatStorage,
		nc:          nc,
	}
}

func (e *sendToChat) Execute(ctx context.Context, inputs map[string]any) (types.ToolResult, error) {
	message, ok := inputs["message"].(string)
	if !ok {
		return nil, errors.New("message is not a string")
	}

	chatId, ok := inputs["chat_id"].(string)
	if !ok {
		return nil, errors.New("chat_id is not a string")
	}

	if chatId == "" {
<<<<<<< HEAD
		chat, err := e.chatStorage.CreateChat(ctx, "Network message", true)
=======
 
		chat, err := e.chatStorage.CreateChat(ctx, "Network message", true)

>>>>>>> 156a5a38
		if err != nil {
			return nil, err
		}
		chatId = chat.ID
	}

	dbMessage := repository.Message{
		ChatID:       chatId,
		Text:         message,
		Role:         "assistant",
		CreatedAtStr: time.Now().Format(time.RFC3339),
	}

	var imageURLs []string
	if imageURLsRaw, ok := inputs["image_urls"]; ok {
		if arr, ok := imageURLsRaw.([]any); ok {
			for _, v := range arr {
				if s, ok := v.(string); ok {
					imageURLs = append(imageURLs, s)
				}
			}
		}
	}

	if len(imageURLs) > 0 {
		imageURLsJSON, err := json.Marshal(imageURLs)
		if err != nil {
			return nil, fmt.Errorf("failed to marshal image URLs: %w", err)
		}
		dbMessage.ImageURLsStr = helpers.Ptr(string(imageURLsJSON))
	}

	id, err := e.chatStorage.AddMessageToChat(ctx, dbMessage)
	if err != nil {
		return nil, err
	}

	natsMessage := model.Message{
		ID:        id,
		Text:      &message,
		Role:      model.RoleAssistant,
		ImageUrls: imageURLs,
		CreatedAt: time.Now().Format(time.RFC3339),
	}

	err = helpers.NatsPublish(e.nc, fmt.Sprintf("chat.%s", chatId), natsMessage)
	if err != nil {
		return nil, fmt.Errorf("failed to publish message to NATS: %w", err)
	}

	return &types.StructuredToolResult{
		ToolName: "send_to_chat",
		ToolParams: map[string]any{
			"chat_id": chatId,
		},
	}, nil
}

func (e *sendToChat) Definition() openai.ChatCompletionToolParam {
	return openai.ChatCompletionToolParam{
		Type: "function",
		Function: openai.FunctionDefinitionParam{
			Name:        "send_to_chat",
			Description: param.NewOpt("This tool sends a message to the user's chat"),
			Parameters: openai.FunctionParameters{
				"type": "object",
				"properties": map[string]any{
					"message": map[string]string{
						"type":        "string",
						"description": "The message to send to the user's chat",
					},
					"chat_id": map[string]string{
						"type":        "string",
						"description": "The ID of the chat to send the message to. No chat_id specified would send the message to a new chat.",
					},
					"image_urls": map[string]any{
						"type":        "array",
						"description": "Optional list of image URLs to include with the message",
						"items": map[string]any{
							"type": "string",
						},
					},
				},
				"required": []string{"message", "chat_id"},
			},
		},
	}
}<|MERGE_RESOLUTION|>--- conflicted
+++ resolved
@@ -46,13 +46,9 @@
 	}
 
 	if chatId == "" {
-<<<<<<< HEAD
-		chat, err := e.chatStorage.CreateChat(ctx, "Network message", true)
-=======
- 
+
 		chat, err := e.chatStorage.CreateChat(ctx, "Network message", true)
 
->>>>>>> 156a5a38
 		if err != nil {
 			return nil, err
 		}
