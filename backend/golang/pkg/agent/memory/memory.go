--- conflicted
+++ resolved
@@ -14,11 +14,7 @@
 	// for any single piece of content before chunking. Based on Qwen-2.5-70b's
 	// 128k token context window, targeting ~0.4x window size with 4-char/token
 	// conservative ratio.
-<<<<<<< HEAD
-	MaxProcessableContentChars = 30000
-=======
 	MaxProcessableContentChars = 20000
->>>>>>> 9b0e1c38
 
 	// Boolean operators for tag filtering.
 	AND = "AND"
@@ -134,11 +130,7 @@
 	}{
 		People:      cd.People,
 		Source:      cd.FieldSource,
-<<<<<<< HEAD
-		PrimaryUser: "Augustinas",
-=======
 		PrimaryUser: cd.User,
->>>>>>> 9b0e1c38
 		Tags:        cd.FieldTags,
 		Messages:    messages,
 	}
