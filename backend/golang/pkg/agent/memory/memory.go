// Owner: dmitry@eternis.ai
package memory

import (
	"context"
	"encoding/json"
	"fmt"
	"os"
	"strings"
	"time"
)

const (
	// MaxProcessableContentChars represents the maximum number of characters
	// for any single piece of content before chunking. Based on Qwen-2.5-70b's
	// 128k token context window, targeting ~0.4x window size with 4-char/token
	// conservative ratio.
	MaxProcessableContentChars = 20000

	// Boolean operators for tag filtering.
	AND = "AND"
	OR  = "OR"
)

// BooleanExpression represents a complex boolean expression for tag filtering.
type BooleanExpression struct {
	Operator string             `json:"operator"`
	Tags     []string           `json:"tags,omitempty"`  // For leaf nodes
	Left     *BooleanExpression `json:"left,omitempty"`  // For AND/OR nodes
	Right    *BooleanExpression `json:"right,omitempty"` // For AND/OR nodes
}

// TagsFilter provides flexible tag filtering options supporting AND, OR, and complex boolean expressions.
type TagsFilter struct {
	All []string `json:"all,omitempty"` // Must contain ALL specified tags (AND logic)
	Any []string `json:"any,omitempty"` // Must contain ANY of the specified tags (OR logic)

	// Complex cases
	Expression *BooleanExpression `json:"expression,omitempty"` // Complex boolean expressions
}

// Filter provides structured filtering options for memory queries.
// DESIGN NOTE: Only indexed fields are included in this struct for optimal query performance.
// Some fields (factValue, factTemporalContext, factSensitivity) exist in the schema for
// storage and display purposes but are not indexed/filterable due to their rich text nature.
type Filter struct {
	Source   *string     // Filter by document source
	Subject  *string     // Filter by fact subject (user, entity names) - renamed from ContactName
	Tags     *TagsFilter // Filter by tags with boolean logic support
	Distance float32     // Maximum semantic distance (0 = disabled)
	Limit    *int        // Maximum number of results to return

	// Structured fact filtering fields - ONLY indexed fields
	FactCategory   *string // Filter by fact category (profile_stable, preference, goal_plan, etc.)
	FactAttribute  *string // Filter by fact attribute (specific property being described)
	FactImportance *int    // Filter by importance score (1, 2, 3)
	FactFilePath   *string // NEW: Filter by file path (indexed for efficiency)

	// Ranges for numeric/date fields
	FactImportanceMin *int // Minimum importance score (inclusive)
	FactImportanceMax *int // Maximum importance score (inclusive)

	// Timestamp filtering
	TimestampAfter  *time.Time // Filter for facts created after this time (inclusive)
	TimestampBefore *time.Time // Filter for facts created before this time (inclusive)

	// Document references filtering
	DocumentReferences []string // Filter by document reference IDs
}

// Document interface that both TextDocument and ConversationDocument implement.
type Document interface {
	ID() string
	Content() string
	Timestamp() *time.Time
	Tags() []string
	Metadata() map[string]string
	Source() string
	FilePath() string  // NEW: File path for documents that originate from files
	Chunk() []Document // New method for document chunking
}

// ConversationMessage represents a single message in a conversation.
type ConversationMessage struct {
	Speaker string    `json:"speaker"`
	Content string    `json:"content"`
	Time    time.Time `json:"time"`
}

// ConversationDocument represents a document containing structured conversation data.
type ConversationDocument struct {
	FieldID       string                `json:"id"`
	FieldSource   string                `json:"source"`
	People        []string              `json:"people"`
	User          string                `json:"user"`
	Conversation  []ConversationMessage `json:"conversation"`
	FieldTags     []string              `json:"tags,omitempty"`
	FieldMetadata map[string]string     `json:"metadata,omitempty"`
}

// Document interface implementation for ConversationDocument.
func (cd *ConversationDocument) ID() string {
	return cd.FieldID
}

func (cd *ConversationDocument) Content() string {
	var builder strings.Builder
	primaryUser := cd.User

	// Normalize people list
	normalizedPeople := make([]string, len(cd.People))
	for i, person := range cd.People {
		if person == primaryUser {
			normalizedPeople[i] = "primaryUser"
		} else {
			normalizedPeople[i] = person
		}
	}

	// CONVO header: CONVO|{id}|{source}
	builder.WriteString(fmt.Sprintf("CONVO|%s|%s\n", cd.FieldID, cd.FieldSource))

	// PEOPLE: PEOPLE|{user1}|{user2}|...
	builder.WriteString("PEOPLE|")
	builder.WriteString(strings.Join(normalizedPeople, "|"))
	builder.WriteString("\n")

	// PRIMARY: PRIMARY|primaryUser (always normalized)
	builder.WriteString("PRIMARY|primaryUser\n")

	// Separator
	builder.WriteString("|||\n")

	// Messages: {speaker}|||{time}|||{content}
	for _, msg := range cd.Conversation {
		trimmed := strings.TrimSpace(msg.Content)
		if trimmed == "" {
			continue
		}

		// Normalize speaker name
		normalizedSpeaker := msg.Speaker
		if msg.Speaker == primaryUser {
			normalizedSpeaker = "primaryUser"
		}

		timeStr := msg.Time.Format(time.RFC3339)
		builder.WriteString(fmt.Sprintf("%s|||%s|||%s\n", normalizedSpeaker, timeStr, trimmed))
	}

	// Final separator
	builder.WriteString("|||\n")

	// TAGS: TAGS|{tag1}|{tag2}|...
	builder.WriteString("TAGS|")
	builder.WriteString(strings.Join(cd.FieldTags, "|"))
	builder.WriteString("\n")

	return builder.String()
}

func (cd *ConversationDocument) Timestamp() *time.Time {
	if len(cd.Conversation) > 0 {
		return &cd.Conversation[0].Time
	}
	return nil
}

func (cd *ConversationDocument) Tags() []string {
	return cd.FieldTags
}

func (cd *ConversationDocument) Metadata() map[string]string {
	metadata := make(map[string]string)
	if cd.FieldMetadata != nil {
		for k, v := range cd.FieldMetadata {
			metadata[k] = v
		}
	}
	metadata["user"] = cd.User
	// Add people to metadata if needed, for now, it's directly accessible
	// metadata["people"] = strings.Join(cd.People, ", ")
	return metadata
}

func (cd *ConversationDocument) Source() string {
	return cd.FieldSource
}

<<<<<<< HEAD
// FilePath returns empty string for ConversationDocument as they don't originate from files directly
func (cd *ConversationDocument) FilePath() string {
	return "" // ConversationDocuments don't have file paths
}

// LoadConversationDocumentsFromJSON loads ConversationDocuments from JSON array file.
=======
// LoadConversationDocumentsFromJSON loads ConversationDocuments from JSONL file.
>>>>>>> 0179e8a3
func LoadConversationDocumentsFromJSON(filepath string) ([]ConversationDocument, error) {
	file, err := os.Open(filepath)
	if err != nil {
		return nil, fmt.Errorf("failed to open JSONL file: %w", err)
	}
	defer func() {
		if closeErr := file.Close(); closeErr != nil {
			// Log the close error but don't override the main error
			fmt.Printf("Error closing file: %v\n", closeErr)
		}
	}()

	var documents []ConversationDocument
	decoder := json.NewDecoder(file)

	for decoder.More() {
		var doc ConversationDocument
		if err := decoder.Decode(&doc); err != nil {
			return nil, fmt.Errorf("failed to decode ConversationDocument from JSONL: %w", err)
		}
		documents = append(documents, doc)
	}

	return documents, nil
}

// ExportConversationDocumentsJSON saves a slice of ConversationDocuments as JSONL format.
func ExportConversationDocumentsJSON(documents []ConversationDocument, filepath string) error {
	file, err := os.Create(filepath)
	if err != nil {
		return fmt.Errorf("failed to create JSONL file: %w", err)
	}
	defer func() {
		if closeErr := file.Close(); closeErr != nil {
			// Log the close error but don't override the main error
			fmt.Printf("Error closing file: %v\n", closeErr)
		}
	}()

	encoder := json.NewEncoder(file)
	for _, doc := range documents {
		if err := encoder.Encode(doc); err != nil {
			return fmt.Errorf("failed to encode ConversationDocument to JSONL: %w", err)
		}
	}

	return nil
}

// ExportMemoryFactsJSON saves a slice of MemoryFacts as JSONL format.
func ExportMemoryFactsJSON(facts []MemoryFact, filepath string) error {
	file, err := os.Create(filepath)
	if err != nil {
		return fmt.Errorf("failed to create JSONL file: %w", err)
	}
	defer func() {
		if closeErr := file.Close(); closeErr != nil {
			// Log the close error but don't override the main error
			fmt.Printf("Error closing file: %v\n", closeErr)
		}
	}()

	encoder := json.NewEncoder(file)
	for _, fact := range facts {
		if err := encoder.Encode(fact); err != nil {
			return fmt.Errorf("failed to encode MemoryFact to JSONL: %w", err)
		}
	}

	return nil
}

// LoadMemoryFactsFromJSON loads MemoryFacts from JSONL file.
func LoadMemoryFactsFromJSON(filepath string) ([]MemoryFact, error) {
	file, err := os.Open(filepath)
	if err != nil {
		return nil, fmt.Errorf("failed to open JSONL file: %w", err)
	}
	defer func() {
		if closeErr := file.Close(); closeErr != nil {
			// Log the close error but don't override the main error
			fmt.Printf("Error closing file: %v\n", closeErr)
		}
	}()

	var facts []MemoryFact
	decoder := json.NewDecoder(file)

	for decoder.More() {
		var fact MemoryFact
		if err := decoder.Decode(&fact); err != nil {
			return nil, fmt.Errorf("failed to decode MemoryFact from JSONL: %w", err)
		}
		facts = append(facts, fact)
	}

	return facts, nil
}

// Chunk implements intelligent conversation chunking.
func (cd *ConversationDocument) Chunk() []Document {
	if cd == nil || len(cd.Conversation) == 0 {
		return []Document{cd}
	}

	if len(cd.Content()) < MaxProcessableContentChars {
		return []Document{cd}
	}

	var chunks []Document
	var currentChunkMessages []ConversationMessage
	currentCharCount := 0

	for _, msg := range cd.Conversation {
		msgContent := fmt.Sprintf("%s: %s\n", msg.Speaker, msg.Content)
		msgLen := len(msgContent)

		// Handle oversized individual messages
		if msgLen > MaxProcessableContentChars {
			// Finalize current chunk if it exists
			if len(currentChunkMessages) > 0 {
				chunk := cd.createConversationChunk(currentChunkMessages, len(chunks)+1)
				chunks = append(chunks, chunk)
				currentChunkMessages = nil
				currentCharCount = 0
			}

			// Split the oversized message
			splitMessages := cd.SplitOversizedMessage(msg)
			for _, splitMsg := range splitMessages {
				chunk := cd.createConversationChunk([]ConversationMessage{splitMsg}, len(chunks)+1)
				chunks = append(chunks, chunk)
			}
			continue
		}

		// Start new chunk if adding this message would exceed limit
		if currentCharCount+msgLen > MaxProcessableContentChars && len(currentChunkMessages) > 0 {
			chunk := cd.createConversationChunk(currentChunkMessages, len(chunks)+1)
			chunks = append(chunks, chunk)
			currentChunkMessages = nil
			currentCharCount = 0
		}

		currentChunkMessages = append(currentChunkMessages, msg)
		currentCharCount += msgLen
	}

	// Add final chunk
	if len(currentChunkMessages) > 0 {
		chunk := cd.createConversationChunk(currentChunkMessages, len(chunks)+1)
		chunks = append(chunks, chunk)
	}

	return chunks
}

// SplitOversizedMessage splits an oversized message into smaller chunks.
func (cd *ConversationDocument) SplitOversizedMessage(msg ConversationMessage) []ConversationMessage {
	speakerPrefix := fmt.Sprintf("%s: ", msg.Speaker)
	speakerPrefixLen := len(speakerPrefix)

	// Account for speaker prefix and newline in the content limit
	maxContentPerChunk := MaxProcessableContentChars - speakerPrefixLen - 1 // -1 for newline

	// Ensure we have at least some space for content
	if maxContentPerChunk < 100 {
		maxContentPerChunk = 100 // Minimum reasonable content size
	}

	content := msg.Content

	// Handle empty content
	if content == "" {
		return []ConversationMessage{msg}
	}

	var splitMessages []ConversationMessage
	partNumber := 1

	for len(content) > 0 {
		var chunkContent string

		if len(content) <= maxContentPerChunk {
			// Last chunk - take remaining content
			chunkContent = content
			content = ""
		} else {
			// Reserve space for potential markers
			continuationMarker := " [continued...]"
			partMarkerSpace := 20 // Space for "[Part X] " prefix
			availableSpace := maxContentPerChunk - len(continuationMarker) - partMarkerSpace

			// Ensure we have reasonable space
			if availableSpace < 50 {
				availableSpace = maxContentPerChunk - 10 // Minimal approach
			}

			// Find a good break point (prefer word boundaries)
			breakPoint := availableSpace
			if breakPoint > len(content) {
				breakPoint = len(content)
			}

			// Look backwards for a word boundary (space, newline, punctuation)
			for i := breakPoint - 1; i > availableSpace/2 && i < len(content); i-- {
				char := content[i]
				if char == ' ' || char == '\n' || char == '.' || char == '!' || char == '?' || char == ',' || char == ';' {
					breakPoint = i + 1 // Include the punctuation/space
					break
				}
			}

			chunkContent = content[:breakPoint]
			content = content[breakPoint:]

			// Add continuation indicator if this isn't the last part
			if len(content) > 0 {
				chunkContent += continuationMarker
			}
		}

		// Add part number for multi-part messages only if we have multiple parts
		willHaveMultipleParts := len(content) > 0 || partNumber > 1
		if willHaveMultipleParts {
			partPrefix := fmt.Sprintf("[Part %d] ", partNumber)

			// Ensure the total doesn't exceed limits
			totalLength := len(partPrefix) + len(chunkContent)
			if totalLength > maxContentPerChunk {
				// Trim content to fit with the part prefix
				trimAmount := totalLength - maxContentPerChunk
				if trimAmount < len(chunkContent) {
					chunkContent = chunkContent[:len(chunkContent)-trimAmount]
					// Remove partial words at the end
					lastSpace := strings.LastIndex(chunkContent, " ")
					if lastSpace > len(chunkContent)/2 {
						chunkContent = chunkContent[:lastSpace]
					}
				}
			}

			chunkContent = partPrefix + chunkContent
		}

		// Create a new message for this chunk
		splitMsg := ConversationMessage{
			Speaker: msg.Speaker,
			Content: chunkContent,
			Time:    msg.Time,
		}

		splitMessages = append(splitMessages, splitMsg)
		partNumber++

		// Safety check to prevent infinite loops
		if partNumber > 100 {
			break
		}
	}

	// If we only ended up with one message and it's not oversized, return original
	if len(splitMessages) == 1 {
		finalMsg := fmt.Sprintf("%s: %s\n", splitMessages[0].Speaker, splitMessages[0].Content)
		if len(finalMsg) <= MaxProcessableContentChars {
			return []ConversationMessage{msg} // Return original without markers
		}
	}

	return splitMessages
}

// createConversationChunk creates a new ConversationDocument chunk.
func (cd *ConversationDocument) createConversationChunk(messages []ConversationMessage, chunkNum int) *ConversationDocument {
	newID := fmt.Sprintf("%s-chunk-%d", cd.ID(), chunkNum)
	metadata := make(map[string]string)
	// Copy original metadata to the new chunk
	for k, v := range cd.Metadata() {
		metadata[k] = v
	}

	// Use namespaced keys to avoid collisions with existing metadata
	metadata["_enchanted_chunk_number"] = fmt.Sprintf("%d", chunkNum)
	metadata["_enchanted_original_document_id"] = cd.ID()
	metadata["_enchanted_chunk_type"] = "conversation"

	return &ConversationDocument{
		FieldID:       newID,
		FieldSource:   cd.Source(),
		People:        cd.People,
		User:          cd.User,
		Conversation:  messages,
		FieldTags:     cd.Tags(),
		FieldMetadata: metadata,
	}
}

// TextDocument represents a document format used internally by storage.
type TextDocument struct {
	FieldID        string            `json:"id"`
	FieldContent   string            `json:"content"`
	FieldTimestamp *time.Time        `json:"timestamp"`
	FieldSource    string            `json:"source,omitempty"`
	FieldTags      []string          `json:"tags,omitempty"`
	FieldMetadata  map[string]string `json:"metadata,omitempty"`
	FieldFilePath  string            `json:"file_path,omitempty"` // NEW: File path for indexed files
}

// Document interface implementation for TextDocument.
func (td *TextDocument) ID() string {
	return td.FieldID
}

func (td *TextDocument) Content() string {
	return td.FieldContent
}

func (td *TextDocument) Timestamp() *time.Time {
	return td.FieldTimestamp
}

func (td *TextDocument) Tags() []string {
	return td.FieldTags
}

func (td *TextDocument) Metadata() map[string]string {
	// Ensure metadata is not nil
	if td.FieldMetadata == nil {
		return make(map[string]string)
	}
	return td.FieldMetadata // Source is no longer guaranteed to be in metadata; use Source() method
}

func (td *TextDocument) Source() string {
	return td.FieldSource
}

// FilePath returns the file path for indexed files
func (td *TextDocument) FilePath() string {
	return td.FieldFilePath
}

// Chunk implements intelligent text document chunking (replaces truncation).
func (td *TextDocument) Chunk() []Document {
	if td == nil || td.Content() == "" {
		return []Document{td}
	}

	if len(td.Content()) <= MaxProcessableContentChars {
		return []Document{td}
	}

	// Chunk by paragraphs first, then by sentences if needed
	return td.chunkByParagraphs()
}

// chunkByParagraphs splits text content into chunks respecting paragraph boundaries.
func (td *TextDocument) chunkByParagraphs() []Document {
	content := td.Content()

	// Split by double newlines (paragraphs)
	paragraphs := strings.Split(content, "\n\n")

	var chunks []Document
	var currentChunk strings.Builder
	chunkNum := 1

	for _, paragraph := range paragraphs {
		paragraph = strings.TrimSpace(paragraph)
		if paragraph == "" {
			continue
		}

		// Check if adding this paragraph would exceed the limit
		proposedLength := currentChunk.Len() + len(paragraph) + 2 // +2 for \n\n

		if proposedLength > MaxProcessableContentChars && currentChunk.Len() > 0 {
			// Create chunk from current content
			chunk := td.createTextChunk(currentChunk.String(), chunkNum)
			chunks = append(chunks, chunk)
			chunkNum++
			currentChunk.Reset()
		}

		// If single paragraph is too large, split it by sentences
		if len(paragraph) > MaxProcessableContentChars {
			// Finalize current chunk if it has content
			if currentChunk.Len() > 0 {
				chunk := td.createTextChunk(currentChunk.String(), chunkNum)
				chunks = append(chunks, chunk)
				chunkNum++
				currentChunk.Reset()
			}

			// Split oversized paragraph by sentences
			sentenceChunks := td.chunkBySentences(paragraph, &chunkNum)
			chunks = append(chunks, sentenceChunks...)
			continue
		}

		// Add paragraph to current chunk
		if currentChunk.Len() > 0 {
			currentChunk.WriteString("\n\n")
		}
		currentChunk.WriteString(paragraph)
	}

	// Add final chunk if there's remaining content
	if currentChunk.Len() > 0 {
		chunk := td.createTextChunk(currentChunk.String(), chunkNum)
		chunks = append(chunks, chunk)
	}

	// If no chunks were created, return original document
	if len(chunks) == 0 {
		return []Document{td}
	}

	return chunks
}

// chunkBySentences splits a large paragraph into sentence-based chunks.
func (td *TextDocument) chunkBySentences(paragraph string, chunkNum *int) []Document {
	// Split by sentence endings
	sentences := strings.FieldsFunc(paragraph, func(r rune) bool {
		return r == '.' || r == '!' || r == '?'
	})

	var chunks []Document
	var currentChunk strings.Builder

	for i, sentence := range sentences {
		sentence = strings.TrimSpace(sentence)
		if sentence == "" {
			continue
		}

		// Add back the punctuation (except for the last one if it was split)
		if i < len(sentences)-1 {
			if strings.Contains(paragraph, sentence+".") {
				sentence += "."
			} else if strings.Contains(paragraph, sentence+"!") {
				sentence += "!"
			} else if strings.Contains(paragraph, sentence+"?") {
				sentence += "?"
			}
		}

		// Check if adding this sentence would exceed the limit
		proposedLength := currentChunk.Len() + len(sentence) + 1 // +1 for space

		if proposedLength > MaxProcessableContentChars && currentChunk.Len() > 0 {
			chunk := td.createTextChunk(currentChunk.String(), *chunkNum)
			chunks = append(chunks, chunk)
			(*chunkNum)++
			currentChunk.Reset()
		}

		// If single sentence is still too large, split by character limit as last resort
		if len(sentence) > MaxProcessableContentChars {
			if currentChunk.Len() > 0 {
				chunk := td.createTextChunk(currentChunk.String(), *chunkNum)
				chunks = append(chunks, chunk)
				(*chunkNum)++
				currentChunk.Reset()
			}

			charChunks := td.chunkByCharacterLimit(sentence, chunkNum)
			chunks = append(chunks, charChunks...)
			continue
		}

		// Add sentence to current chunk
		if currentChunk.Len() > 0 {
			currentChunk.WriteString(" ")
		}
		currentChunk.WriteString(sentence)
	}

	// Add final chunk if there's remaining content
	if currentChunk.Len() > 0 {
		chunk := td.createTextChunk(currentChunk.String(), *chunkNum)
		chunks = append(chunks, chunk)
		(*chunkNum)++
	}

	return chunks
}

// chunkByCharacterLimit splits text by character limit with word boundary awareness.
func (td *TextDocument) chunkByCharacterLimit(text string, chunkNum *int) []Document {
	var chunks []Document

	for len(text) > 0 {
		chunkSize := MaxProcessableContentChars
		if len(text) <= chunkSize {
			// Last chunk
			chunk := td.createTextChunk(text, *chunkNum)
			chunks = append(chunks, chunk)
			(*chunkNum)++
			break
		}

		// Find a word boundary
		breakPoint := chunkSize
		for i := chunkSize - 1; i > chunkSize/2 && i < len(text); i-- {
			if text[i] == ' ' || text[i] == '\n' || text[i] == '\t' {
				breakPoint = i
				break
			}
		}

		chunkContent := strings.TrimSpace(text[:breakPoint])
		chunk := td.createTextChunk(chunkContent, *chunkNum)
		chunks = append(chunks, chunk)
		(*chunkNum)++

		text = strings.TrimSpace(text[breakPoint:])
	}

	return chunks
}

// createTextChunk creates a new TextDocument chunk.
func (td *TextDocument) createTextChunk(content string, chunkNum int) *TextDocument {
	newID := fmt.Sprintf("%s-chunk-%d", td.ID(), chunkNum)
	metadata := make(map[string]string)

	// Copy original metadata
	for k, v := range td.Metadata() {
		metadata[k] = v
	}

	// Use namespaced keys to avoid collisions with existing metadata
	metadata["_enchanted_chunk_number"] = fmt.Sprintf("%d", chunkNum)
	metadata["_enchanted_original_document_id"] = td.ID()
	metadata["_enchanted_chunk_type"] = "text"

	return &TextDocument{
		FieldID:        newID,
		FieldContent:   content,
		FieldTimestamp: td.FieldTimestamp,
		FieldSource:    td.FieldSource,
		FieldTags:      td.FieldTags,
		FieldMetadata:  metadata,
		FieldFilePath:  td.FieldFilePath,
	}
}

// MemoryFact represents an extracted fact about a person with structured fields.
type MemoryFact struct {
	// Identity and display
	ID        string    `json:"id"`
	Content   string    `json:"content"` // Searchable content (generated from structured fields)
	Timestamp time.Time `json:"timestamp"`

	// Structured fact fields
	Category        string  `json:"category"`         // Semantic category (preference, health, goal_plan, etc.)
	Subject         string  `json:"subject"`          // Who/what the fact is about
	Attribute       string  `json:"attribute"`        // Property being described
	Value           string  `json:"value"`            // The actual fact content
	TemporalContext *string `json:"temporal_context"` // When this happened (optional)
	Sensitivity     string  `json:"sensitivity"`      // Privacy level: high/medium/low
	Importance      int     `json:"importance"`       // Priority score: 1-3

	// Source tracking
	Source             string   `json:"source"`              // Source of the memory document
	DocumentReferences []string `json:"document_references"` // IDs of source documents
	Tags               []string `json:"tags,omitempty"`      // Tags for categorization
	FilePath           string   `json:"file_path"`           // NEW: Indexed file path for efficient querying

	// Legacy support
	Metadata map[string]string `json:"metadata,omitempty"` // Additional metadata (being phased out)
}

type QueryResult struct {
	Facts []MemoryFact `json:"facts"`
}

// ProgressUpdate represents progress information for memory storage operations.
type ProgressUpdate struct {
	Processed int    `json:"processed"`
	Total     int    `json:"total"`
	Stage     string `json:"stage,omitempty"`
}

// ProgressCallback is the standard callback function for tracking storage progress.
type ProgressCallback func(processed, total int)

// Storage defines the interface for memory storage operations.
type Storage interface {
	Store(ctx context.Context, documents []Document, progressCallback ProgressCallback) error
	Query(ctx context.Context, query string, filter *Filter) (QueryResult, error)
}

// IsEmpty returns true if the TagsFilter has no filtering criteria.
func (tf *TagsFilter) IsEmpty() bool {
	if tf == nil {
		return true
	}
	return len(tf.All) == 0 && len(tf.Any) == 0 && tf.Expression == nil
}

// GenerateContent creates the searchable content string from structured fields.
func (mf *MemoryFact) GenerateContent() string {
	// Simple combination for embeddings and search
	return fmt.Sprintf("%s - %s", mf.Subject, mf.Value)
}

// GenerateContentForLLM creates rich content with timestamp for LLM consumption.
func (mf *MemoryFact) GenerateContentForLLM() string {
	content := fmt.Sprintf("%s - %s", mf.Subject, mf.Value)
	if !mf.Timestamp.IsZero() {
		content += fmt.Sprintf(" [%s]", mf.Timestamp.Format("Jan 2006"))
	}
	return content
}

// IsLeaf returns true if this is a leaf node (has tags).
func (be *BooleanExpression) IsLeaf() bool {
	return be != nil && len(be.Tags) > 0
}

// IsBranch returns true if this is a branch node (has left/right operands).
func (be *BooleanExpression) IsBranch() bool {
	return be != nil && be.Left != nil && be.Right != nil
}<|MERGE_RESOLUTION|>--- conflicted
+++ resolved
@@ -187,16 +187,12 @@
 	return cd.FieldSource
 }
 
-<<<<<<< HEAD
-// FilePath returns empty string for ConversationDocument as they don't originate from files directly
+// FilePath returns empty string for ConversationDocument as they don't originate from files directly.
 func (cd *ConversationDocument) FilePath() string {
 	return "" // ConversationDocuments don't have file paths
 }
 
 // LoadConversationDocumentsFromJSON loads ConversationDocuments from JSON array file.
-=======
-// LoadConversationDocumentsFromJSON loads ConversationDocuments from JSONL file.
->>>>>>> 0179e8a3
 func LoadConversationDocumentsFromJSON(filepath string) ([]ConversationDocument, error) {
 	file, err := os.Open(filepath)
 	if err != nil {
@@ -534,7 +530,7 @@
 	return td.FieldSource
 }
 
-// FilePath returns the file path for indexed files
+// FilePath returns the file path for indexed files.
 func (td *TextDocument) FilePath() string {
 	return td.FieldFilePath
 }
