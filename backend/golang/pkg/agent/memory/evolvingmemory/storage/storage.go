package storage

import (
	"context"
	"crypto/sha256"
	"encoding/hex"
	"encoding/json"
	"fmt"
	"strings"
	"time"

	"github.com/charmbracelet/log"
	"github.com/go-openapi/strfmt"
	"github.com/google/uuid"
	"github.com/weaviate/weaviate-go-client/v5/weaviate"
	"github.com/weaviate/weaviate-go-client/v5/weaviate/filters"
	weaviateGraphql "github.com/weaviate/weaviate-go-client/v5/weaviate/graphql"
	"github.com/weaviate/weaviate/entities/models"

	"github.com/EternisAI/enchanted-twin/pkg/agent/memory"
	"github.com/EternisAI/enchanted-twin/pkg/helpers"
)

const (
	ClassName         = "MemoryFact"
	DocumentClassName = "SourceDocument" // New separate class for documents
	contentProperty   = "content"
	timestampProperty = "timestamp"
	metadataProperty  = "metadataJson"
	sourceProperty    = "source"
	tagsProperty      = "tags"
	// Updated properties for document references - now stores multiple reference IDs.
	documentReferencesProperty = "documentReferences" // Array of document IDs
	// Structured fact properties for the new system.
	factCategoryProperty        = "factCategory"
	factSubjectProperty         = "factSubject"
	factAttributeProperty       = "factAttribute"
	factValueProperty           = "factValue"
	factTemporalContextProperty = "factTemporalContext"
	factSensitivityProperty     = "factSensitivity"
	factImportanceProperty      = "factImportance"
	// Document table properties.
	documentContentHashProperty = "contentHash"
	documentTypeProperty        = "documentType"
	documentOriginalIDProperty  = "originalId"
	documentMetadataProperty    = "metadata"
	documentCreatedAtProperty   = "createdAt"
)

// DocumentReference holds the original document information.
type DocumentReference struct {
	ID      string
	Content string
	Type    string
}

// StoredDocument represents a document in the separate document table.
type StoredDocument struct {
	ID          string
	Content     string
	Type        string
	OriginalID  string
	ContentHash string
	Metadata    map[string]string
	CreatedAt   time.Time
}

// Interface defines the storage operations needed by evolvingmemory.
type Interface interface {
	GetByID(ctx context.Context, id string) (*memory.MemoryFact, error)
	Update(ctx context.Context, id string, fact *memory.MemoryFact, vector []float32) error
	Delete(ctx context.Context, id string) error
	StoreBatch(ctx context.Context, objects []*models.Object) error
	DeleteAll(ctx context.Context) error
	Query(ctx context.Context, queryText string, filter *memory.Filter) (memory.QueryResult, error)
	EnsureSchemaExists(ctx context.Context) error

	// Document reference operations - now supports multiple references
	GetDocumentReferences(ctx context.Context, memoryID string) ([]*DocumentReference, error)

	// Document storage operations
	UpsertDocument(ctx context.Context, doc memory.Document) (string, error)
	GetStoredDocument(ctx context.Context, documentID string) (*StoredDocument, error)
	GetStoredDocumentsBatch(ctx context.Context, documentIDs []string) ([]*StoredDocument, error)
}

// WeaviateStorage implements the storage interface using Weaviate.
type WeaviateStorage struct {
	client            *weaviate.Client
	logger            *log.Logger
	embeddingsWrapper *EmbeddingWrapper
}

// NewStorageInput contains the dependencies needed to create a WeaviateStorage instance.
type NewStorageInput struct {
	Client            *weaviate.Client
	Logger            *log.Logger
	EmbeddingsWrapper *EmbeddingWrapper
}

// New creates a new WeaviateStorage instance.
func New(input NewStorageInput) (Interface, error) {
	if input.Client == nil {
		return nil, fmt.Errorf("client cannot be nil")
	}
	if input.Logger == nil {
		return nil, fmt.Errorf("logger cannot be nil")
	}
	if input.EmbeddingsWrapper == nil {
		return nil, fmt.Errorf("embeddingsWrapper cannot be nil")
	}
	return &WeaviateStorage{
		client:            input.Client,
		logger:            input.Logger,
		embeddingsWrapper: input.EmbeddingsWrapper,
	}, nil
}

// GetByID retrieves a specific memory fact from Weaviate by its ID.
func (s *WeaviateStorage) GetByID(ctx context.Context, id string) (*memory.MemoryFact, error) {
	result, err := s.client.Data().ObjectsGetter().
		WithID(id).
		WithClassName(ClassName).
		Do(ctx)
	if err != nil {
		return nil, fmt.Errorf("getting object by ID: %w", err)
	}

	if len(result) == 0 {
		return nil, fmt.Errorf("no object found with ID %s", id)
	}

	obj := result[0]
	props, ok := obj.Properties.(map[string]interface{})
	if !ok {
		return nil, fmt.Errorf("invalid properties type for object %s", id)
	}

	// Extract basic fields
	content, _ := props[contentProperty].(string)
	source, _ := props[sourceProperty].(string)
	subject, _ := props[factSubjectProperty].(string)

	// Parse timestamp
	var timestamp time.Time
	if ts, ok := props[timestampProperty].(string); ok {
		parsed, err := time.Parse(time.RFC3339, ts)
		if err == nil {
			timestamp = parsed
		}
	}

	// Extract structured fact fields
	category, _ := props[factCategoryProperty].(string)
	attribute, _ := props[factAttributeProperty].(string)
	value, _ := props[factValueProperty].(string)
	sensitivity, _ := props[factSensitivityProperty].(string)

	var importance int
	if imp, ok := props[factImportanceProperty].(float64); ok {
		importance = int(imp)
	}

	var temporalContext *string
	if tc, ok := props[factTemporalContextProperty].(string); ok && tc != "" {
		temporalContext = &tc
	}

	// Extract document references
	var documentReferences []string
	if docRefsInterface, ok := props[documentReferencesProperty].([]interface{}); ok {
		for _, docRefInterface := range docRefsInterface {
			if docRefStr, ok := docRefInterface.(string); ok {
				documentReferences = append(documentReferences, docRefStr)
			}
		}
	}

	// Extract tags
	var tags []string
	if tagsInterface, ok := props[tagsProperty].([]interface{}); ok {
		for _, tagInterface := range tagsInterface {
			if tagStr, ok := tagInterface.(string); ok {
				tags = append(tags, tagStr)
			}
		}
	}

	// Parse legacy metadata if present
	metadata := make(map[string]string)
	if metaStr, ok := props[metadataProperty].(string); ok && metaStr != "" && metaStr != "{}" {
		if err := json.Unmarshal([]byte(metaStr), &metadata); err != nil {
			s.logger.Warnf("Failed to unmarshal metadata for object %s: %v", id, err)
		}
	}

	return &memory.MemoryFact{
		ID:                 string(obj.ID),
		Content:            content,
		Timestamp:          timestamp,
		Category:           category,
		Subject:            subject,
		Attribute:          attribute,
		Value:              value,
		TemporalContext:    temporalContext,
		Sensitivity:        sensitivity,
		Importance:         importance,
		Source:             source,
		DocumentReferences: documentReferences,
		Tags:               tags,
		Metadata:           metadata,
	}, nil
}

// Update updates an existing memory fact in Weaviate.
func (s *WeaviateStorage) Update(ctx context.Context, id string, fact *memory.MemoryFact, vector []float32) error {
	// Step 1: Fetch the existing object to preserve all fields
	existing, err := s.client.Data().ObjectsGetter().
		WithID(id).
		WithClassName(ClassName).
		Do(ctx)
	if err != nil {
		return fmt.Errorf("fetching existing object for update: %w", err)
	}

	if len(existing) == 0 {
		return fmt.Errorf("no object found with ID %s", id)
	}

	// Step 2: Preserve all existing properties
	properties, ok := existing[0].Properties.(map[string]interface{})
	if !ok {
		return fmt.Errorf("invalid properties type for object %s", id)
	}

	// Step 3: Update only the fields that should change
	properties[contentProperty] = fact.Content
	properties[timestampProperty] = fact.Timestamp.Format(time.RFC3339)

	// Update structured fact fields
	if fact.Category != "" {
		properties[factCategoryProperty] = fact.Category
	}
	if fact.Subject != "" {
		properties[factSubjectProperty] = fact.Subject
	}
	if fact.Attribute != "" {
		properties[factAttributeProperty] = fact.Attribute
	}
	if fact.Value != "" {
		properties[factValueProperty] = fact.Value
	}
	if fact.Sensitivity != "" {
		properties[factSensitivityProperty] = fact.Sensitivity
	}
	if fact.Importance > 0 {
		properties[factImportanceProperty] = fact.Importance
	}
	if fact.TemporalContext != nil {
		properties[factTemporalContextProperty] = *fact.TemporalContext
	}

	// Update source if provided
	if fact.Source != "" {
		properties[sourceProperty] = fact.Source
	}

	// Update document references
	if len(fact.DocumentReferences) > 0 {
		properties[documentReferencesProperty] = fact.DocumentReferences
	}

	// Update tags
	if len(fact.Tags) > 0 {
		properties[tagsProperty] = fact.Tags
	}

	// Store metadata as JSON if present
	if len(fact.Metadata) > 0 {
		metadataJSON, err := json.Marshal(fact.Metadata)
		if err != nil {
			return fmt.Errorf("marshaling metadata: %w", err)
		}
		properties[metadataProperty] = string(metadataJSON)
	} else {
		properties[metadataProperty] = "{}"
	}

	// Step 4: Save with all fields preserved
	err = s.client.Data().Updater().
		WithID(id).
		WithClassName(ClassName).
		WithProperties(properties).
		WithVector(vector).
		Do(ctx)
	if err != nil {
		return fmt.Errorf("updating object: %w", err)
	}

	s.logger.Infof("Successfully updated memory with ID %s", id)
	return nil
}

// Delete removes a memory document from Weaviate by ID.
func (s *WeaviateStorage) Delete(ctx context.Context, id string) error {
	err := s.client.Data().Deleter().
		WithID(id).
		WithClassName(ClassName).
		Do(ctx)
	if err != nil {
		return fmt.Errorf("deleting object: %w", err)
	}

	s.logger.Infof("Successfully deleted memory with ID %s", id)
	return nil
}

// StoreBatch implements the StorageOperations interface for batch storing objects.
func (s *WeaviateStorage) StoreBatch(ctx context.Context, objects []*models.Object) error {
	if len(objects) == 0 {
		return nil
	}

	// Use the client's batch API
	batcher := s.client.Batch().ObjectsBatcher()
	for _, obj := range objects {
		batcher = batcher.WithObjects(obj)
	}

	result, err := batcher.Do(ctx)
	if err != nil {
		return fmt.Errorf("batch storing objects: %w", err)
	}

	for _, obj := range result {
		if obj.Result.Errors != nil && len(obj.Result.Errors.Error) > 0 {
			return fmt.Errorf("object error: %s", obj.Result.Errors.Error[0].Message)
		}
	}

	s.logger.Infof("Successfully batch stored %d objects", len(objects))
	return nil
}

// DeleteAll removes all memory documents from Weaviate.
func (s *WeaviateStorage) DeleteAll(ctx context.Context) error {
	// Note: For v5 client, we need to delete the class and recreate it
	// as batch delete with filters has changed significantly

	exists, err := s.client.Schema().ClassExistenceChecker().WithClassName(ClassName).Do(ctx)
	if err != nil {
		return fmt.Errorf("checking class existence before delete all for '%s': %w", ClassName, err)
	}
	if !exists {
		s.logger.Info("Class does not exist, no need to delete.", "class", ClassName)
		return nil
	}

	err = s.client.Schema().ClassDeleter().WithClassName(ClassName).Do(ctx)
	if err != nil {
		existsAfterAttempt, checkErr := s.client.Schema().ClassExistenceChecker().WithClassName(ClassName).Do(ctx)
		if checkErr == nil && !existsAfterAttempt {
			s.logger.Info("Class was deleted, possibly concurrently.", "class", ClassName)
			return nil
		}
		return fmt.Errorf("failed to delete class '%s': %w", ClassName, err)
	}

	s.logger.Info("Successfully deleted all memories by removing class", "class", ClassName)

	return s.EnsureSchemaExists(ctx)
}

// EnsureSchemaExists ensures the Weaviate schema exists for both Memory and Document classes.
func (s *WeaviateStorage) EnsureSchemaExists(ctx context.Context) error {
	if err := s.ensureMemoryClassExists(ctx); err != nil {
		return err
	}

	if err := s.ensureDocumentClassExists(ctx); err != nil {
		return err
	}

	return nil
}

// ensureMemoryClassExists ensures the memory class schema exists.
func (s *WeaviateStorage) ensureMemoryClassExists(ctx context.Context) error {
	schema, err := s.client.Schema().Getter().Do(ctx)
	if err != nil {
		return fmt.Errorf("getting schema: %w", err)
	}

	for _, class := range schema.Classes {
		if class.Class == ClassName {
			s.logger.Infof("Schema for class %s already exists, validating...", ClassName)

			existingProps := make(map[string]string)
			for _, prop := range class.Properties {
				for _, dt := range prop.DataType {
					existingProps[prop.Name] = dt
				}
			}

			// Define core properties that MUST exist
			coreProps := map[string]string{
				contentProperty:   "text",
				timestampProperty: "date",
				metadataProperty:  "text",
				tagsProperty:      "text[]",
			}

			// Check core properties exist with correct types
			for propName, propType := range coreProps {
				if existingType, exists := existingProps[propName]; !exists {
					return fmt.Errorf("missing required core property %s in existing schema", propName)
				} else if existingType != propType {
					return fmt.Errorf("core property %s has type %s, expected %s", propName, existingType, propType)
				}
			}

			// Check if new structured fact fields exist, if not we need to add them
			// This includes documentReferences which was added recently
			newFields := []string{
				sourceProperty,
				factCategoryProperty, factSubjectProperty, factAttributeProperty,
				factValueProperty, factTemporalContextProperty, factSensitivityProperty,
				factImportanceProperty,
			}

			needsUpdate := false
			for _, field := range newFields {
				if _, exists := existingProps[field]; !exists {
					needsUpdate = true
					break
				}
			}

			if needsUpdate {
				s.logger.Info("Schema needs update to add new structured fact fields")
				return s.addMemoryFactFields(ctx)
			}

			s.logger.Info("Schema validation successful")
			return nil
		}
	}

	s.logger.Infof("Creating schema for class %s", ClassName)

	classObj := &models.Class{
		Class:       ClassName,
		Description: "A memory entry in the evolving memory system with structured facts",
		Properties: []*models.Property{
			{
				Name:        contentProperty,
				DataType:    []string{"text"},
				Description: "The content of the memory",
			},
			{
				Name:              timestampProperty,
				DataType:          []string{"date"},
				Description:       "When this memory was created or last updated",
				IndexFilterable:   helpers.Ptr(true),
				IndexRangeFilters: helpers.Ptr(true),
			},
			{
				Name:        metadataProperty,
				DataType:    []string{"text"},
				Description: "JSON-encoded metadata (should be empty for new memories)",
			},
			{
				Name:            sourceProperty,
				DataType:        []string{"text"},
				Description:     "Source of the memory document",
				IndexFilterable: helpers.Ptr(true),
				IndexSearchable: helpers.Ptr(true),
			},
			{
				Name:            tagsProperty,
				DataType:        []string{"text[]"},
				Description:     "Tags associated with the memory",
				IndexFilterable: helpers.Ptr(true),
				IndexSearchable: helpers.Ptr(true),
			},
			{
				Name:            documentReferencesProperty,
				DataType:        []string{"text[]"},
				Description:     "Array of document IDs that generated this memory",
				IndexFilterable: helpers.Ptr(true),
				IndexSearchable: helpers.Ptr(true),
			},
			// Structured fact properties
			{
				Name:            factCategoryProperty,
				DataType:        []string{"text"},
				Description:     "Category of the structured fact (e.g., preference, health, etc.)",
				IndexFilterable: helpers.Ptr(true),
				IndexSearchable: helpers.Ptr(true),
			},
			{
				Name:            factSubjectProperty,
				DataType:        []string{"text"},
				Description:     "Subject of the fact (typically 'user' or specific entity name)",
				IndexFilterable: helpers.Ptr(true),
				IndexSearchable: helpers.Ptr(true),
			},
			{
				Name:            factAttributeProperty,
				DataType:        []string{"text"},
				Description:     "Specific property or attribute being described",
				IndexFilterable: helpers.Ptr(true),
				IndexSearchable: helpers.Ptr(true),
			},
			// NON-INDEXED FIELDS: These fields are stored for display/context but not indexed for performance.
			// They contain rich descriptive text that would be expensive to index and filter.
			{
				Name:        factValueProperty,
				DataType:    []string{"text"},
				Description: "Descriptive phrase with context for the fact (stored but not filterable)",
			},
			{
				Name:        factTemporalContextProperty,
				DataType:    []string{"text"},
				Description: "Temporal context for the fact - freeform text (stored but not filterable)",
			},
			{
				Name:        factSensitivityProperty,
				DataType:    []string{"text"},
				Description: "Sensitivity level of the fact (stored but not filterable)",
			},
			{
				Name:            factImportanceProperty,
				DataType:        []string{"int"},
				Description:     "Importance score of the fact (1-3)",
				IndexFilterable: helpers.Ptr(true),
			},
		},
		Vectorizer: "none",
	}

	err = s.client.Schema().ClassCreator().WithClass(classObj).Do(ctx)
	if err != nil {
		return fmt.Errorf("creating memory schema: %w", err)
	}

	s.logger.Info("Memory schema created successfully")
	return nil
}

// ensureDocumentClassExists ensures the document class schema exists.
func (s *WeaviateStorage) ensureDocumentClassExists(ctx context.Context) error {
	schema, err := s.client.Schema().Getter().Do(ctx)
	if err != nil {
		return fmt.Errorf("getting schema: %w", err)
	}

	for _, class := range schema.Classes {
		if class.Class == DocumentClassName {
			s.logger.Infof("Schema for class %s already exists, validating...", DocumentClassName)

			expectedProps := map[string]string{
				contentProperty:             "text",
				documentContentHashProperty: "text",
				documentTypeProperty:        "text",
				documentOriginalIDProperty:  "text",
				documentMetadataProperty:    "text",
				documentCreatedAtProperty:   "date",
			}

			existingProps := make(map[string]string)
			for _, prop := range class.Properties {
				for _, dt := range prop.DataType {
					existingProps[prop.Name] = dt
				}
			}

			for propName, propType := range expectedProps {
				if existingType, exists := existingProps[propName]; exists {
					if existingType != propType {
						return fmt.Errorf("property %s has type %s, expected %s", propName, existingType, propType)
					}
				} else {
					return fmt.Errorf("property %s is missing from document schema", propName)
				}
			}

			s.logger.Info("Document schema validation successful")
			return nil
		}
	}

	// Schema doesn't exist, create it
	s.logger.Infof("Creating schema for class %s", DocumentClassName)

	indexFilterable := true
	classObj := &models.Class{
		Class:       DocumentClassName,
		Description: "A document in the separate document storage system",
		Properties: []*models.Property{
			{
				Name:        contentProperty,
				DataType:    []string{"text"},
				Description: "The full content of the document",
			},
			{
				Name:            documentContentHashProperty,
				DataType:        []string{"text"},
				Description:     "SHA256 hash of the document content for deduplication",
				IndexFilterable: &indexFilterable,
			},
			{
				Name:            documentTypeProperty,
				DataType:        []string{"text"},
				Description:     "Type of the document (conversation, text, etc.)",
				IndexFilterable: &indexFilterable,
			},
			{
				Name:            documentOriginalIDProperty,
				DataType:        []string{"text"},
				Description:     "Original ID of the document from source",
				IndexFilterable: &indexFilterable,
			},
			{
				Name:        documentMetadataProperty,
				DataType:    []string{"text"},
				Description: "JSON-encoded metadata for the document",
			},
			{
				Name:            documentCreatedAtProperty,
				DataType:        []string{"date"},
				Description:     "When the document was stored",
				IndexFilterable: &indexFilterable,
			},
		},
		Vectorizer: "none",
	}

	err = s.client.Schema().ClassCreator().WithClass(classObj).Do(ctx)
	if err != nil {
		return fmt.Errorf("creating document schema: %w", err)
	}

	s.logger.Info("Document schema created successfully")
	return nil
}

// Query retrieves memories relevant to the query text.
func (s *WeaviateStorage) Query(ctx context.Context, queryText string, filter *memory.Filter) (memory.QueryResult, error) {
	s.logger.Info("Query method called", "query_text", queryText, "filter", filter)

	// Step 1: Generate query vector
	queryVector, err := s.embeddingsWrapper.Embedding(ctx, queryText)
	if err != nil {
		return memory.QueryResult{}, fmt.Errorf("failed to create embedding: %w", err)
	}

	// Step 2: Build GraphQL query
	queryBuilder, err := s.buildQueryBuilder(queryVector, filter)
	if err != nil {
		return memory.QueryResult{}, fmt.Errorf("building query: %w", err)
	}

	// Step 3 & 4: Execute and process
	return s.executeAndProcessQuery(ctx, queryBuilder)
}

// buildQueryBuilder constructs GraphQL query with filters and vector search.
func (s *WeaviateStorage) buildQueryBuilder(queryVector []float32, filter *memory.Filter) (*weaviateGraphql.GetBuilder, error) {
	// 1. Create nearVector search
	nearVector := s.client.GraphQL().NearVectorArgBuilder().WithVector(queryVector)

	// 2. Apply distance filter if provided
	if filter != nil && filter.Distance > 0 {
		nearVector = nearVector.WithDistance(filter.Distance)
		s.logger.Debug("Added distance filter", "distance", filter.Distance)
	}

	// 3. Define fields to retrieve
	fields := s.buildQueryFields()

	// 4. Build base query
	queryBuilder := s.client.GraphQL().Get().
		WithClassName(ClassName).
		WithNearVector(nearVector).
		WithFields(fields...)

	// 6. Add WHERE filters
	if filter != nil {
		whereBuilder, err := s.buildWhereFilters(filter)
		if err != nil {
			return nil, fmt.Errorf("building WHERE filters: %w", err)
		}
		if whereBuilder != nil {
			queryBuilder = queryBuilder.WithWhere(whereBuilder)
			s.logger.Debug("Applied combined WHERE filters")
		}
	}

	return queryBuilder, nil
}

// buildQueryFields defines all fields we want to retrieve from GraphQL query.
func (s *WeaviateStorage) buildQueryFields() []weaviateGraphql.Field {
	return []weaviateGraphql.Field{
		{Name: contentProperty},
		{Name: timestampProperty},
		{Name: metadataProperty},
		{Name: sourceProperty},
		{Name: tagsProperty},
		{Name: documentReferencesProperty},
		// Structured fact fields
		{Name: factCategoryProperty},
		{Name: factSubjectProperty},
		{Name: factAttributeProperty},
		{Name: factValueProperty},
		{Name: factTemporalContextProperty},
		{Name: factSensitivityProperty},
		{Name: factImportanceProperty},
		{
			Name: "_additional",
			Fields: []weaviateGraphql.Field{
				{Name: "id"},
				{Name: "distance"},
			},
		},
	}
}

// buildWhereFilters builds WHERE clause filters from memory.Filter.
func (s *WeaviateStorage) buildWhereFilters(filter *memory.Filter) (*filters.WhereBuilder, error) {
	var whereFilters []*filters.WhereBuilder

	// Source filter
	if filter.Source != nil {
		sourceFilter := filters.Where().
			WithPath([]string{sourceProperty}).
			WithOperator(filters.Equal).
			WithValueText(*filter.Source)
		whereFilters = append(whereFilters, sourceFilter)
		s.logger.Debug("Added source filter", "source", *filter.Source)
	}

	// Subject filter - now filters by factSubject
	if filter.Subject != nil {
		// Use Like operator with wildcards for fuzzy matching
		// This allows matching "Ornella" when searching for "ornella" or vice versa
		// Also matches partial strings like "Ornella Smith" when searching for "Ornella"
		subjectPattern := fmt.Sprintf("*%s*", *filter.Subject)
		subjectFilter := filters.Where().
			WithPath([]string{factSubjectProperty}).
			WithOperator(filters.Like).
			WithValueText(subjectPattern)
		whereFilters = append(whereFilters, subjectFilter)
		s.logger.Debug("Added fuzzy subject filter", "subject", *filter.Subject, "pattern", subjectPattern)
	}

	// Tags filter (reuse existing buildTagsFilter method)
	if filter.Tags != nil && !filter.Tags.IsEmpty() {
		tagsFilter, err := s.buildTagsFilter(filter.Tags)
		if err != nil {
			return nil, fmt.Errorf("building tags filter: %w", err)
		}
		if tagsFilter != nil {
			whereFilters = append(whereFilters, tagsFilter)
			s.logger.Debug("Added tags filter", "tagsFilter", filter.Tags)
		}
	}

	// Timestamp range filtering
	var timestampFilters []*filters.WhereBuilder
	if filter.TimestampAfter != nil && filter.TimestampBefore != nil {
		// Validate that after < before
		if filter.TimestampAfter.After(*filter.TimestampBefore) {
			return nil, fmt.Errorf("TimestampAfter (%v) must be before TimestampBefore (%v)",
				filter.TimestampAfter.Format(time.RFC3339),
				filter.TimestampBefore.Format(time.RFC3339))
		}
	}
	if filter.TimestampAfter != nil {
		afterFilter := filters.Where().
			WithPath([]string{timestampProperty}).
			WithOperator(filters.GreaterThanEqual).
			WithValueDate(*filter.TimestampAfter)
		timestampFilters = append(timestampFilters, afterFilter)
		s.logger.Debug("Added timestamp after filter", "after", filter.TimestampAfter.Format(time.RFC3339))
	}
	if filter.TimestampBefore != nil {
		beforeFilter := filters.Where().
			WithPath([]string{timestampProperty}).
			WithOperator(filters.LessThanEqual).
			WithValueDate(*filter.TimestampBefore)
		timestampFilters = append(timestampFilters, beforeFilter)
		s.logger.Debug("Added timestamp before filter", "before", filter.TimestampBefore.Format(time.RFC3339))
	}
	// Combine timestamp filters with AND if both exist
	if len(timestampFilters) == 1 {
		whereFilters = append(whereFilters, timestampFilters[0])
	} else if len(timestampFilters) == 2 {
		timestampRangeFilter := filters.Where().
			WithOperator(filters.And).
			WithOperands(timestampFilters)
		whereFilters = append(whereFilters, timestampRangeFilter)
		s.logger.Debug("Added timestamp range filter")
	}

	// Document references filter
	if len(filter.DocumentReferences) > 0 {
		// Validate no empty strings in the array
		for _, ref := range filter.DocumentReferences {
			if ref == "" {
				return nil, fmt.Errorf("document references cannot contain empty strings")
			}
		}
		// Using ContainsAny because we want memories that reference ANY of the provided documents.
		// This is more useful than ContainsAll which would only return memories that reference ALL documents.
		// Example: Find memories from conversation-123 OR conversation-456, not memories that reference both.
		docRefsFilter := filters.Where().
			WithPath([]string{documentReferencesProperty}).
			WithOperator(filters.ContainsAny).
			WithValueText(filter.DocumentReferences...)
		whereFilters = append(whereFilters, docRefsFilter)
		s.logger.Debug("Added document references filter", "references", filter.DocumentReferences)
	}

	// Structured fact filters - ONLY indexed fields
	if filter.FactCategory != nil {
		categoryFilter := filters.Where().
			WithPath([]string{factCategoryProperty}).
			WithOperator(filters.Equal).
			WithValueText(*filter.FactCategory)
		whereFilters = append(whereFilters, categoryFilter)
		s.logger.Debug("Added fact category filter", "category", *filter.FactCategory)
	}

	if filter.FactAttribute != nil {
		attributeFilter := filters.Where().
			WithPath([]string{factAttributeProperty}).
			WithOperator(filters.Equal).
			WithValueText(*filter.FactAttribute)
		whereFilters = append(whereFilters, attributeFilter)
		s.logger.Debug("Added fact attribute filter", "attribute", *filter.FactAttribute)
	}

	// Fact importance filtering (exact, min, max)
	if filter.FactImportance != nil {
		importanceFilter := filters.Where().
			WithPath([]string{factImportanceProperty}).
			WithOperator(filters.Equal).
			WithValueInt(int64(*filter.FactImportance))
		whereFilters = append(whereFilters, importanceFilter)
		s.logger.Debug("Added fact importance filter", "importance", *filter.FactImportance)
	} else {
		// Handle importance range filtering
		var importanceRangeFilters []*filters.WhereBuilder

		if filter.FactImportanceMin != nil {
			minFilter := filters.Where().
				WithPath([]string{factImportanceProperty}).
				WithOperator(filters.GreaterThanEqual).
				WithValueInt(int64(*filter.FactImportanceMin))
			importanceRangeFilters = append(importanceRangeFilters, minFilter)
			s.logger.Debug("Added fact importance min filter", "min_importance", *filter.FactImportanceMin)
		}

		if filter.FactImportanceMax != nil {
			maxFilter := filters.Where().
				WithPath([]string{factImportanceProperty}).
				WithOperator(filters.LessThanEqual).
				WithValueInt(int64(*filter.FactImportanceMax))
			importanceRangeFilters = append(importanceRangeFilters, maxFilter)
			s.logger.Debug("Added fact importance max filter", "max_importance", *filter.FactImportanceMax)
		}

		// Combine range filters with AND
		if len(importanceRangeFilters) == 1 {
			whereFilters = append(whereFilters, importanceRangeFilters[0])
		} else if len(importanceRangeFilters) == 2 {
			rangeFilter := filters.Where().
				WithOperator(filters.And).
				WithOperands(importanceRangeFilters)
			whereFilters = append(whereFilters, rangeFilter)
		}
	}

	// Combine all filters with AND
	if len(whereFilters) == 0 {
		return nil, nil
	}

	if len(whereFilters) == 1 {
		return whereFilters[0], nil
	}

	return filters.Where().
		WithOperator(filters.And).
		WithOperands(whereFilters), nil
}

// executeAndProcessQuery runs the GraphQL query and transforms results.
func (s *WeaviateStorage) executeAndProcessQuery(ctx context.Context, queryBuilder *weaviateGraphql.GetBuilder) (memory.QueryResult, error) {
	// Execute query
	resp, err := queryBuilder.Do(ctx)
	if err != nil {
		return memory.QueryResult{}, fmt.Errorf("executing Weaviate query: %w", err)
	}

	// Check for GraphQL errors
	if len(resp.Errors) > 0 {
		var errorMsgs []string
		for _, err := range resp.Errors {
			errorMsgs = append(errorMsgs, err.Message)
		}
		return memory.QueryResult{}, fmt.Errorf("GraphQL errors: %s", strings.Join(errorMsgs, "; "))
	}

	// Parse and transform results to MemoryFacts
	facts, err := s.parseQueryResponseToFacts(resp)
	if err != nil {
		return memory.QueryResult{}, fmt.Errorf("parsing query response: %w", err)
	}

	s.logger.Info("Query completed successfully", "results_count", len(facts))
	return memory.QueryResult{Facts: facts}, nil
}

// parseQueryResponseToFacts transforms GraphQL response to MemoryFacts.
func (s *WeaviateStorage) parseQueryResponseToFacts(resp *models.GraphQLResponse) ([]memory.MemoryFact, error) {
	// Extract data from response
	data, ok := resp.Data["Get"].(map[string]interface{})
	if !ok {
		s.logger.Warn("No 'Get' field in GraphQL response or not a map.")
		return []memory.MemoryFact{}, nil
	}

	classData, ok := data[ClassName].([]interface{})
	if !ok {
		s.logger.Warn("No class data in GraphQL response or not a slice.", "class_name", ClassName)
		return []memory.MemoryFact{}, nil
	}

	s.logger.Info("Retrieved documents from Weaviate (pre-filtering)", "count", len(classData))

	var facts []memory.MemoryFact
	for _, item := range classData {
		fact, err := s.parseMemoryItem(item)
		if err != nil {
			s.logger.Warn("Failed to parse memory item", "error", err)
			continue
		}
		facts = append(facts, fact)
	}

	return facts, nil
}

// Helper to safely extract string from interface{}.
func getString(obj map[string]interface{}, key string) string {
	if val, ok := obj[key].(string); ok {
		return val
	}
	return ""
}

// Helper to safely extract string array from interface{}.
func getStringArray(obj map[string]interface{}, key string) []string {
	var result []string
	if arr, ok := obj[key].([]interface{}); ok {
		for _, item := range arr {
			if str, ok := item.(string); ok {
				result = append(result, str)
			}
		}
	}
	return result
}

// Helper to safely extract int from interface{}.
func getInt(obj map[string]interface{}, key string) int {
	if val, ok := obj[key].(float64); ok {
		return int(val)
	}
	return 0
}

// parseMemoryItem converts a single GraphQL item to MemoryFact.
func (s *WeaviateStorage) parseMemoryItem(item interface{}) (memory.MemoryFact, error) {
	obj, ok := item.(map[string]interface{})
	if !ok {
		return memory.MemoryFact{}, fmt.Errorf("item is not a map")
	}

<<<<<<< HEAD
	// Extract basic fields
	content, _ := obj[contentProperty].(string)
	source, _ := obj[sourceProperty].(string)

	// Extract structured fact fields
	category, _ := obj[factCategoryProperty].(string)
	subject, _ := obj[factSubjectProperty].(string)
	attribute, _ := obj[factAttributeProperty].(string)
	value, _ := obj[factValueProperty].(string)
	sensitivity, _ := obj[factSensitivityProperty].(string)

	var importance int
	if imp, ok := obj[factImportanceProperty].(float64); ok {
		importance = int(imp)
	}

	var temporalContext *string
	if tc, ok := obj[factTemporalContextProperty].(string); ok && tc != "" {
		temporalContext = &tc
=======
	// Extract ID from _additional
	id := ""
	if additional, ok := obj["_additional"].(map[string]interface{}); ok {
		id = getString(additional, "id")
>>>>>>> 9d07679d
	}

	// Parse timestamp
	var timestamp time.Time
	if tsStr := getString(obj, timestampProperty); tsStr != "" {
		if t, err := time.Parse(time.RFC3339, tsStr); err == nil {
			timestamp = t
		} else {
			s.logger.Warn("Failed to parse timestamp", "timestamp_str", tsStr, "error", err)
		}
	}

<<<<<<< HEAD
	// Extract ID from _additional
	additional, _ := obj["_additional"].(map[string]interface{})
	id, _ := additional["id"].(string)

	// Extract document references
	var documentReferences []string
	if docRefsInterface, ok := obj[documentReferencesProperty].([]interface{}); ok {
		for _, docRefInterface := range docRefsInterface {
			if docRefStr, ok := docRefInterface.(string); ok {
				documentReferences = append(documentReferences, docRefStr)
			}
		}
	}

	// Extract tags
	var tags []string
	if tagsInterface, ok := obj[tagsProperty].([]interface{}); ok {
		for _, tagInterface := range tagsInterface {
			if tagStr, ok := tagInterface.(string); ok {
				tags = append(tags, tagStr)
			}
		}
	}

	// Parse legacy metadata if present
	metaMap := make(map[string]string)
	if metadataJSON, ok := obj[metadataProperty].(string); ok && metadataJSON != "" && metadataJSON != "{}" {
		if err := json.Unmarshal([]byte(metadataJSON), &metaMap); err != nil {
			s.logger.Debug("Could not unmarshal metadataJson for retrieved doc, using empty map", "id", id, "error", err)
		}
	}

	return memory.MemoryFact{
		ID:                 id,
		Content:            content,
		Timestamp:          timestamp,
		Category:           category,
		Subject:            subject,
		Attribute:          attribute,
		Value:              value,
		TemporalContext:    temporalContext,
		Sensitivity:        sensitivity,
		Importance:         importance,
		Source:             source,
		DocumentReferences: documentReferences,
		Tags:               tags,
		Metadata:           metaMap,
=======
	// Parse metadata from JSON
	metaMap := make(map[string]string)
	if metadataJSON := getString(obj, metadataProperty); metadataJSON != "" {
		if err := json.Unmarshal([]byte(metadataJSON), &metaMap); err != nil {
			s.logger.Debug("Could not unmarshal metadata", "id", id, "error", err)
		}
	}

	// Add structured fact fields to metadata
	factFields := map[string]string{
		factCategoryProperty:        getString(obj, factCategoryProperty),
		factAttributeProperty:       getString(obj, factAttributeProperty),
		factValueProperty:           getString(obj, factValueProperty),
		factTemporalContextProperty: getString(obj, factTemporalContextProperty),
		factSensitivityProperty:     getString(obj, factSensitivityProperty),
	}

	for key, value := range factFields {
		if value != "" {
			// Remove property suffix for cleaner metadata keys
			metaKey := strings.TrimPrefix(key, "fact")
			metaKey = strings.ToLower(metaKey[:1]) + metaKey[1:]
			metaMap[metaKey] = value
		}
	}

	// Handle importance as int
	if importance := getInt(obj, factImportanceProperty); importance > 0 {
		metaMap["importance"] = fmt.Sprintf("%d", importance)
	}

	return memory.MemoryFact{
		ID:        id,
		Content:   getString(obj, contentProperty),
		Subject:   getString(obj, factSubjectProperty),
		Timestamp: timestamp,
		Source:    getString(obj, sourceProperty),
		Tags:      getStringArray(obj, tagsProperty),
		Metadata:  metaMap,
>>>>>>> 9d07679d
	}, nil
}

// GetStoredDocumentsBatch retrieves multiple stored documents in a single query.
func (s *WeaviateStorage) GetStoredDocumentsBatch(ctx context.Context, documentIDs []string) ([]*StoredDocument, error) {
	if len(documentIDs) == 0 {
		return nil, nil
	}

	// Build GraphQL query with WHERE filter for multiple IDs
	fields := []weaviateGraphql.Field{
		{Name: contentProperty},
		{Name: documentContentHashProperty},
		{Name: documentTypeProperty},
		{Name: documentOriginalIDProperty},
		{Name: documentMetadataProperty},
		{Name: documentCreatedAtProperty},
		{Name: "_additional", Fields: []weaviateGraphql.Field{{Name: "id"}}},
	}

	whereFilter := filters.Where().
		WithPath([]string{"id"}).
		WithOperator(filters.ContainsAny).
		WithValueText(documentIDs...)

	result, err := s.client.GraphQL().Get().
		WithClassName(DocumentClassName).
		WithFields(fields...).
		WithWhere(whereFilter).
		WithLimit(len(documentIDs)).
		Do(ctx)
	if err != nil {
		return nil, fmt.Errorf("batch query for documents: %w", err)
	}

	if len(result.Errors) > 0 {
		var errorMsgs []string
		for _, err := range result.Errors {
			errorMsgs = append(errorMsgs, err.Message)
		}
		return nil, fmt.Errorf("GraphQL query errors: %s", strings.Join(errorMsgs, "; "))
	}

	var allDocuments []*StoredDocument
	data, ok := result.Data["Get"].(map[string]interface{})
	if !ok {
		s.logger.Warn("No 'Get' field in GraphQL response or not a map.")
		return allDocuments, nil
	}

	classData, ok := data[DocumentClassName].([]interface{})
	if !ok {
		s.logger.Warn("No class data in GraphQL response or not a slice.", "class_name", DocumentClassName)
		return allDocuments, nil
	}

	for _, item := range classData {
		obj, okMap := item.(map[string]interface{})
		if !okMap {
			s.logger.Warn("Retrieved item is not a map, skipping", "item", item)
			continue
		}

		additional, _ := obj["_additional"].(map[string]interface{})
		id, _ := additional["id"].(string)

		content, _ := obj[contentProperty].(string)
		contentHash, _ := obj[documentContentHashProperty].(string)
		docType, _ := obj[documentTypeProperty].(string)
		originalID, _ := obj[documentOriginalIDProperty].(string)
		metadataJSON, _ := obj[documentMetadataProperty].(string)
		createdAt, _ := obj[documentCreatedAtProperty].(string)

		var metadata map[string]string
		if metadataJSON != "" {
			if err := json.Unmarshal([]byte(metadataJSON), &metadata); err != nil {
				s.logger.Warnf("Failed to unmarshal metadata for document %s: %v", id, err)
				metadata = make(map[string]string)
			}
		} else {
			metadata = make(map[string]string)
		}

		parsedCreatedAt, _ := time.Parse(time.RFC3339, createdAt)

		doc := &StoredDocument{
			ID:          id,
			Content:     content,
			Type:        docType,
			OriginalID:  originalID,
			ContentHash: contentHash,
			Metadata:    metadata,
			CreatedAt:   parsedCreatedAt,
		}

		allDocuments = append(allDocuments, doc)
	}

	// Log if some documents were not found
	if len(allDocuments) < len(documentIDs) {
		foundIDs := make(map[string]bool)
		for _, doc := range allDocuments {
			foundIDs[doc.ID] = true
		}

		var missingIDs []string
		for _, id := range documentIDs {
			if !foundIDs[id] {
				missingIDs = append(missingIDs, id)
			}
		}
		s.logger.Warn("Some documents were not found", "missing_ids", missingIDs)
	}

	return allDocuments, nil
}

// GetDocumentReferences retrieves all document references for a memory.
func (s *WeaviateStorage) GetDocumentReferences(ctx context.Context, memoryID string) ([]*DocumentReference, error) {
	s.logger.Info("Getting document references", "memory_id", memoryID)

	// Query Weaviate directly to get the documentReferences field
	result, err := s.client.Data().ObjectsGetter().
		WithID(memoryID).
		WithClassName(ClassName).
		Do(ctx)
	if err != nil {
		return nil, fmt.Errorf("getting object by ID: %w", err)
	}

	if len(result) == 0 {
		return nil, fmt.Errorf("no object found with ID %s", memoryID)
	}

	obj := result[0]
	props, ok := obj.Properties.(map[string]interface{})
	if !ok {
		return nil, fmt.Errorf("invalid properties type for object %s", memoryID)
	}

	var documentIDs []string

	// Get documentReferences from direct field only
	if docRefsInterface, ok := props[documentReferencesProperty].([]interface{}); ok {
		for _, docRefInterface := range docRefsInterface {
			if docRefStr, ok := docRefInterface.(string); ok {
				documentIDs = append(documentIDs, docRefStr)
			}
		}
		s.logger.Debug("Found document references", "count", len(documentIDs))
	}

	if len(documentIDs) == 0 {
		s.logger.Info("No document references found", "memory_id", memoryID)
		return nil, nil
	}

	storedDocs, err := s.GetStoredDocumentsBatch(ctx, documentIDs)
	if err != nil {
		return nil, fmt.Errorf("getting stored documents batch: %w", err)
	}

	var refs []*DocumentReference
	for _, doc := range storedDocs {
		refs = append(refs, &DocumentReference{
			ID:      doc.ID,
			Content: doc.Content,
			Type:    doc.Type,
		})
	}

	s.logger.Info("Retrieved document references successfully",
		"memory_id", memoryID,
		"requested_count", len(documentIDs),
		"found_count", len(refs))

	return refs, nil
}

// GetStoredDocument retrieves a document from the separate document table.
func (s *WeaviateStorage) GetStoredDocument(ctx context.Context, documentID string) (*StoredDocument, error) {
	result, err := s.client.Data().ObjectsGetter().
		WithID(documentID).
		WithClassName(DocumentClassName).
		Do(ctx)
	if err != nil {
		return nil, fmt.Errorf("getting object by ID: %w", err)
	}

	if len(result) == 0 {
		return nil, fmt.Errorf("no object found with ID %s", documentID)
	}

	obj := result[0]
	props, ok := obj.Properties.(map[string]interface{})
	if !ok {
		return nil, fmt.Errorf("invalid properties type for object %s", documentID)
	}

	content, _ := props[contentProperty].(string)
	contentHash, _ := props[documentContentHashProperty].(string)
	docType, _ := props[documentTypeProperty].(string)
	originalID, _ := props[documentOriginalIDProperty].(string)
	metadataJSON, _ := props[documentMetadataProperty].(string)
	createdAt, _ := props[documentCreatedAtProperty].(string)

	var metadata map[string]string
	if metadataJSON != "" {
		if err := json.Unmarshal([]byte(metadataJSON), &metadata); err != nil {
			s.logger.Warnf("Failed to unmarshal metadata for document %s: %v", documentID, err)
			metadata = make(map[string]string)
		}
	} else {
		metadata = make(map[string]string)
	}

	parsedCreatedAt, _ := time.Parse(time.RFC3339, createdAt)

	doc := &StoredDocument{
		ID:          documentID,
		Content:     content,
		Type:        docType,
		OriginalID:  originalID,
		ContentHash: contentHash,
		Metadata:    metadata,
		CreatedAt:   parsedCreatedAt,
	}

	return doc, nil
}

<<<<<<< HEAD
// convertToFloat32 efficiently converts []float64 to []float32 using memory pooling.
func (s *WeaviateStorage) convertToFloat32(vector []float64) []float32 {
	if len(vector) == 0 {
		return nil
	}

	pooledSlicePtr, ok := s.vectorPool.Get().(*[]float32)
	if !ok {
		s.logger.Error("Failed to get vector pool")
		return nil
	}

	*pooledSlicePtr = (*pooledSlicePtr)[:0]

	for _, val := range vector {
		*pooledSlicePtr = append(*pooledSlicePtr, float32(val))
	}

	result := make([]float32, len(*pooledSlicePtr))
	copy(result, *pooledSlicePtr)

	s.vectorPool.Put(pooledSlicePtr)
	return result
}

// addMemoryFactFields adds the new structured fact fields to the existing schema.
func (s *WeaviateStorage) addMemoryFactFields(ctx context.Context) error {
=======
// addStructuredFactFields adds the new structured fact fields to the existing schema.
func (s *WeaviateStorage) addStructuredFactFields(ctx context.Context) error {
>>>>>>> 9d07679d
	// Get existing properties to check what needs to be added
	existingProps, err := s.getExistingProperties(ctx)
	if err != nil {
		return fmt.Errorf("failed to get existing properties: %w", err)
	}

	// Define all required structured fact properties
	indexFilterable := true
	requiredProps := map[string]*models.Property{
		documentReferencesProperty: {
			Name:            documentReferencesProperty,
			DataType:        []string{"text[]"},
			Description:     "Array of document IDs that generated this memory",
			IndexFilterable: &indexFilterable,
		},
		sourceProperty: {
			Name:        sourceProperty,
			DataType:    []string{"text"},
			Description: "Source of the memory document",
		},
		factCategoryProperty: {
			Name:        factCategoryProperty,
			DataType:    []string{"text"},
			Description: "Category of the structured fact (e.g., preference, health, etc.)",
		},
		factSubjectProperty: {
			Name:        factSubjectProperty,
			DataType:    []string{"text"},
			Description: "Subject of the fact (typically 'user' or specific entity name)",
		},
		factAttributeProperty: {
			Name:        factAttributeProperty,
			DataType:    []string{"text"},
			Description: "Specific property or attribute being described",
		},
		factValueProperty: {
			Name:        factValueProperty,
			DataType:    []string{"text"},
			Description: "Descriptive phrase with context for the fact (stored but not filterable)",
		},
		factTemporalContextProperty: {
			Name:        factTemporalContextProperty,
			DataType:    []string{"text"},
			Description: "Temporal context for the fact - freeform text (stored but not filterable)",
		},
		factSensitivityProperty: {
			Name:        factSensitivityProperty,
			DataType:    []string{"text"},
			Description: "Sensitivity level of the fact (stored but not filterable)",
		},
		factImportanceProperty: {
			Name:        factImportanceProperty,
			DataType:    []string{"int"},
			Description: "Importance score of the fact (1-3)",
		},
	}

	// Add only missing properties with proper error handling and validation
	addedProps := []string{}
	for propName, propDef := range requiredProps {
		if existingType, exists := existingProps[propName]; exists {
			// Validate that existing property matches expected type
			expectedType := propDef.DataType[0]
			if existingType != expectedType {
				return fmt.Errorf("property %s exists with incompatible type %s, expected %s",
					propName, existingType, expectedType)
			}
			s.logger.Debug("Property already exists with correct type", "property", propName, "type", expectedType)
		} else {
			// Add missing property
			if err := s.client.Schema().PropertyCreator().
				WithClassName(ClassName).
				WithProperty(propDef).Do(ctx); err != nil {
				return fmt.Errorf("failed to add required property %s: %w", propName, err)
			}
			addedProps = append(addedProps, propName)
			s.logger.Info("Added new property to schema", "property", propName)
		}
	}

	if len(addedProps) > 0 {
		s.logger.Info("Successfully added structured fact fields to schema", "added_properties", addedProps)
	} else {
		s.logger.Info("All structured fact fields already exist in schema")
	}
	return nil
}

// getExistingProperties retrieves existing properties from the schema.
func (s *WeaviateStorage) getExistingProperties(ctx context.Context) (map[string]string, error) {
	schema, err := s.client.Schema().Getter().Do(ctx)
	if err != nil {
		return nil, fmt.Errorf("failed to get schema: %w", err)
	}

	existingProps := make(map[string]string)
	for _, class := range schema.Classes {
		if class.Class == ClassName {
			for _, prop := range class.Properties {
				if len(prop.DataType) > 0 {
					existingProps[prop.Name] = prop.DataType[0]
				}
			}
			break
		}
	}
	return existingProps, nil
}

// buildTagsFilter creates a Weaviate filter from a TagsFilter structure.
// It supports simple ALL/ANY logic as well as complex boolean expressions.
func (s *WeaviateStorage) buildTagsFilter(tagsFilter *memory.TagsFilter) (*filters.WhereBuilder, error) {
	if tagsFilter == nil || tagsFilter.IsEmpty() {
		return nil, nil
	}

	// Handle simple ALL case
	if len(tagsFilter.All) > 0 {
		s.logger.Debug("Building tags filter with ALL logic", "tags", tagsFilter.All)
		return filters.Where().
			WithPath([]string{tagsProperty}).
			WithOperator(filters.ContainsAll).
			WithValueText(tagsFilter.All...), nil
	}

	// Handle simple ANY case
	if len(tagsFilter.Any) > 0 {
		s.logger.Debug("Building tags filter with ANY logic", "tags", tagsFilter.Any)
		// For ANY logic, we need to create OR conditions for each tag
		var orFilters []*filters.WhereBuilder
		for _, tag := range tagsFilter.Any {
			tagFilter := filters.Where().
				WithPath([]string{tagsProperty}).
				WithOperator(filters.ContainsAny).
				WithValueText(tag)
			orFilters = append(orFilters, tagFilter)
		}

		if len(orFilters) == 1 {
			return orFilters[0], nil
		}

		return filters.Where().
			WithOperator(filters.Or).
			WithOperands(orFilters), nil
	}

	// Handle complex boolean expression
	if tagsFilter.Expression != nil {
		s.logger.Debug("Building tags filter with complex expression")
		return s.buildBooleanExpressionFilter(tagsFilter.Expression)
	}

	return nil, nil
}

// buildBooleanExpressionFilter recursively builds a Weaviate filter from a BooleanExpression.
func (s *WeaviateStorage) buildBooleanExpressionFilter(expr *memory.BooleanExpression) (*filters.WhereBuilder, error) {
	if expr == nil {
		return nil, fmt.Errorf("boolean expression cannot be nil")
	}

	// Handle leaf nodes (tags)
	if expr.IsLeaf() {
		s.logger.Debug("Building leaf expression filter", "operator", expr.Operator, "tags", expr.Tags)

		switch expr.Operator {
		case memory.AND:
			// For AND with multiple tags, use ContainsAll
			return filters.Where().
				WithPath([]string{tagsProperty}).
				WithOperator(filters.ContainsAll).
				WithValueText(expr.Tags...), nil
		case memory.OR:
			// For OR with multiple tags, create OR conditions
			var orFilters []*filters.WhereBuilder
			for _, tag := range expr.Tags {
				tagFilter := filters.Where().
					WithPath([]string{tagsProperty}).
					WithOperator(filters.ContainsAny).
					WithValueText(tag)
				orFilters = append(orFilters, tagFilter)
			}

			if len(orFilters) == 1 {
				return orFilters[0], nil
			}

			return filters.Where().
				WithOperator(filters.Or).
				WithOperands(orFilters), nil
		default:
			return nil, fmt.Errorf("unsupported boolean operator in leaf expression: %v", expr.Operator)
		}
	}

	// Handle branch nodes (left and right operands)
	if expr.IsBranch() {
		s.logger.Debug("Building branch expression filter", "operator", expr.Operator)

		leftFilter, err := s.buildBooleanExpressionFilter(expr.Left)
		if err != nil {
			return nil, fmt.Errorf("building left operand: %w", err)
		}

		rightFilter, err := s.buildBooleanExpressionFilter(expr.Right)
		if err != nil {
			return nil, fmt.Errorf("building right operand: %w", err)
		}

		if leftFilter == nil || rightFilter == nil {
			return nil, fmt.Errorf("both left and right operands must be non-nil for branch expression")
		}

		switch expr.Operator {
		case memory.AND:
			return filters.Where().
				WithOperator(filters.And).
				WithOperands([]*filters.WhereBuilder{leftFilter, rightFilter}), nil
		case memory.OR:
			return filters.Where().
				WithOperator(filters.Or).
				WithOperands([]*filters.WhereBuilder{leftFilter, rightFilter}), nil
		default:
			return nil, fmt.Errorf("unsupported boolean operator in branch expression: %v", expr.Operator)
		}
	}

	return nil, fmt.Errorf("boolean expression must be either a leaf node (with tags) or a branch node (with left/right operands)")
}

// deterministicID generates a stable UUID5 from originalID for idempotent upserts.
func deterministicID(originalID string) string {
	// Use UUID v5 with a namespace to generate deterministic UUIDs
	namespace := uuid.MustParse("6ba7b810-9dad-11d1-80b4-00c04fd430c8") // DNS namespace UUID
	return uuid.NewSHA1(namespace, []byte(originalID)).String()
}

// sha256hex returns the SHA256 hash of content as hex string.
func sha256hex(content string) string {
	hasher := sha256.New()
	hasher.Write([]byte(content))
	return hex.EncodeToString(hasher.Sum(nil))
}

// UpsertDocument uses deterministic UUID + batch upsert for idempotent document storage.
func (s *WeaviateStorage) UpsertDocument(ctx context.Context, doc memory.Document) (string, error) {
	if doc.ID() == "" || len(doc.ID()) > 255 {
		return "", fmt.Errorf("invalid document ID")
	}
	if doc.Content() == "" {
		return "", fmt.Errorf("content must be non-empty")
	}

	// Determine document type based on concrete type
	var docType string
	switch doc.(type) {
	case *memory.ConversationDocument:
		docType = "conversation"
	case *memory.TextDocument:
		docType = "text"
	default:
		docType = "unknown"
	}

	id := deterministicID(doc.ID())

	// Marshal metadata
	metadataJSON, err := json.Marshal(doc.Metadata())
	if err != nil {
		return "", fmt.Errorf("marshaling document metadata: %w", err)
	}

	// Build properties - omit createdAt to preserve original timestamps on updates
	props := map[string]any{
		contentProperty:             doc.Content(),
		documentContentHashProperty: sha256hex(doc.Content()),
		documentTypeProperty:        docType,
		documentOriginalIDProperty:  doc.ID(),
		documentMetadataProperty:    string(metadataJSON),
	}

	obj := &models.Object{
		Class:      DocumentClassName,
		ID:         strfmt.UUID(id),
		Properties: props,
	}

	// One call, acts as upsert
	res, err := s.client.Batch().
		ObjectsBatcher().
		WithObjects(obj).
		Do(ctx)
	if err != nil {
		return "", fmt.Errorf("batch upsert failed: %w", err)
	}
	if len(res) == 0 || (res[0].Result != nil && res[0].Result.Errors != nil) {
		return "", fmt.Errorf("upsert error: %+v", res)
	}

	return id, nil
}<|MERGE_RESOLUTION|>--- conflicted
+++ resolved
@@ -962,27 +962,6 @@
 	return ""
 }
 
-// Helper to safely extract string array from interface{}.
-func getStringArray(obj map[string]interface{}, key string) []string {
-	var result []string
-	if arr, ok := obj[key].([]interface{}); ok {
-		for _, item := range arr {
-			if str, ok := item.(string); ok {
-				result = append(result, str)
-			}
-		}
-	}
-	return result
-}
-
-// Helper to safely extract int from interface{}.
-func getInt(obj map[string]interface{}, key string) int {
-	if val, ok := obj[key].(float64); ok {
-		return int(val)
-	}
-	return 0
-}
-
 // parseMemoryItem converts a single GraphQL item to MemoryFact.
 func (s *WeaviateStorage) parseMemoryItem(item interface{}) (memory.MemoryFact, error) {
 	obj, ok := item.(map[string]interface{})
@@ -990,7 +969,6 @@
 		return memory.MemoryFact{}, fmt.Errorf("item is not a map")
 	}
 
-<<<<<<< HEAD
 	// Extract basic fields
 	content, _ := obj[contentProperty].(string)
 	source, _ := obj[sourceProperty].(string)
@@ -1010,12 +988,6 @@
 	var temporalContext *string
 	if tc, ok := obj[factTemporalContextProperty].(string); ok && tc != "" {
 		temporalContext = &tc
-=======
-	// Extract ID from _additional
-	id := ""
-	if additional, ok := obj["_additional"].(map[string]interface{}); ok {
-		id = getString(additional, "id")
->>>>>>> 9d07679d
 	}
 
 	// Parse timestamp
@@ -1028,7 +1000,6 @@
 		}
 	}
 
-<<<<<<< HEAD
 	// Extract ID from _additional
 	additional, _ := obj["_additional"].(map[string]interface{})
 	id, _ := additional["id"].(string)
@@ -1057,7 +1028,7 @@
 	metaMap := make(map[string]string)
 	if metadataJSON, ok := obj[metadataProperty].(string); ok && metadataJSON != "" && metadataJSON != "{}" {
 		if err := json.Unmarshal([]byte(metadataJSON), &metaMap); err != nil {
-			s.logger.Debug("Could not unmarshal metadataJson for retrieved doc, using empty map", "id", id, "error", err)
+			s.logger.Debug("Could not unmarshal metadata", "id", id, "error", err)
 		}
 	}
 
@@ -1076,47 +1047,6 @@
 		DocumentReferences: documentReferences,
 		Tags:               tags,
 		Metadata:           metaMap,
-=======
-	// Parse metadata from JSON
-	metaMap := make(map[string]string)
-	if metadataJSON := getString(obj, metadataProperty); metadataJSON != "" {
-		if err := json.Unmarshal([]byte(metadataJSON), &metaMap); err != nil {
-			s.logger.Debug("Could not unmarshal metadata", "id", id, "error", err)
-		}
-	}
-
-	// Add structured fact fields to metadata
-	factFields := map[string]string{
-		factCategoryProperty:        getString(obj, factCategoryProperty),
-		factAttributeProperty:       getString(obj, factAttributeProperty),
-		factValueProperty:           getString(obj, factValueProperty),
-		factTemporalContextProperty: getString(obj, factTemporalContextProperty),
-		factSensitivityProperty:     getString(obj, factSensitivityProperty),
-	}
-
-	for key, value := range factFields {
-		if value != "" {
-			// Remove property suffix for cleaner metadata keys
-			metaKey := strings.TrimPrefix(key, "fact")
-			metaKey = strings.ToLower(metaKey[:1]) + metaKey[1:]
-			metaMap[metaKey] = value
-		}
-	}
-
-	// Handle importance as int
-	if importance := getInt(obj, factImportanceProperty); importance > 0 {
-		metaMap["importance"] = fmt.Sprintf("%d", importance)
-	}
-
-	return memory.MemoryFact{
-		ID:        id,
-		Content:   getString(obj, contentProperty),
-		Subject:   getString(obj, factSubjectProperty),
-		Timestamp: timestamp,
-		Source:    getString(obj, sourceProperty),
-		Tags:      getStringArray(obj, tagsProperty),
-		Metadata:  metaMap,
->>>>>>> 9d07679d
 	}, nil
 }
 
@@ -1348,38 +1278,8 @@
 	return doc, nil
 }
 
-<<<<<<< HEAD
-// convertToFloat32 efficiently converts []float64 to []float32 using memory pooling.
-func (s *WeaviateStorage) convertToFloat32(vector []float64) []float32 {
-	if len(vector) == 0 {
-		return nil
-	}
-
-	pooledSlicePtr, ok := s.vectorPool.Get().(*[]float32)
-	if !ok {
-		s.logger.Error("Failed to get vector pool")
-		return nil
-	}
-
-	*pooledSlicePtr = (*pooledSlicePtr)[:0]
-
-	for _, val := range vector {
-		*pooledSlicePtr = append(*pooledSlicePtr, float32(val))
-	}
-
-	result := make([]float32, len(*pooledSlicePtr))
-	copy(result, *pooledSlicePtr)
-
-	s.vectorPool.Put(pooledSlicePtr)
-	return result
-}
-
 // addMemoryFactFields adds the new structured fact fields to the existing schema.
 func (s *WeaviateStorage) addMemoryFactFields(ctx context.Context) error {
-=======
-// addStructuredFactFields adds the new structured fact fields to the existing schema.
-func (s *WeaviateStorage) addStructuredFactFields(ctx context.Context) error {
->>>>>>> 9d07679d
 	// Get existing properties to check what needs to be added
 	existingProps, err := s.getExistingProperties(ctx)
 	if err != nil {
