--- conflicted
+++ resolved
@@ -344,12 +344,7 @@
 			// Check if new structured fact fields exist, if not we need to add them
 			// This includes documentReferences which was added recently
 			newFields := []string{
-<<<<<<< HEAD
-				documentReferencesProperty, // Recently added property that needs to be migrated
-				sourceProperty, speakerProperty,
-=======
 				sourceProperty,
->>>>>>> b644dda6
 				factCategoryProperty, factSubjectProperty, factAttributeProperty,
 				factValueProperty, factTemporalContextProperty, factSensitivityProperty,
 				factImportanceProperty,
