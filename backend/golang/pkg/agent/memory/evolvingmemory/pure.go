--- conflicted
+++ resolved
@@ -439,13 +439,11 @@
 		openai.UserMessage(conversationJSON),
 	}
 
-<<<<<<< HEAD
+
 	log.Printf("Sending conversation to LLM - System prompt length: %d, JSON length: %d", len(FactExtractionPrompt), len(conversationJSON))
 
 	llmResponse, err := completionsService.Completions(ctx, llmMsgs, factExtractionToolsList, openAIChatModel)
-=======
-	llmResponse, err := completionsService.Completions(ctx, llmMsgs, factExtractionToolsList, completionsModel)
->>>>>>> 7af8db41
+
 	if err != nil {
 		log.Printf("LLM completion FAILED for conversation %s: %v", convDoc.ID(), err)
 		return nil, fmt.Errorf("LLM completion error for speaker %s, conversation %s: %w", speakerID, convDoc.ID(), err)
@@ -541,13 +539,11 @@
 		openai.UserMessage(content),
 	}
 
-<<<<<<< HEAD
+
 	log.Printf("Sending to LLM - System prompt length: %d, User message length: %d", len(FactExtractionPrompt), len(content))
 
 	llmResponse, err := completionsService.Completions(ctx, llmMsgs, factExtractionToolsList, openAIChatModel)
-=======
-	llmResponse, err := completionsService.Completions(ctx, llmMsgs, factExtractionToolsList, completionsModel)
->>>>>>> 7af8db41
+
 	if err != nil {
 		log.Printf("LLM completion FAILED for document %s: %v", textDoc.ID(), err)
 		return nil, fmt.Errorf("LLM completion error for speaker %s, document %s: %w", speakerID, textDoc.ID(), err)
