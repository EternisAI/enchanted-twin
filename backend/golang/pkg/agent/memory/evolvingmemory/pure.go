package evolvingmemory

import (
	"context"
	"encoding/json"
	"fmt"
	"regexp"
	"strings"
	"time"

	"github.com/charmbracelet/log"
	"github.com/google/uuid"
	"github.com/openai/openai-go"

	"github.com/EternisAI/enchanted-twin/pkg/agent/memory"
	"github.com/EternisAI/enchanted-twin/pkg/ai"
)

func extractJSONFromContent(content string) (string, error) {
	content = strings.TrimSpace(content)

	content = strings.ReplaceAll(content, "│", "")
	content = strings.TrimSpace(content)

	jsonRegex := regexp.MustCompile(`(?s)<json>\s*(.*?)\s*</json>`)
	matches := jsonRegex.FindStringSubmatch(content)

	if len(matches) > 1 {
		jsonContent := strings.TrimSpace(matches[1])
		jsonContent = strings.ReplaceAll(jsonContent, "│", "")
		return strings.TrimSpace(jsonContent), nil
	}

	if strings.HasPrefix(content, "{") && strings.HasSuffix(content, "}") {
		return content, nil
	}

	return "", fmt.Errorf("no valid JSON found in content")
}

func parseFactsFromContentField(llmResponse openai.ChatCompletionMessage, sourceDoc memory.Document, docType string, logger *log.Logger) []*memory.MemoryFact {
	if llmResponse.Content == "" {
		return nil
	}

	logger.Debug("Raw content before parsing", "content", llmResponse.Content)
	jsonContent, err := extractJSONFromContent(llmResponse.Content)
	if err != nil {
		logger.Debug("Failed to extract JSON from content field", "error", err, "content_preview", llmResponse.Content[:min(200, len(llmResponse.Content))])
		return nil
	}

	logger.Debug("Extracted JSON from content field", "json", jsonContent)

	var args ExtractMemoryFactsToolArguments
	if err := json.Unmarshal([]byte(jsonContent), &args); err != nil {
		logger.Error("FAILED to unmarshal JSON from content field", "error", err, "json", jsonContent)
		return nil
	}

	logger.Debug("Successfully parsed structured facts from content field", "count", len(args.Facts))

	if len(args.Facts) == 0 {
		logger.Warn("Content field returned zero facts for "+docType, "id", sourceDoc.ID())
		return nil
	}

	var extractedFacts []*memory.MemoryFact
	for factIdx := range args.Facts {
		memoryFact := &args.Facts[factIdx]

		memoryFact.ID = uuid.New().String()
		memoryFact.Source = sourceDoc.Source()
		memoryFact.Content = memoryFact.GenerateContent()
		if timestamp := sourceDoc.Timestamp(); timestamp != nil {
			memoryFact.Timestamp = *timestamp
		} else {
			memoryFact.Timestamp = time.Now()
		}

		if memoryFact.DocumentReferences == nil {
			memoryFact.DocumentReferences = []string{sourceDoc.ID()}
		}

		if filePath := sourceDoc.FilePath(); filePath != "" {
			memoryFact.FilePath = filePath
		}

		logger.Debug(docType+" Fact (from content)",
			"index", factIdx+1,
			"id", memoryFact.ID,
			"category", memoryFact.Category,
			"subject", memoryFact.Subject,
			"attribute", memoryFact.Attribute,
			"value", memoryFact.Value,
			"importance", memoryFact.Importance,
			"sensitivity", memoryFact.Sensitivity,
			"source", memoryFact.Source)

		extractedFacts = append(extractedFacts, memoryFact)
	}

	return extractedFacts
}

func min(a, b int) int {
	if a < b {
		return a
	}
	return b
}

func ExtractFactsFromDocument(ctx context.Context, doc memory.Document, completionsService *ai.Service, completionsModel string, logger *log.Logger) ([]*memory.MemoryFact, error) {
	switch typedDoc := doc.(type) {
	case *memory.ConversationDocument:
		// Extract for the document-level context (no specific speaker)
		return extractFactsFromConversation(ctx, *typedDoc, completionsService, completionsModel, doc, logger)

	case *memory.TextDocument:
		return extractFactsFromTextDocument(ctx, *typedDoc, completionsService, completionsModel, doc, logger)

	default:
		return nil, fmt.Errorf("unsupported document type: %T", doc)
	}
}

// extractFactsFromConversation extracts facts for a given speaker from a structured conversation.
func extractFactsFromConversation(ctx context.Context, convDoc memory.ConversationDocument, completionsService *ai.Service, completionsModel string, sourceDoc memory.Document, logger *log.Logger) ([]*memory.MemoryFact, error) {
	factExtractionToolsList := []openai.ChatCompletionToolParam{
		extractFactsTool,
	}

	content := convDoc.Content()

	if len(convDoc.Conversation) == 0 {
		logger.Info("Skipping empty conversation", "id", convDoc.ID())
		return []*memory.MemoryFact{}, nil
	}

	// Use anti-duplication prompt for twin chat conversations
	var systemPrompt string
	if convDoc.Source() == "chat" {
		systemPrompt = TwinChatFactExtractionPrompt
		logger.Debug("Using twin chat anti-duplication prompt", "source", convDoc.Source())
	} else {
		systemPrompt = FactExtractionPrompt
		logger.Debug("Using standard fact extraction prompt", "source", convDoc.Source())
	}

	llmMsgs := []openai.ChatCompletionMessageParamUnion{
		openai.SystemMessage(systemPrompt),
		openai.UserMessage(content),
	}

	logger.Debug("Sending conversation to LLM", "system_prompt_length", len(systemPrompt), "json_length", len(content))

	llmResponse, err := completionsService.Completions(ctx, llmMsgs, factExtractionToolsList, completionsModel)
	if err != nil {
		logger.Error("LLM completion FAILED for conversation", "id", convDoc.ID(), "error", err)
		return nil, fmt.Errorf("LLM completion error for conversation %s: %w", convDoc.ID(), err)
	}

	logger.Debug("LLM Response for conversation", "id", convDoc.ID())
	logger.Debug("Response Content", "content", llmResponse.Content)
	logger.Debug("Tool Calls Count", "count", len(llmResponse.ToolCalls))

	var extractedFacts []*memory.MemoryFact

	// First, try to extract facts from tool calls
	for _, toolCall := range llmResponse.ToolCalls {
		logger.Debug("Tool Call", "name", toolCall.Function.Name)
		logger.Debug("Arguments", "args", toolCall.Function.Arguments)

		if toolCall.Function.Name != ExtractFactsToolName {
			logger.Debug("SKIPPING: Wrong tool name", "expected", ExtractFactsToolName)
			continue
		}

		var args ExtractMemoryFactsToolArguments
		if err := json.Unmarshal([]byte(toolCall.Function.Arguments), &args); err != nil {
			logger.Error("FAILED to unmarshal tool arguments", "error", err)
			continue
		}

		logger.Debug("Successfully parsed structured facts from conversation", "count", len(args.Facts))

		if len(args.Facts) == 0 {
			logger.Warn("Tool call returned zero facts for conversation", "id", convDoc.ID())
		}

		for factIdx := range args.Facts {
			memoryFact := &args.Facts[factIdx]

			// Set required fields that LLM doesn't provide
			memoryFact.ID = uuid.New().String()
			memoryFact.Source = sourceDoc.Source()

			if filePath := sourceDoc.FilePath(); filePath != "" {
				memoryFact.FilePath = filePath
			}

			memoryFact.Content = memoryFact.GenerateContent()

			if len(convDoc.Conversation) > 0 {
				// Use the timestamp from the conversation messages for temporal context
				firstMessageTime := convDoc.Conversation[0].Time
				temporalContext := firstMessageTime.Format("2006-01-02") // YYYY-MM-DD format
				memoryFact.TemporalContext = &temporalContext
			}

			// Timestamp is always when the fact was processed, not when the conversation happened
			memoryFact.Timestamp = time.Now()

			// Set document reference
			if memoryFact.DocumentReferences == nil {
				memoryFact.DocumentReferences = []string{sourceDoc.ID()}
			}

			logger.Debug("Conversation Fact",
				"index", factIdx+1,
				"id", memoryFact.ID,
				"category", memoryFact.Category,
				"subject", memoryFact.Subject,
				"attribute", memoryFact.Attribute,
				"value", memoryFact.Value,
				"importance", memoryFact.Importance,
				"sensitivity", memoryFact.Sensitivity,
				"source", memoryFact.Source)

			extractedFacts = append(extractedFacts, memoryFact)
		}
	}

	if len(extractedFacts) == 0 && len(llmResponse.ToolCalls) == 0 {
		logger.Debug("No tool calls found, attempting to parse facts from content field")

		if llmResponse.Content != "" {
			extractedFacts = parseFactsFromContentField(llmResponse, sourceDoc, "conversation", logger)
		}
	}

	logger.Debug("=== CONVERSATION FACT EXTRACTION SUMMARY ===")
	logger.Info("Conversation fact extraction completed", "id", convDoc.ID(), "facts_extracted", len(extractedFacts))
	if len(extractedFacts) == 0 {
		logger.Warn("NO FACTS EXTRACTED from conversation", "id", convDoc.ID())
	}
	logger.Debug("=== CONVERSATION FACT EXTRACTION END ===")

	return extractedFacts, nil
}

// extractFactsFromTextDocument extracts facts from text documents.
func extractFactsFromTextDocument(ctx context.Context, textDoc memory.TextDocument, completionsService *ai.Service, completionsModel string, sourceDoc memory.Document, logger *log.Logger) ([]*memory.MemoryFact, error) {
	factExtractionToolsList := []openai.ChatCompletionToolParam{
		extractFactsTool,
	}

	content := textDoc.Content()
	if content == "" {
		logger.Info("Skipping empty text document", "id", textDoc.ID())
		return []*memory.MemoryFact{}, nil
	}

	logger.Debug("=== FACT EXTRACTION START ===")
	logger.Debug("Document details",
		"id", textDoc.ID(),
		"source", textDoc.Source(),
		"tags", textDoc.Tags(),
		"metadata", textDoc.Metadata(),
		"content_length", len(content))
	logger.Debug("Full Content", "content", content)

	llmMsgs := []openai.ChatCompletionMessageParamUnion{
		openai.SystemMessage(FactExtractionPrompt),
		openai.UserMessage(content),
	}

	logger.Debug("Sending to LLM", "system_prompt_length", len(FactExtractionPrompt), "user_message_length", len(content))

	llmResponse, err := completionsService.Completions(ctx, llmMsgs, factExtractionToolsList, completionsModel)
	if err != nil {
		logger.Error("LLM completion FAILED for document", "id", textDoc.ID(), "error", err)
		return nil, fmt.Errorf("LLM completion error for document %s: %w", textDoc.ID(), err)
	}

	logger.Debug("LLM Response for document", "id", textDoc.ID(), "content", llmResponse.Content, "tool_calls_count", len(llmResponse.ToolCalls))

	var extractedFacts []*memory.MemoryFact

	for i, toolCall := range llmResponse.ToolCalls {
		logger.Debug("Tool Call", "index", i+1, "name", toolCall.Function.Name)
		logger.Debug("Arguments", "args", toolCall.Function.Arguments)

		if toolCall.Function.Name != ExtractFactsToolName {
			logger.Debug("SKIPPING: Wrong tool name", "expected", ExtractFactsToolName)
			continue
		}

		var args ExtractMemoryFactsToolArguments
		if err := json.Unmarshal([]byte(toolCall.Function.Arguments), &args); err != nil {
			logger.Error("FAILED to unmarshal tool arguments", "error", err)
			continue
		}

		logger.Debug("Successfully parsed structured facts", "count", len(args.Facts))

		if len(args.Facts) == 0 {
			logger.Warn("Tool call returned zero facts for document", "id", textDoc.ID())
		}

		for factIdx := range args.Facts {
			memoryFact := &args.Facts[factIdx]

			memoryFact.ID = uuid.New().String()
			memoryFact.Source = sourceDoc.Source()
			memoryFact.Content = memoryFact.GenerateContent()

			if timestamp := sourceDoc.Timestamp(); timestamp != nil {
<<<<<<< HEAD
				temporalContext := timestamp.Format("2006-01-02") // YYYY-MM-DD format
				memoryFact.TemporalContext = &temporalContext
			}

			// Timestamp is always when the fact was processed, not when the document was created
			memoryFact.Timestamp = time.Now()

			// Set document reference
=======
				memoryFact.Timestamp = *timestamp
			} else {
				memoryFact.Timestamp = time.Now()
			}

>>>>>>> 4fd8ba3f
			if memoryFact.DocumentReferences == nil {
				memoryFact.DocumentReferences = []string{sourceDoc.ID()}
			}

			if filePath := sourceDoc.FilePath(); filePath != "" {
				memoryFact.FilePath = filePath
			}

			logger.Debug("Text Document Fact",
				"index", factIdx+1,
				"id", memoryFact.ID,
				"category", memoryFact.Category,
				"subject", memoryFact.Subject,
				"attribute", memoryFact.Attribute,
				"value", memoryFact.Value,
				"importance", memoryFact.Importance,
				"sensitivity", memoryFact.Sensitivity,
				"source", memoryFact.Source)

			extractedFacts = append(extractedFacts, memoryFact)
		}
	}

	if len(extractedFacts) == 0 && len(llmResponse.ToolCalls) == 0 {
		logger.Debug("No tool calls found, attempting to parse facts from content field")

		if llmResponse.Content != "" {
			extractedFacts = parseFactsFromContentField(llmResponse, sourceDoc, "document", logger)
		}
	}

	if len(extractedFacts) == 0 {
		logger.Warn("NO FACTS EXTRACTED from document", "id", textDoc.ID())
	} else {
		logger.Info("Document fact extraction completed", "id", textDoc.ID(), "facts_extracted", len(extractedFacts))
	}

	return extractedFacts, nil
}<|MERGE_RESOLUTION|>--- conflicted
+++ resolved
@@ -316,7 +316,6 @@
 			memoryFact.Content = memoryFact.GenerateContent()
 
 			if timestamp := sourceDoc.Timestamp(); timestamp != nil {
-<<<<<<< HEAD
 				temporalContext := timestamp.Format("2006-01-02") // YYYY-MM-DD format
 				memoryFact.TemporalContext = &temporalContext
 			}
@@ -325,13 +324,6 @@
 			memoryFact.Timestamp = time.Now()
 
 			// Set document reference
-=======
-				memoryFact.Timestamp = *timestamp
-			} else {
-				memoryFact.Timestamp = time.Now()
-			}
-
->>>>>>> 4fd8ba3f
 			if memoryFact.DocumentReferences == nil {
 				memoryFact.DocumentReferences = []string{sourceDoc.ID()}
 			}
