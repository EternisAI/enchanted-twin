package evolvingmemory

import (
	"context"
	"encoding/json"
	"fmt"
	"time"

	"github.com/charmbracelet/log"
	"github.com/google/uuid"
	"github.com/openai/openai-go"

	"github.com/EternisAI/enchanted-twin/pkg/agent/memory"
	"github.com/EternisAI/enchanted-twin/pkg/ai"
)

<<<<<<< HEAD
// CreateMemoryObject builds the Weaviate object for ADD operations.
func CreateMemoryObject(fact *memory.MemoryFact, source memory.Document) *models.Object {
	// Get tags from the source document
	tags := source.Tags()

	// Get timestamp from source document
	timestamp := time.Now()
	if ts := source.Timestamp(); ts != nil && !ts.IsZero() {
		timestamp = *ts
	}

	// Prepare properties with new direct fields
	properties := map[string]interface{}{
		"content":            fact.GenerateContent(),
		"metadataJson":       "{}",
		"timestamp":          timestamp.Format(time.RFC3339),
		"tags":               tags,
		"documentReferences": []string{},
		// Store structured fact fields
		"factCategory":    fact.Category,
		"factSubject":     fact.Subject,
		"factAttribute":   fact.Attribute,
		"factValue":       fact.Value,
		"factSensitivity": fact.Sensitivity,
		"factImportance":  fact.Importance,
		"factFilePath":    fact.FilePath,
	}

	// Store temporal context if present
	if fact.TemporalContext != nil {
		properties["factTemporalContext"] = *fact.TemporalContext
	}

	// Extract and store source as direct field
	if sourceField := source.Source(); sourceField != "" {
		properties["source"] = sourceField
	}

	return &models.Object{
		Class:      ClassName,
		Properties: properties,
	}
}

// CreateMemoryObjectWithDocumentReferences builds the Weaviate object with document references.
func CreateMemoryObjectWithDocumentReferences(fact *memory.MemoryFact, source memory.Document, documentIDs []string) *models.Object {
	obj := CreateMemoryObject(fact, source)

	// Update with actual document references
	props, ok := obj.Properties.(map[string]interface{})
	if !ok {
		return obj
	}
	props["documentReferences"] = documentIDs

	return obj
}

=======
>>>>>>> 00d43a32
// ExtractFactsFromDocument routes fact extraction based on document type.
// This is pure business logic extracted from the adapter.
// Returns the extracted facts. The source document is already known by the caller.
func ExtractFactsFromDocument(ctx context.Context, doc memory.Document, completionsService *ai.Service, completionsModel string, logger *log.Logger) ([]*memory.MemoryFact, error) {
	switch typedDoc := doc.(type) {
	case *memory.ConversationDocument:
		// Extract for the document-level context (no specific speaker)
		return extractFactsFromConversation(ctx, *typedDoc, completionsService, completionsModel, doc, logger)

	case *memory.TextDocument:
		return extractFactsFromTextDocument(ctx, *typedDoc, completionsService, completionsModel, doc, logger)

	default:
		return nil, fmt.Errorf("unsupported document type: %T", doc)
	}
}

// extractFactsFromConversation extracts facts for a given speaker from a structured conversation.
func extractFactsFromConversation(ctx context.Context, convDoc memory.ConversationDocument, completionsService *ai.Service, completionsModel string, sourceDoc memory.Document, logger *log.Logger) ([]*memory.MemoryFact, error) {
	factExtractionToolsList := []openai.ChatCompletionToolParam{
		extractFactsTool,
	}

	content := convDoc.Content()

	if len(convDoc.Conversation) == 0 {
		logger.Info("Skipping empty conversation", "id", convDoc.ID())
		return []*memory.MemoryFact{}, nil
	}

	llmMsgs := []openai.ChatCompletionMessageParamUnion{
		openai.SystemMessage(FactExtractionPrompt),
		openai.UserMessage(content),
	}

	logger.Debug("Sending conversation to LLM", "system_prompt_length", len(FactExtractionPrompt), "json_length", len(content))

	llmResponse, err := completionsService.Completions(ctx, llmMsgs, factExtractionToolsList, completionsModel)
	if err != nil {
		logger.Error("LLM completion FAILED for conversation", "id", convDoc.ID(), "error", err)
		return nil, fmt.Errorf("LLM completion error for conversation %s: %w", convDoc.ID(), err)
	}

	logger.Debug("LLM Response for conversation", "id", convDoc.ID())
	logger.Debug("Response Content", "content", llmResponse.Content)
	logger.Debug("Tool Calls Count", "count", len(llmResponse.ToolCalls))

	if len(llmResponse.ToolCalls) == 0 {
		logger.Warn("No tool calls returned for conversation - fact extraction may have failed", "id", convDoc.ID())
	}

	var extractedFacts []*memory.MemoryFact
	for _, toolCall := range llmResponse.ToolCalls {
		logger.Debug("Tool Call", "name", toolCall.Function.Name)
		logger.Debug("Arguments", "args", toolCall.Function.Arguments)

		if toolCall.Function.Name != ExtractFactsToolName {
			logger.Debug("SKIPPING: Wrong tool name", "expected", ExtractFactsToolName)
			continue
		}

		var args ExtractMemoryFactsToolArguments
		if err := json.Unmarshal([]byte(toolCall.Function.Arguments), &args); err != nil {
			logger.Error("FAILED to unmarshal tool arguments", "error", err)
			continue
		}

		logger.Debug("Successfully parsed structured facts from conversation", "count", len(args.Facts))

		if len(args.Facts) == 0 {
			logger.Warn("Tool call returned zero facts for conversation", "id", convDoc.ID())
		}

		for factIdx := range args.Facts {
			memoryFact := &args.Facts[factIdx]

			// Set required fields that LLM doesn't provide
			memoryFact.ID = uuid.New().String()
			memoryFact.Source = sourceDoc.Source()
<<<<<<< HEAD

			// NEW: Preserve FilePath if source document has one
			if filePath := sourceDoc.FilePath(); filePath != "" {
				memoryFact.FilePath = filePath
=======
			memoryFact.Content = memoryFact.GenerateContent()
			if timestamp := sourceDoc.Timestamp(); timestamp != nil {
				memoryFact.Timestamp = *timestamp
			} else {
				memoryFact.Timestamp = time.Now() // fallback if no timestamp available
			}

			// Set document reference
			if memoryFact.DocumentReferences == nil {
				memoryFact.DocumentReferences = []string{sourceDoc.ID()}
>>>>>>> 00d43a32
			}

			logger.Debug("Conversation Fact",
				"index", factIdx+1,
				"id", memoryFact.ID,
				"category", memoryFact.Category,
				"subject", memoryFact.Subject,
				"attribute", memoryFact.Attribute,
				"value", memoryFact.Value,
				"importance", memoryFact.Importance,
				"sensitivity", memoryFact.Sensitivity,
				"source", memoryFact.Source)

			extractedFacts = append(extractedFacts, memoryFact)
		}
	}

	logger.Debug("=== CONVERSATION FACT EXTRACTION SUMMARY ===")
	logger.Info("Conversation fact extraction completed", "id", convDoc.ID(), "facts_extracted", len(extractedFacts))
	if len(extractedFacts) == 0 {
		logger.Warn("NO FACTS EXTRACTED from conversation", "id", convDoc.ID())
	}
	logger.Debug("=== CONVERSATION FACT EXTRACTION END ===")

	return extractedFacts, nil
}

// extractFactsFromTextDocument extracts facts from text documents.
func extractFactsFromTextDocument(ctx context.Context, textDoc memory.TextDocument, completionsService *ai.Service, completionsModel string, sourceDoc memory.Document, logger *log.Logger) ([]*memory.MemoryFact, error) {
	factExtractionToolsList := []openai.ChatCompletionToolParam{
		extractFactsTool,
	}

	content := textDoc.Content()
	if content == "" {
		logger.Info("Skipping empty text document", "id", textDoc.ID())
		return []*memory.MemoryFact{}, nil
	}

	logger.Debug("=== FACT EXTRACTION START ===")
	logger.Debug("Document details",
		"id", textDoc.ID(),
		"source", textDoc.Source(),
		"tags", textDoc.Tags(),
		"metadata", textDoc.Metadata(),
		"content_length", len(content))
	logger.Debug("Full Content", "content", content)

	llmMsgs := []openai.ChatCompletionMessageParamUnion{
		openai.SystemMessage(FactExtractionPrompt),
		openai.UserMessage(content),
	}

	logger.Debug("Sending to LLM", "system_prompt_length", len(FactExtractionPrompt), "user_message_length", len(content))

	llmResponse, err := completionsService.Completions(ctx, llmMsgs, factExtractionToolsList, completionsModel)
	if err != nil {
		logger.Error("LLM completion FAILED for document", "id", textDoc.ID(), "error", err)
		return nil, fmt.Errorf("LLM completion error for document %s: %w", textDoc.ID(), err)
	}

	logger.Debug("LLM Response for document", "id", textDoc.ID(), "content", llmResponse.Content, "tool_calls_count", len(llmResponse.ToolCalls))

	if len(llmResponse.ToolCalls) == 0 {
		logger.Warn("No tool calls returned for document - fact extraction may have failed", "id", textDoc.ID())
	}

	var extractedFacts []*memory.MemoryFact
	for i, toolCall := range llmResponse.ToolCalls {
		logger.Debug("Tool Call", "index", i+1, "name", toolCall.Function.Name)
		logger.Debug("Arguments", "args", toolCall.Function.Arguments)

		if toolCall.Function.Name != ExtractFactsToolName {
			logger.Debug("SKIPPING: Wrong tool name", "expected", ExtractFactsToolName)
			continue
		}

		var args ExtractMemoryFactsToolArguments
		if err := json.Unmarshal([]byte(toolCall.Function.Arguments), &args); err != nil {
			logger.Error("FAILED to unmarshal tool arguments", "error", err)
			continue
		}

		logger.Debug("Successfully parsed structured facts", "count", len(args.Facts))

		if len(args.Facts) == 0 {
			logger.Warn("Tool call returned zero facts for document", "id", textDoc.ID())
		}

		for factIdx := range args.Facts {
			memoryFact := &args.Facts[factIdx]

			// Set required fields that LLM doesn't provide
			memoryFact.ID = uuid.New().String()
			memoryFact.Source = sourceDoc.Source()
			memoryFact.Content = memoryFact.GenerateContent()
			if timestamp := sourceDoc.Timestamp(); timestamp != nil {
				memoryFact.Timestamp = *timestamp
			} else {
				memoryFact.Timestamp = time.Now() // fallback if no timestamp available
			}

			// Set document reference
			if memoryFact.DocumentReferences == nil {
				memoryFact.DocumentReferences = []string{sourceDoc.ID()}
			}

			// NEW: Preserve FilePath if source document has one
			if filePath := sourceDoc.FilePath(); filePath != "" {
				memoryFact.FilePath = filePath
			}

			logger.Debug("Text Document Fact",
				"index", factIdx+1,
				"id", memoryFact.ID,
				"category", memoryFact.Category,
				"subject", memoryFact.Subject,
				"attribute", memoryFact.Attribute,
				"value", memoryFact.Value,
				"importance", memoryFact.Importance,
				"sensitivity", memoryFact.Sensitivity,
				"source", memoryFact.Source)

			extractedFacts = append(extractedFacts, memoryFact)
		}
	}

	if len(extractedFacts) == 0 {
		logger.Warn("NO FACTS EXTRACTED from document", "id", textDoc.ID())
	} else {
		logger.Info("Document fact extraction completed", "id", textDoc.ID(), "facts_extracted", len(extractedFacts))
	}

	return extractedFacts, nil
}<|MERGE_RESOLUTION|>--- conflicted
+++ resolved
@@ -14,67 +14,6 @@
 	"github.com/EternisAI/enchanted-twin/pkg/ai"
 )
 
-<<<<<<< HEAD
-// CreateMemoryObject builds the Weaviate object for ADD operations.
-func CreateMemoryObject(fact *memory.MemoryFact, source memory.Document) *models.Object {
-	// Get tags from the source document
-	tags := source.Tags()
-
-	// Get timestamp from source document
-	timestamp := time.Now()
-	if ts := source.Timestamp(); ts != nil && !ts.IsZero() {
-		timestamp = *ts
-	}
-
-	// Prepare properties with new direct fields
-	properties := map[string]interface{}{
-		"content":            fact.GenerateContent(),
-		"metadataJson":       "{}",
-		"timestamp":          timestamp.Format(time.RFC3339),
-		"tags":               tags,
-		"documentReferences": []string{},
-		// Store structured fact fields
-		"factCategory":    fact.Category,
-		"factSubject":     fact.Subject,
-		"factAttribute":   fact.Attribute,
-		"factValue":       fact.Value,
-		"factSensitivity": fact.Sensitivity,
-		"factImportance":  fact.Importance,
-		"factFilePath":    fact.FilePath,
-	}
-
-	// Store temporal context if present
-	if fact.TemporalContext != nil {
-		properties["factTemporalContext"] = *fact.TemporalContext
-	}
-
-	// Extract and store source as direct field
-	if sourceField := source.Source(); sourceField != "" {
-		properties["source"] = sourceField
-	}
-
-	return &models.Object{
-		Class:      ClassName,
-		Properties: properties,
-	}
-}
-
-// CreateMemoryObjectWithDocumentReferences builds the Weaviate object with document references.
-func CreateMemoryObjectWithDocumentReferences(fact *memory.MemoryFact, source memory.Document, documentIDs []string) *models.Object {
-	obj := CreateMemoryObject(fact, source)
-
-	// Update with actual document references
-	props, ok := obj.Properties.(map[string]interface{})
-	if !ok {
-		return obj
-	}
-	props["documentReferences"] = documentIDs
-
-	return obj
-}
-
-=======
->>>>>>> 00d43a32
 // ExtractFactsFromDocument routes fact extraction based on document type.
 // This is pure business logic extracted from the adapter.
 // Returns the extracted facts. The source document is already known by the caller.
@@ -154,12 +93,12 @@
 			// Set required fields that LLM doesn't provide
 			memoryFact.ID = uuid.New().String()
 			memoryFact.Source = sourceDoc.Source()
-<<<<<<< HEAD
 
 			// NEW: Preserve FilePath if source document has one
 			if filePath := sourceDoc.FilePath(); filePath != "" {
 				memoryFact.FilePath = filePath
-=======
+			}
+
 			memoryFact.Content = memoryFact.GenerateContent()
 			if timestamp := sourceDoc.Timestamp(); timestamp != nil {
 				memoryFact.Timestamp = *timestamp
@@ -170,7 +109,6 @@
 			// Set document reference
 			if memoryFact.DocumentReferences == nil {
 				memoryFact.DocumentReferences = []string{sourceDoc.ID()}
->>>>>>> 00d43a32
 			}
 
 			logger.Debug("Conversation Fact",
