package evolvingmemory

import (
	"context"
	"encoding/json"
	"fmt"
	"strings"
	"time"

	"github.com/charmbracelet/log"
	"github.com/openai/openai-go"
	"github.com/weaviate/weaviate/entities/models"

	"github.com/EternisAI/enchanted-twin/pkg/agent/memory"
	"github.com/EternisAI/enchanted-twin/pkg/agent/memory/evolvingmemory/storage"
	"github.com/EternisAI/enchanted-twin/pkg/ai"
)

// DistributeWork splits documents evenly among workers.
func DistributeWork(docs []memory.Document, workers int) [][]memory.Document {
	if workers <= 0 {
		workers = 1
	}

	chunks := make([][]memory.Document, workers)
	for i, doc := range docs {
		workerIdx := i % workers
		chunks[workerIdx] = append(chunks[workerIdx], doc)
	}

	return chunks
}

// CreateMemoryObject builds the Weaviate object for ADD operations.
func CreateMemoryObject(fact StructuredFact, source memory.Document, decision MemoryDecision) *models.Object {
	metadata := make(map[string]string)

	// Only keep document references for tracking lineage
	metadata["sourceDocumentId"] = source.ID()

	// Determine document type using type assertion
	var docType string
	switch source.(type) {
	case *memory.ConversationDocument:
		docType = string(DocumentTypeConversation)
	case *memory.TextDocument:
		docType = string(DocumentTypeText)
	default:
		docType = "unknown"
	}
	metadata["sourceDocumentType"] = docType

	// Get tags from the source document
	tags := source.Tags()

	// Get timestamp from source document
	timestamp := time.Now()
	if ts := source.Timestamp(); ts != nil && !ts.IsZero() {
		timestamp = *ts
	}

	// Prepare properties with new direct fields
	properties := map[string]interface{}{
		"content":            fact.GenerateContent(),
		"metadataJson":       marshalMetadata(metadata),
		"timestamp":          timestamp.Format(time.RFC3339),
		"tags":               tags,
		"documentReferences": []string{},
		// Store structured fact fields
		"factCategory":    fact.Category,
		"factSubject":     fact.Subject,
		"factAttribute":   fact.Attribute,
		"factValue":       fact.Value,
		"factSensitivity": fact.Sensitivity,
		"factImportance":  fact.Importance,
	}

	// Store temporal context if present
	if fact.TemporalContext != nil {
		properties["factTemporalContext"] = *fact.TemporalContext
	}

	// Extract and store source as direct field
	if sourceField := source.Source(); sourceField != "" {
		properties["source"] = sourceField
	}

	return &models.Object{
		Class:      ClassName,
		Properties: properties,
	}
}

// CreateMemoryObjectWithDocumentReferences builds the Weaviate object with document references.
func CreateMemoryObjectWithDocumentReferences(fact StructuredFact, source memory.Document, decision MemoryDecision, documentIDs []string) *models.Object {
	obj := CreateMemoryObject(fact, source, decision)

	// Update with actual document references
	props, ok := obj.Properties.(map[string]interface{})
	if !ok {
		return obj
	}
	props["documentReferences"] = documentIDs

	return obj
}

// marshalMetadata converts a metadata map to JSON string for storage.
func marshalMetadata(metadata map[string]string) string {
	if len(metadata) == 0 {
		return "{}"
	}

	// Use proper JSON marshaling instead of manual construction
	jsonBytes, err := json.Marshal(metadata)
	if err != nil {
		// Fallback to empty JSON object if marshaling fails
		return "{}"
	}
	return string(jsonBytes)
}

// ExtractFactsFromDocument routes fact extraction based on document type.
// This is pure business logic extracted from the adapter.
<<<<<<< HEAD
func ExtractFactsFromDocument(ctx context.Context, doc PreparedDocument, completionsService *ai.Service, completionsModel string, logger *log.Logger) ([]ExtractedFact, error) {
	currentSystemDate := doc.Timestamp.Format("2006-01-02")
	docEventDateStr := doc.DateString

	switch doc.Type {
	case DocumentTypeConversation:
		convDoc, ok := doc.Original.(*memory.ConversationDocument)
		if !ok {
			return nil, fmt.Errorf("expected ConversationDocument but got %T", doc.Original)
		}

		// Extract for the document-level context (no specific speaker)
		return extractFactsFromConversation(ctx, *convDoc, currentSystemDate, docEventDateStr, completionsService, completionsModel, logger)
=======
// Returns the extracted facts. The source document is already known by the caller.
func ExtractFactsFromDocument(ctx context.Context, doc memory.Document, completionsService *ai.Service, completionsModel string) ([]StructuredFact, error) {
	// Get timestamp from document
	timestamp := time.Now()
	if ts := doc.Timestamp(); ts != nil && !ts.IsZero() {
		timestamp = *ts
	}

	currentSystemDate := timestamp.Format("2006-01-02")
	docEventDateStr := getCurrentDateForPrompt()
>>>>>>> 586eeec5

	switch typedDoc := doc.(type) {
	case *memory.ConversationDocument:
		// Extract for the document-level context (no specific speaker)
		return extractFactsFromConversation(ctx, *typedDoc, currentSystemDate, docEventDateStr, completionsService, completionsModel, doc)

<<<<<<< HEAD
		return extractFactsFromTextDocument(ctx, *textDoc, currentSystemDate, docEventDateStr, completionsService, completionsModel, logger)
=======
	case *memory.TextDocument:
		return extractFactsFromTextDocument(ctx, *typedDoc, currentSystemDate, docEventDateStr, completionsService, completionsModel, doc)
>>>>>>> 586eeec5

	default:
		return nil, fmt.Errorf("unsupported document type: %T", doc)
	}
}

// BuildSeparateMemoryDecisionPrompts constructs separate system and user prompts to prevent injection.
// This is the secure version that properly separates system instructions from user content.
func BuildSeparateMemoryDecisionPrompts(fact string, similar []ExistingMemory) (systemPrompt string, userPrompt string) {
	// System prompt contains only instructions and guidelines - no user content
	systemPrompt = MemoryUpdatePrompt

	// User prompt contains only the user data to be analyzed
	existingMemoriesContentForPrompt := []string{}
	existingMemoriesForPromptStr := "No existing relevant memories found."

	if len(similar) > 0 {
		for _, mem := range similar {
			memContext := fmt.Sprintf("ID: %s, Content: %s", mem.ID, mem.Content)
			existingMemoriesContentForPrompt = append(existingMemoriesContentForPrompt, memContext)
		}
		existingMemoriesForPromptStr = strings.Join(existingMemoriesContentForPrompt, "\n---\n")
	}

	userPrompt = fmt.Sprintf(`Context to analyze:

Existing Memories for the primary user (if any, related to the new fact):
%s

New Fact to consider for the primary user:
%s

Please analyze this context and decide what action should be taken for the NEW FACT.`, existingMemoriesForPromptStr, fact)

	return systemPrompt, userPrompt
}

// ParseMemoryDecisionResponse parses LLM tool call response into MemoryDecision.
// This is pure business logic extracted from the adapter.
func ParseMemoryDecisionResponse(llmResponse openai.ChatCompletionMessage) (MemoryDecision, error) {
	if len(llmResponse.ToolCalls) == 0 {
		return MemoryDecision{
			Action: ADD,
			Reason: "No tool call made, defaulting to ADD",
		}, nil
	}

	toolCall := llmResponse.ToolCalls[0]
	action := MemoryAction(toolCall.Function.Name)

	decision := MemoryDecision{
		Action: action,
	}

	switch action {
	case UPDATE:
		var args UpdateToolArguments
		if err := json.Unmarshal([]byte(toolCall.Function.Arguments), &args); err != nil {
			return MemoryDecision{}, fmt.Errorf("unmarshaling UPDATE arguments: %w", err)
		}
		decision.TargetID = args.MemoryID
		decision.Reason = args.Reason

	case DELETE:
		var args DeleteToolArguments
		if err := json.Unmarshal([]byte(toolCall.Function.Arguments), &args); err != nil {
			return MemoryDecision{}, fmt.Errorf("unmarshaling DELETE arguments: %w", err)
		}
		decision.TargetID = args.MemoryID
		decision.Reason = args.Reason

	case NONE:
		var args NoneToolArguments
		if err := json.Unmarshal([]byte(toolCall.Function.Arguments), &args); err != nil {
			// Non-fatal for NONE - this is intentionally lenient
		} else {
			decision.Reason = args.Reason
		}
	}

	return decision, nil
}

// SearchSimilarMemories performs semantic search for similar memories.
// This is pure business logic extracted from the adapter.
func SearchSimilarMemories(ctx context.Context, fact string, storage storage.Interface, embeddingsModel string) ([]ExistingMemory, error) {
	result, err := storage.Query(ctx, fact, nil, embeddingsModel)
	if err != nil {
		return nil, fmt.Errorf("querying similar memories: %w", err)
	}

	memories := make([]ExistingMemory, 0, len(result.Facts))
	for _, memoryFact := range result.Facts {
		mem := ExistingMemory{
			ID:        memoryFact.ID,
			Content:   memoryFact.Content,
			Metadata:  memoryFact.Metadata,
			Timestamp: memoryFact.Timestamp,
		}
		memories = append(memories, mem)
	}

	return memories, nil
}

// extractFactsFromConversation extracts facts for a given speaker from a structured conversation.
<<<<<<< HEAD
func extractFactsFromConversation(ctx context.Context, convDoc memory.ConversationDocument, currentSystemDate string, docEventDateStr string, completionsService *ai.Service, completionsModel string, logger *log.Logger) ([]ExtractedFact, error) {
=======
func extractFactsFromConversation(ctx context.Context, convDoc memory.ConversationDocument, currentSystemDate string, docEventDateStr string, completionsService *ai.Service, completionsModel string, sourceDoc memory.Document) ([]StructuredFact, error) {
>>>>>>> 586eeec5
	factExtractionToolsList := []openai.ChatCompletionToolParam{
		extractFactsTool,
	}

	content := convDoc.Content()

	if len(convDoc.Conversation) == 0 {
<<<<<<< HEAD
		logger.Info("Skipping empty conversation", "id", convDoc.ID())
		return []ExtractedFact{}, nil
=======
		log.Printf("Skipping empty conversation: ID=%s", convDoc.ID())
		return []StructuredFact{}, nil
>>>>>>> 586eeec5
	}

	logger.Debug("Normalized JSON length", "length", len(content))
	logger.Debug("User prompt", "content", content[:min(500, len(content))])

	llmMsgs := []openai.ChatCompletionMessageParamUnion{
		openai.SystemMessage(FactExtractionPrompt),
		openai.UserMessage(content),
	}

	logger.Debug("Sending conversation to LLM", "system_prompt_length", len(FactExtractionPrompt), "json_length", len(content))

	llmResponse, err := completionsService.Completions(ctx, llmMsgs, factExtractionToolsList, completionsModel)
	if err != nil {
		logger.Error("LLM completion FAILED for conversation", "id", convDoc.ID(), "error", err)
		return nil, fmt.Errorf("LLM completion error for conversation %s: %w", convDoc.ID(), err)
	}

	logger.Debug("LLM Response for conversation", "id", convDoc.ID())
	logger.Debug("Response Content", "content", llmResponse.Content)
	logger.Debug("Tool Calls Count", "count", len(llmResponse.ToolCalls))

	if len(llmResponse.ToolCalls) == 0 {
		logger.Warn("No tool calls returned for conversation - fact extraction may have failed", "id", convDoc.ID())
	}

	var extractedFacts []StructuredFact
	for _, toolCall := range llmResponse.ToolCalls {
		log.Printf("  Tool Call: Name=%s", toolCall.Function.Name)
		log.Printf("  Arguments: %s", toolCall.Function.Arguments)

		if toolCall.Function.Name != ExtractFactsToolName {
			log.Printf("    SKIPPING: Wrong tool name (expected %s)", ExtractFactsToolName)
			continue
		}

		var args ExtractStructuredFactsToolArguments
		if err := json.Unmarshal([]byte(toolCall.Function.Arguments), &args); err != nil {
			log.Printf("    FAILED to unmarshal tool arguments: %v", err)
			continue
		}

		log.Printf("    Successfully parsed %d structured facts from conversation", len(args.Facts))

		if len(args.Facts) == 0 {
			log.Printf("    WARNING: Tool call returned zero facts for conversation %s", convDoc.ID())
		}

		for factIdx, structuredFact := range args.Facts {
			log.Printf("    Conversation Fact %d:", factIdx+1)
			log.Printf("      Category: %s", structuredFact.Category)
			log.Printf("      Subject: %s", structuredFact.Subject)
			log.Printf("      Attribute: %s", structuredFact.Attribute)
			log.Printf("      Value: %s", structuredFact.Value)
			log.Printf("      Importance: %d", structuredFact.Importance)
			log.Printf("      Sensitivity: %s", structuredFact.Sensitivity)

			extractedFacts = append(extractedFacts, structuredFact)
		}
	}

	log.Printf("=== CONVERSATION FACT EXTRACTION SUMMARY ===")
	log.Printf("Conversation %s: Extracted %d total facts", convDoc.ID(), len(extractedFacts))
	if len(extractedFacts) == 0 {
		log.Printf("NO FACTS EXTRACTED from conversation")
	}
	log.Printf("=== CONVERSATION FACT EXTRACTION END ===")

	return extractedFacts, nil
}

// extractFactsFromTextDocument extracts facts from text documents.
<<<<<<< HEAD
func extractFactsFromTextDocument(ctx context.Context, textDoc memory.TextDocument, currentSystemDate string, docEventDateStr string, completionsService *ai.Service, completionsModel string, logger *log.Logger) ([]ExtractedFact, error) {
=======
func extractFactsFromTextDocument(ctx context.Context, textDoc memory.TextDocument, currentSystemDate string, docEventDateStr string, completionsService *ai.Service, completionsModel string, sourceDoc memory.Document) ([]StructuredFact, error) {
>>>>>>> 586eeec5
	factExtractionToolsList := []openai.ChatCompletionToolParam{
		extractFactsTool,
	}

	content := textDoc.Content()
	if content == "" {
<<<<<<< HEAD
		logger.Info("Skipping empty text document", "id", textDoc.ID())
		return []ExtractedFact{}, nil
=======
		log.Printf("Skipping empty text document: ID=%s", textDoc.ID())
		return []StructuredFact{}, nil
>>>>>>> 586eeec5
	}

	logger.Debug("=== FACT EXTRACTION START ===")
	logger.Debug("Document details", "id", textDoc.ID(), "source", textDoc.Source(), "tags", textDoc.Tags(), "metadata", textDoc.Metadata(), "content_length", len(content))
	logger.Debug("Full Content", "content", content)

	llmMsgs := []openai.ChatCompletionMessageParamUnion{
		openai.SystemMessage(FactExtractionPrompt),
		openai.UserMessage(content),
	}

	logger.Debug("Sending to LLM", "system_prompt_length", len(FactExtractionPrompt), "user_message_length", len(content))

	llmResponse, err := completionsService.Completions(ctx, llmMsgs, factExtractionToolsList, completionsModel)
	if err != nil {
		log.Printf("LLM completion FAILED for document %s: %v", textDoc.ID(), err)
		return nil, fmt.Errorf("LLM completion error for document %s: %w", textDoc.ID(), err)
	}

	log.Printf("LLM Response for document %s:", textDoc.ID())
	log.Printf("  Response Content: %s", llmResponse.Content)
	log.Printf("  Tool Calls Count: %d", len(llmResponse.ToolCalls))

	if len(llmResponse.ToolCalls) == 0 {
		log.Printf("WARNING: No tool calls returned for document %s - fact extraction may have failed", textDoc.ID())
	}

	var extractedFacts []StructuredFact
	for i, toolCall := range llmResponse.ToolCalls {
		log.Printf("  Tool Call %d:", i+1)
		log.Printf("    Name: %s", toolCall.Function.Name)
		log.Printf("    Arguments: %s", toolCall.Function.Arguments)

		if toolCall.Function.Name != ExtractFactsToolName {
			log.Printf("    SKIPPING: Wrong tool name (expected %s)", ExtractFactsToolName)
			continue
		}

		var args ExtractStructuredFactsToolArguments
		if err := json.Unmarshal([]byte(toolCall.Function.Arguments), &args); err != nil {
			log.Printf("    FAILED to unmarshal tool arguments: %v", err)
			continue
		}

		log.Printf("    Successfully parsed %d structured facts", len(args.Facts))

		if len(args.Facts) == 0 {
			log.Printf("    WARNING: Tool call returned zero facts for document %s", textDoc.ID())
		}

		for factIdx, structuredFact := range args.Facts {
			log.Printf("    Fact %d:", factIdx+1)
			log.Printf("      Category: %s", structuredFact.Category)
			log.Printf("      Subject: %s", structuredFact.Subject)
			log.Printf("      Attribute: %s", structuredFact.Attribute)
			log.Printf("      Value: %s", structuredFact.Value)
			log.Printf("      Importance: %d", structuredFact.Importance)
			log.Printf("      Sensitivity: %s", structuredFact.Sensitivity)

			extractedFacts = append(extractedFacts, structuredFact)
		}
	}

	if len(extractedFacts) == 0 {
		log.Printf("=== NO FACTS EXTRACTED from document %s ===", textDoc.ID())
	} else {
		log.Printf("=== Document %s: Extracted %d total facts ===", textDoc.ID(), len(extractedFacts))
	}

	return extractedFacts, nil
}

func min(a, b int) int {
	if a < b {
		return a
	}
	return b
}<|MERGE_RESOLUTION|>--- conflicted
+++ resolved
@@ -122,23 +122,8 @@
 
 // ExtractFactsFromDocument routes fact extraction based on document type.
 // This is pure business logic extracted from the adapter.
-<<<<<<< HEAD
-func ExtractFactsFromDocument(ctx context.Context, doc PreparedDocument, completionsService *ai.Service, completionsModel string, logger *log.Logger) ([]ExtractedFact, error) {
-	currentSystemDate := doc.Timestamp.Format("2006-01-02")
-	docEventDateStr := doc.DateString
-
-	switch doc.Type {
-	case DocumentTypeConversation:
-		convDoc, ok := doc.Original.(*memory.ConversationDocument)
-		if !ok {
-			return nil, fmt.Errorf("expected ConversationDocument but got %T", doc.Original)
-		}
-
-		// Extract for the document-level context (no specific speaker)
-		return extractFactsFromConversation(ctx, *convDoc, currentSystemDate, docEventDateStr, completionsService, completionsModel, logger)
-=======
 // Returns the extracted facts. The source document is already known by the caller.
-func ExtractFactsFromDocument(ctx context.Context, doc memory.Document, completionsService *ai.Service, completionsModel string) ([]StructuredFact, error) {
+func ExtractFactsFromDocument(ctx context.Context, doc memory.Document, completionsService *ai.Service, completionsModel string, logger *log.Logger) ([]StructuredFact, error) {
 	// Get timestamp from document
 	timestamp := time.Now()
 	if ts := doc.Timestamp(); ts != nil && !ts.IsZero() {
@@ -147,19 +132,14 @@
 
 	currentSystemDate := timestamp.Format("2006-01-02")
 	docEventDateStr := getCurrentDateForPrompt()
->>>>>>> 586eeec5
 
 	switch typedDoc := doc.(type) {
 	case *memory.ConversationDocument:
 		// Extract for the document-level context (no specific speaker)
-		return extractFactsFromConversation(ctx, *typedDoc, currentSystemDate, docEventDateStr, completionsService, completionsModel, doc)
-
-<<<<<<< HEAD
-		return extractFactsFromTextDocument(ctx, *textDoc, currentSystemDate, docEventDateStr, completionsService, completionsModel, logger)
-=======
+		return extractFactsFromConversation(ctx, *typedDoc, currentSystemDate, docEventDateStr, completionsService, completionsModel, doc, logger)
+
 	case *memory.TextDocument:
-		return extractFactsFromTextDocument(ctx, *typedDoc, currentSystemDate, docEventDateStr, completionsService, completionsModel, doc)
->>>>>>> 586eeec5
+		return extractFactsFromTextDocument(ctx, *typedDoc, currentSystemDate, docEventDateStr, completionsService, completionsModel, doc, logger)
 
 	default:
 		return nil, fmt.Errorf("unsupported document type: %T", doc)
@@ -266,11 +246,7 @@
 }
 
 // extractFactsFromConversation extracts facts for a given speaker from a structured conversation.
-<<<<<<< HEAD
-func extractFactsFromConversation(ctx context.Context, convDoc memory.ConversationDocument, currentSystemDate string, docEventDateStr string, completionsService *ai.Service, completionsModel string, logger *log.Logger) ([]ExtractedFact, error) {
-=======
-func extractFactsFromConversation(ctx context.Context, convDoc memory.ConversationDocument, currentSystemDate string, docEventDateStr string, completionsService *ai.Service, completionsModel string, sourceDoc memory.Document) ([]StructuredFact, error) {
->>>>>>> 586eeec5
+func extractFactsFromConversation(ctx context.Context, convDoc memory.ConversationDocument, currentSystemDate string, docEventDateStr string, completionsService *ai.Service, completionsModel string, sourceDoc memory.Document, logger *log.Logger) ([]StructuredFact, error) {
 	factExtractionToolsList := []openai.ChatCompletionToolParam{
 		extractFactsTool,
 	}
@@ -278,13 +254,8 @@
 	content := convDoc.Content()
 
 	if len(convDoc.Conversation) == 0 {
-<<<<<<< HEAD
 		logger.Info("Skipping empty conversation", "id", convDoc.ID())
-		return []ExtractedFact{}, nil
-=======
-		log.Printf("Skipping empty conversation: ID=%s", convDoc.ID())
 		return []StructuredFact{}, nil
->>>>>>> 586eeec5
 	}
 
 	logger.Debug("Normalized JSON length", "length", len(content))
@@ -313,68 +284,52 @@
 
 	var extractedFacts []StructuredFact
 	for _, toolCall := range llmResponse.ToolCalls {
-		log.Printf("  Tool Call: Name=%s", toolCall.Function.Name)
-		log.Printf("  Arguments: %s", toolCall.Function.Arguments)
+		logger.Debug("Tool Call", "name", toolCall.Function.Name, "arguments", toolCall.Function.Arguments)
 
 		if toolCall.Function.Name != ExtractFactsToolName {
-			log.Printf("    SKIPPING: Wrong tool name (expected %s)", ExtractFactsToolName)
+			logger.Debug("SKIPPING: Wrong tool name", "expected", ExtractFactsToolName, "got", toolCall.Function.Name)
 			continue
 		}
 
 		var args ExtractStructuredFactsToolArguments
 		if err := json.Unmarshal([]byte(toolCall.Function.Arguments), &args); err != nil {
-			log.Printf("    FAILED to unmarshal tool arguments: %v", err)
+			logger.Error("FAILED to unmarshal tool arguments", "error", err)
 			continue
 		}
 
-		log.Printf("    Successfully parsed %d structured facts from conversation", len(args.Facts))
+		logger.Debug("Successfully parsed structured facts from conversation", "count", len(args.Facts))
 
 		if len(args.Facts) == 0 {
-			log.Printf("    WARNING: Tool call returned zero facts for conversation %s", convDoc.ID())
+			logger.Warn("Tool call returned zero facts for conversation", "id", convDoc.ID())
 		}
 
 		for factIdx, structuredFact := range args.Facts {
-			log.Printf("    Conversation Fact %d:", factIdx+1)
-			log.Printf("      Category: %s", structuredFact.Category)
-			log.Printf("      Subject: %s", structuredFact.Subject)
-			log.Printf("      Attribute: %s", structuredFact.Attribute)
-			log.Printf("      Value: %s", structuredFact.Value)
-			log.Printf("      Importance: %d", structuredFact.Importance)
-			log.Printf("      Sensitivity: %s", structuredFact.Sensitivity)
+			logger.Debug("Conversation Fact", "index", factIdx+1, "category", structuredFact.Category, "subject", structuredFact.Subject, "attribute", structuredFact.Attribute, "value", structuredFact.Value, "importance", structuredFact.Importance, "sensitivity", structuredFact.Sensitivity)
 
 			extractedFacts = append(extractedFacts, structuredFact)
 		}
 	}
 
-	log.Printf("=== CONVERSATION FACT EXTRACTION SUMMARY ===")
-	log.Printf("Conversation %s: Extracted %d total facts", convDoc.ID(), len(extractedFacts))
+	logger.Debug("=== CONVERSATION FACT EXTRACTION SUMMARY ===")
+	logger.Info("Conversation fact extraction completed", "id", convDoc.ID(), "facts_extracted", len(extractedFacts))
 	if len(extractedFacts) == 0 {
-		log.Printf("NO FACTS EXTRACTED from conversation")
-	}
-	log.Printf("=== CONVERSATION FACT EXTRACTION END ===")
+		logger.Warn("NO FACTS EXTRACTED from conversation", "id", convDoc.ID())
+	}
+	logger.Debug("=== CONVERSATION FACT EXTRACTION END ===")
 
 	return extractedFacts, nil
 }
 
 // extractFactsFromTextDocument extracts facts from text documents.
-<<<<<<< HEAD
-func extractFactsFromTextDocument(ctx context.Context, textDoc memory.TextDocument, currentSystemDate string, docEventDateStr string, completionsService *ai.Service, completionsModel string, logger *log.Logger) ([]ExtractedFact, error) {
-=======
-func extractFactsFromTextDocument(ctx context.Context, textDoc memory.TextDocument, currentSystemDate string, docEventDateStr string, completionsService *ai.Service, completionsModel string, sourceDoc memory.Document) ([]StructuredFact, error) {
->>>>>>> 586eeec5
+func extractFactsFromTextDocument(ctx context.Context, textDoc memory.TextDocument, currentSystemDate string, docEventDateStr string, completionsService *ai.Service, completionsModel string, sourceDoc memory.Document, logger *log.Logger) ([]StructuredFact, error) {
 	factExtractionToolsList := []openai.ChatCompletionToolParam{
 		extractFactsTool,
 	}
 
 	content := textDoc.Content()
 	if content == "" {
-<<<<<<< HEAD
 		logger.Info("Skipping empty text document", "id", textDoc.ID())
-		return []ExtractedFact{}, nil
-=======
-		log.Printf("Skipping empty text document: ID=%s", textDoc.ID())
 		return []StructuredFact{}, nil
->>>>>>> 586eeec5
 	}
 
 	logger.Debug("=== FACT EXTRACTION START ===")
@@ -390,58 +345,48 @@
 
 	llmResponse, err := completionsService.Completions(ctx, llmMsgs, factExtractionToolsList, completionsModel)
 	if err != nil {
-		log.Printf("LLM completion FAILED for document %s: %v", textDoc.ID(), err)
+		logger.Error("LLM completion FAILED for document", "id", textDoc.ID(), "error", err)
 		return nil, fmt.Errorf("LLM completion error for document %s: %w", textDoc.ID(), err)
 	}
 
-	log.Printf("LLM Response for document %s:", textDoc.ID())
-	log.Printf("  Response Content: %s", llmResponse.Content)
-	log.Printf("  Tool Calls Count: %d", len(llmResponse.ToolCalls))
+	logger.Debug("LLM Response for document", "id", textDoc.ID(), "content", llmResponse.Content, "tool_calls_count", len(llmResponse.ToolCalls))
 
 	if len(llmResponse.ToolCalls) == 0 {
-		log.Printf("WARNING: No tool calls returned for document %s - fact extraction may have failed", textDoc.ID())
+		logger.Warn("No tool calls returned for document - fact extraction may have failed", "id", textDoc.ID())
 	}
 
 	var extractedFacts []StructuredFact
 	for i, toolCall := range llmResponse.ToolCalls {
-		log.Printf("  Tool Call %d:", i+1)
-		log.Printf("    Name: %s", toolCall.Function.Name)
-		log.Printf("    Arguments: %s", toolCall.Function.Arguments)
+		logger.Debug("Tool Call", "index", i+1, "name", toolCall.Function.Name, "arguments", toolCall.Function.Arguments)
 
 		if toolCall.Function.Name != ExtractFactsToolName {
-			log.Printf("    SKIPPING: Wrong tool name (expected %s)", ExtractFactsToolName)
+			logger.Debug("SKIPPING: Wrong tool name", "expected", ExtractFactsToolName, "got", toolCall.Function.Name)
 			continue
 		}
 
 		var args ExtractStructuredFactsToolArguments
 		if err := json.Unmarshal([]byte(toolCall.Function.Arguments), &args); err != nil {
-			log.Printf("    FAILED to unmarshal tool arguments: %v", err)
+			logger.Error("FAILED to unmarshal tool arguments", "error", err)
 			continue
 		}
 
-		log.Printf("    Successfully parsed %d structured facts", len(args.Facts))
+		logger.Debug("Successfully parsed structured facts", "count", len(args.Facts))
 
 		if len(args.Facts) == 0 {
-			log.Printf("    WARNING: Tool call returned zero facts for document %s", textDoc.ID())
+			logger.Warn("Tool call returned zero facts for document", "id", textDoc.ID())
 		}
 
 		for factIdx, structuredFact := range args.Facts {
-			log.Printf("    Fact %d:", factIdx+1)
-			log.Printf("      Category: %s", structuredFact.Category)
-			log.Printf("      Subject: %s", structuredFact.Subject)
-			log.Printf("      Attribute: %s", structuredFact.Attribute)
-			log.Printf("      Value: %s", structuredFact.Value)
-			log.Printf("      Importance: %d", structuredFact.Importance)
-			log.Printf("      Sensitivity: %s", structuredFact.Sensitivity)
+			logger.Debug("Text Document Fact", "index", factIdx+1, "category", structuredFact.Category, "subject", structuredFact.Subject, "attribute", structuredFact.Attribute, "value", structuredFact.Value, "importance", structuredFact.Importance, "sensitivity", structuredFact.Sensitivity)
 
 			extractedFacts = append(extractedFacts, structuredFact)
 		}
 	}
 
 	if len(extractedFacts) == 0 {
-		log.Printf("=== NO FACTS EXTRACTED from document %s ===", textDoc.ID())
+		logger.Warn("NO FACTS EXTRACTED from document", "id", textDoc.ID())
 	} else {
-		log.Printf("=== Document %s: Extracted %d total facts ===", textDoc.ID(), len(extractedFacts))
+		logger.Info("Document fact extraction completed", "id", textDoc.ID(), "facts_extracted", len(extractedFacts))
 	}
 
 	return extractedFacts, nil
