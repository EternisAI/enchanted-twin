--- conflicted
+++ resolved
@@ -217,14 +217,9 @@
 		return []StructuredFact{}, nil
 	}
 
-<<<<<<< HEAD
 	log.Printf("Normalized JSON length: %d", len(content))
 	log.Printf("🟡 User prompt %s", content[:min(2000, len(content))])
 	log.Printf("🟡 convDoc.User: %+v", convDoc.User)
-=======
-	logger.Debug("Normalized JSON length", "length", len(content))
-	logger.Debug("User prompt", "content", content[:min(500, len(content))])
->>>>>>> da852cc0
 
 	llmMsgs := []openai.ChatCompletionMessageParamUnion{
 		openai.SystemMessage(FactExtractionPrompt),
