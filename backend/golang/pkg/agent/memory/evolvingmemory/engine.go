package evolvingmemory

import (
	"context"
	"fmt"

	"github.com/openai/openai-go"
	"github.com/weaviate/weaviate/entities/models"

	"github.com/EternisAI/enchanted-twin/pkg/agent/memory"
	"github.com/EternisAI/enchanted-twin/pkg/agent/memory/evolvingmemory/storage"
	"github.com/EternisAI/enchanted-twin/pkg/ai"
)

// MemoryEngine implements pure business logic for memory operations.
// This contains no orchestration concerns (channels, workers, progress reporting).
type MemoryEngine struct {
	CompletionsService *ai.Service
	EmbeddingsWrapper  *storage.EmbeddingWrapper
	storage            storage.Interface
	CompletionsModel   string
}

// NewMemoryEngine creates a new MemoryEngine instance.
func NewMemoryEngine(completionsService *ai.Service, embeddingsWrapper *storage.EmbeddingWrapper, storage storage.Interface, completionsModel string) (*MemoryEngine, error) {
	if completionsService == nil {
		return nil, fmt.Errorf("completions service cannot be nil")
	}
	if embeddingsWrapper == nil {
		return nil, fmt.Errorf("embeddings wrapper cannot be nil")
	}
	if storage == nil {
		return nil, fmt.Errorf("storage cannot be nil")
	}
	if completionsModel == "" {
		return nil, fmt.Errorf("completions model cannot be empty")
	}

	return &MemoryEngine{
		CompletionsService: completionsService,
		EmbeddingsWrapper:  embeddingsWrapper,
		storage:            storage,
		CompletionsModel:   completionsModel,
	}, nil
}

// ProcessFact processes a single fact through the complete memory pipeline.
func (e *MemoryEngine) ProcessFact(ctx context.Context, fact *memory.MemoryFact, source memory.Document) (FactResult, error) {
	// Generate content for search and decision making
	content := fact.GenerateContent()

	// Search for similar memories filtered by the same subject
	// This ensures we only update memories about the same person/entity
	filter := &memory.Filter{Subject: &fact.Subject}
	similar, err := SearchSimilarMemories(ctx, content, filter, e.storage)
	if err != nil {
		return FactResult{Fact: fact, Source: source, Error: fmt.Errorf("search failed: %w", err)}, nil
	}

	// Decide what action to take
	decision, err := e.DecideAction(ctx, content, similar)
	if err != nil {
		return FactResult{Fact: fact, Source: source, Error: fmt.Errorf("decision failed: %w", err)}, nil
	}

	// Execute the decision
	return e.ExecuteDecision(ctx, fact, source, decision)
}

// ExecuteDecision executes a memory decision (UPDATE, DELETE, ADD, NONE).
func (e *MemoryEngine) ExecuteDecision(ctx context.Context, fact *memory.MemoryFact, source memory.Document, decision MemoryDecision) (FactResult, error) {
	// Execute based on action
	switch decision.Action {
	case UPDATE:
		content := fact.GenerateContent()
		embedding, err := e.EmbeddingsWrapper.Embedding(ctx, content)
		if err != nil {
			return FactResult{Fact: fact, Source: source, Decision: decision, Error: fmt.Errorf("embedding failed: %w", err)}, nil
		}

		if err := e.UpdateMemory(ctx, decision.TargetID, content, embedding); err != nil {
			return FactResult{Fact: fact, Source: source, Decision: decision, Error: fmt.Errorf("update failed: %w", err)}, nil
		}

		return FactResult{Fact: fact, Source: source, Decision: decision}, nil

	case DELETE:
		if err := e.storage.Delete(ctx, decision.TargetID); err != nil {
			return FactResult{Fact: fact, Source: source, Decision: decision, Error: fmt.Errorf("delete failed: %w", err)}, nil
		}

		return FactResult{Fact: fact, Source: source, Decision: decision}, nil

	case ADD:
		obj, err := e.CreateMemoryObject(ctx, fact, source, decision)
		if err != nil {
			return FactResult{Fact: fact, Source: source, Decision: decision, Error: fmt.Errorf("object creation failed: %w", err)}, nil
		}

		return FactResult{Fact: fact, Source: source, Decision: decision, Object: obj}, nil

	case NONE:
		return FactResult{Fact: fact, Source: source, Decision: decision}, nil

	default:
		return FactResult{Fact: fact, Source: source, Decision: decision, Error: fmt.Errorf("unknown action: %s", decision.Action)}, nil
	}
}

// DecideAction decides what action to take with a fact given similar memories.
func (e *MemoryEngine) DecideAction(ctx context.Context, fact string, similar []ExistingMemory) (MemoryDecision, error) {
	// Build separate system and user messages to prevent prompt injection
	systemPrompt, userPrompt := BuildSeparateMemoryDecisionPrompts(fact, similar)

	decisionMessages := []openai.ChatCompletionMessageParamUnion{
		openai.SystemMessage(systemPrompt),
		openai.UserMessage(userPrompt),
	}

	// Use existing tools from tools.go
	memoryDecisionToolsList := []openai.ChatCompletionToolParam{
		addMemoryTool,
		updateMemoryTool,
		deleteMemoryTool,
		noneMemoryTool,
	}

	response, err := e.CompletionsService.Completions(ctx, decisionMessages, memoryDecisionToolsList, e.CompletionsModel)
	if err != nil {
		return MemoryDecision{}, fmt.Errorf("LLM decision failed: %w", err)
	}

	return ParseMemoryDecisionResponse(response)
}

// UpdateMemory updates an existing memory.
func (e *MemoryEngine) UpdateMemory(ctx context.Context, memoryID string, newContent string, embedding []float32) error {
	// Get the existing memory fact
	existingFact, err := e.storage.GetByID(ctx, memoryID)
	if err != nil {
		return fmt.Errorf("getting existing memory: %w", err)
	}
	if existingFact == nil {
		return fmt.Errorf("memory %s not found", memoryID)
	}

	// Update the content
	updatedFact := *existingFact
	updatedFact.Content = newContent

	return e.storage.Update(ctx, memoryID, &updatedFact, embedding)
}

// CreateMemoryObject creates a memory object for storage with separate document storage.
<<<<<<< HEAD
func (e *MemoryEngine) CreateMemoryObject(ctx context.Context, fact *memory.MemoryFact, source memory.Document, decision MemoryDecision) (*models.Object, error) {
	// Determine document type
	var docType string
	switch source.(type) {
	case *memory.ConversationDocument:
		docType = string(DocumentTypeConversation)
	case *memory.TextDocument:
		docType = string(DocumentTypeText)
	default:
		docType = "unknown"
	}

	documentID, err := e.storage.StoreDocument(
		ctx,
		source.Content(),
		docType,
		source.ID(),
		source.Metadata(),
	)
=======
func (e *MemoryEngine) CreateMemoryObject(ctx context.Context, fact StructuredFact, source memory.Document, decision MemoryDecision) (*models.Object, error) {
	// Use UpsertDocument for all document types - idempotent and simple
	documentID, err := e.storage.UpsertDocument(ctx, source)
>>>>>>> 9d07679d
	if err != nil {
		return nil, fmt.Errorf("storing document: %w", err)
	}

	obj := CreateMemoryObjectWithDocumentReferences(fact, source, decision, []string{documentID})

	embedding, err := e.EmbeddingsWrapper.Embedding(ctx, fact.GenerateContent())
	if err != nil {
		return nil, fmt.Errorf("failed to generate embedding: %w", err)
	}

	obj.Vector = embedding
	return obj, nil
}<|MERGE_RESOLUTION|>--- conflicted
+++ resolved
@@ -152,31 +152,9 @@
 }
 
 // CreateMemoryObject creates a memory object for storage with separate document storage.
-<<<<<<< HEAD
 func (e *MemoryEngine) CreateMemoryObject(ctx context.Context, fact *memory.MemoryFact, source memory.Document, decision MemoryDecision) (*models.Object, error) {
-	// Determine document type
-	var docType string
-	switch source.(type) {
-	case *memory.ConversationDocument:
-		docType = string(DocumentTypeConversation)
-	case *memory.TextDocument:
-		docType = string(DocumentTypeText)
-	default:
-		docType = "unknown"
-	}
-
-	documentID, err := e.storage.StoreDocument(
-		ctx,
-		source.Content(),
-		docType,
-		source.ID(),
-		source.Metadata(),
-	)
-=======
-func (e *MemoryEngine) CreateMemoryObject(ctx context.Context, fact StructuredFact, source memory.Document, decision MemoryDecision) (*models.Object, error) {
 	// Use UpsertDocument for all document types - idempotent and simple
 	documentID, err := e.storage.UpsertDocument(ctx, source)
->>>>>>> 9d07679d
 	if err != nil {
 		return nil, fmt.Errorf("storing document: %w", err)
 	}
