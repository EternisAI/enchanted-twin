--- conflicted
+++ resolved
@@ -99,8 +99,6 @@
 	return facts, args.Error(1)
 }
 
-<<<<<<< HEAD
-=======
 func (m *MockStorage) StoreDocumentChunksBatch(ctx context.Context, chunks []*storage.DocumentChunk) error {
 	args := m.Called(ctx, chunks)
 	return args.Error(0)
@@ -115,7 +113,6 @@
 	return chunks, args.Error(1)
 }
 
->>>>>>> e56c84cf
 // Ensure MockStorage implements the storage interface.
 var _ storage.Interface = (*MockStorage)(nil)
 
