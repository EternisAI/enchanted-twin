--- conflicted
+++ resolved
@@ -377,8 +377,8 @@
 			progressChan := make(chan memory.ProgressUpdate, 1)
 
 			if len(contactDocuments) > 0 {
-				logger.Info("Storing WhatsApp contacts using StoreRawData...")
-				err = memoryStorage.StoreRawData(ctx, contactDocuments, progressChan)
+				logger.Info("Storing WhatsApp contacts...")
+				err = memoryStorage.Store(ctx, memory.TextDocumentsToDocuments(contactDocuments), progressChan)
 				if err != nil {
 					logger.Error("Error storing WhatsApp contacts", "error", err)
 				}
@@ -472,14 +472,6 @@
 				}
 			}
 
-<<<<<<< HEAD
-			logger.Info("Storing WhatsApp contacts and messages", "contacts", totalContacts, "messages", totalMessages)
-			progressChan := make(chan memory.ProgressUpdate, 1)
-			err = memoryStorage.Store(ctx, memory.TextDocumentsToDocuments(documents), progressChan)
-			if err != nil {
-				logger.Error("Error storing WhatsApp contacts", "error", err)
-			}
-=======
 			go func() {
 				for update := range progressChan {
 					logger.Info("Storage progress",
@@ -489,10 +481,9 @@
 					)
 				}
 			}()
->>>>>>> 8c79592c
 
 			if len(conversationDocuments) > 0 {
-				err = memoryStorage.Store(ctx, conversationDocuments, progressChan)
+				err = memoryStorage.Store(ctx, memory.TextDocumentsToDocuments(conversationDocuments), progressChan)
 				if err != nil {
 					logger.Error("Error storing WhatsApp conversation documents", "error", err)
 				} else {
