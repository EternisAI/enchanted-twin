package whatsapp

import (
	"context"
	"database/sql"
	"fmt"
	"strings"
	"time"

	"github.com/charmbracelet/log"
	_ "github.com/mattn/go-sqlite3"

	"github.com/EternisAI/enchanted-twin/pkg/agent/memory"
	"github.com/EternisAI/enchanted-twin/pkg/dataprocessing/processor"
	"github.com/EternisAI/enchanted-twin/pkg/dataprocessing/types"
	"github.com/EternisAI/enchanted-twin/pkg/db"
)

type WhatsappProcessor struct {
	store  *db.Store
	logger *log.Logger
}

func NewWhatsappProcessor(store *db.Store, logger *log.Logger) processor.Processor {
	return &WhatsappProcessor{store: store, logger: logger}
}

func (s *WhatsappProcessor) Name() string {
	return "whatsapp"
}

func (s *WhatsappProcessor) ReadWhatsAppDB(ctx context.Context, dbPath string) ([]types.Record, error) {
	db, err := sql.Open("sqlite3", dbPath)
	if err != nil {
		return nil, fmt.Errorf("failed to open database: %v", err)
	}
	defer func() {
		if err := db.Close(); err != nil {
			s.logger.Warn("Error closing database", "error", err)
		}
	}()

	if err := ctx.Err(); err != nil {
		return nil, fmt.Errorf("context canceled before query: %w", err)
	}

	query := `SELECT 
		m.Z_PK, m.ZISFROMME, m.ZCHATSESSION, m.ZMESSAGEINFO, m.ZMESSAGEDATE, m.ZSENTDATE,
		m.ZFROMJID, m.ZTEXT, m.ZTOJID,
		CASE 
			WHEN m.ZISFROMME = 1 THEN s.ZPARTNERNAME 
			ELSE '' 
		END AS ZTONAME,
		CASE 
			WHEN m.ZISFROMME = 0 THEN s.ZPARTNERNAME 
			ELSE '' 
		END AS ZFROMNAME
		FROM ZWAMESSAGE m
		LEFT JOIN ZWACHATSESSION s ON m.ZCHATSESSION = s.Z_PK
		WHERE m.ZTEXT IS NOT NULL`

	rows, err := db.QueryContext(ctx, query)
	if err != nil {
		return nil, fmt.Errorf("query failed: %v", err)
	}
	defer func() {
		if err := rows.Close(); err != nil {
			s.logger.Warn("Error closing rows", "error", err)
		}
	}()

	columns, err := rows.Columns()
	if err != nil {
		return nil, fmt.Errorf("failed to get column names: %v", err)
	}

	count := len(columns)
	values := make([]interface{}, count)
	valuePtrs := make([]interface{}, count)
	for i := range values {
		valuePtrs[i] = &values[i]
	}

	var records []types.Record
	rowCount := 0
	for rows.Next() {
		if rowCount%100 == 0 {
			if err := ctx.Err(); err != nil {
				return nil, fmt.Errorf("context canceled during row processing: %w", err)
			}
		}

		err := rows.Scan(valuePtrs...)
		if err != nil {
			s.logger.Warn("Scan error", "error", err, "row", rowCount, "expected", count)
			return nil, fmt.Errorf("scan failed: %v", err)
		}
		rowCount++

		data := make(map[string]interface{})
		var timestamp time.Time

		importantFields := map[string]bool{
			"ZTEXT":     true,
			"ZISFROMME": true,
			"ZFROMJID":  true,
			"ZTOJID":    true,
			"ZFROMNAME": true,
			"ZTONAME":   true,
		}

		foundFields := make(map[string]bool)

		for i, col := range columns {
			val := values[i]

			if importantFields[col] {
				foundFields[col] = true
			}

			simplifiedKey := col
			if len(col) > 1 && col[0] == 'Z' {
				simplifiedKey = col[1:]
			}
			simplifiedKey = strings.ToLower(simplifiedKey)

			switch col {
			case "ZMESSAGEDATE", "ZSENTDATE":

				if v, ok := val.(int64); ok {
					t := time.Unix(v, 0)
					data[simplifiedKey] = t
					if col == "ZMESSAGEDATE" {
						timestamp = t
					}
				} else if v, ok := val.(float64); ok {
					t := time.Unix(int64(v), 0)
					data[simplifiedKey] = t
					if col == "ZMESSAGEDATE" {
						timestamp = t
					}
				} else {
					data[simplifiedKey] = val
				}
			default:
				data[simplifiedKey] = val
			}
		}

		for field := range importantFields {
			if !foundFields[field] {
				s.logger.Warn("Important field not found in query results", "field", field)
			}
		}

		if timestamp.IsZero() {
			timestamp = time.Now()
		}

		record := types.Record{
			Data:      data,
			Timestamp: timestamp,
			Source:    "whatsapp",
		}

		records = append(records, record)
	}

	if err = rows.Err(); err != nil {
		return nil, fmt.Errorf("error during iteration: %v", err)
	}

	return records, nil
}

func (s *WhatsappProcessor) ProcessDirectory(ctx context.Context, filePath string) ([]types.Record, error) {
	return nil, fmt.Errorf("sync operation not supported for WhatsApp")
}

func (s *WhatsappProcessor) ProcessFile(ctx context.Context, filePath string) ([]types.Record, error) {
	if s.store == nil {
		return nil, fmt.Errorf("store is nil")
	}

	return s.ReadWhatsAppDB(ctx, filePath)
}

func (s *WhatsappProcessor) Sync(ctx context.Context, accessToken string) ([]types.Record, bool, error) {
	return nil, false, fmt.Errorf("sync operation not supported for WhatsApp")
}

func (s *WhatsappProcessor) ToDocuments(ctx context.Context, records []types.Record) ([]memory.Document, error) {
	if len(records) == 0 {
		return []memory.Document{}, nil
	}
	if ctx == nil {
		return nil, fmt.Errorf("context cannot be nil")
	}

	conversationMap := make(map[string]*memory.ConversationDocument)

	for _, record := range records {
		content, ok := record.Data["text"].(string)
		if !ok || strings.TrimSpace(content) == "" {
			continue
		}

		chatSessionInterface, ok := record.Data["chatsession"]
		if !ok {
			continue
		}

		var chatSession string
		switch v := chatSessionInterface.(type) {
		case int:
			chatSession = fmt.Sprintf("%d", v)
		case int64:
			chatSession = fmt.Sprintf("%d", v)
		case float64:
			chatSession = fmt.Sprintf("%.0f", v)
		case string:
			chatSession = v
		default:
			continue
		}

		isFromMe, ok := record.Data["isfromme"]
		if !ok {
<<<<<<< HEAD
			return nil, fmt.Errorf("failed to convert toname field to string")
		}

		documents = append(documents, memory.TextDocument{
			FieldSource:    "whatsapp",
			FieldContent:   content,
			FieldTimestamp: &record.Timestamp,
			FieldTags:      []string{},
			FieldMetadata: map[string]string{
				"from": fromName,
				"to":   toName,
			},
=======
			continue
		}

		var fromMe bool
		switch v := isFromMe.(type) {
		case int:
			fromMe = v == 1
		case int64:
			fromMe = v == 1
		case float64:
			fromMe = v == 1
		case bool:
			fromMe = v
		default:
			continue
		}

		var speaker string
		var participants []string

		if fromMe {
			speaker = "me"
			toName, _ := record.Data["toname"].(string)
			if strings.TrimSpace(toName) != "" {
				participants = []string{"me", toName}
			} else {
				participants = []string{"me"}
			}
		} else {
			fromName, _ := record.Data["fromname"].(string)
			if strings.TrimSpace(fromName) != "" {
				speaker = fromName
				participants = []string{"me", fromName}
			} else {
				speaker = "unknown"
				participants = []string{"me", "unknown"}
			}
		}

		conversation, exists := conversationMap[chatSession]
		if !exists {
			conversationMap[chatSession] = &memory.ConversationDocument{
				FieldID:      fmt.Sprintf("whatsapp-chat-%s", chatSession),
				FieldSource:  "whatsapp",
				FieldTags:    []string{"whatsapp", "conversation", "chat"},
				People:       participants,
				User:         "me",
				Conversation: []memory.ConversationMessage{},
				FieldMetadata: map[string]string{
					"type":         "conversation",
					"chat_session": chatSession,
				},
			}
			conversation = conversationMap[chatSession]
		}

		conversation.Conversation = append(conversation.Conversation, memory.ConversationMessage{
			Speaker: speaker,
			Content: content,
			Time:    record.Timestamp,
>>>>>>> ec644c33
		})

		peopleMap := make(map[string]bool)
		for _, person := range conversation.People {
			peopleMap[person] = true
		}
		for _, participant := range participants {
			if !peopleMap[participant] {
				conversation.People = append(conversation.People, participant)
				peopleMap[participant] = true
			}
		}
	}

	var conversationDocuments []memory.ConversationDocument
	for _, conversation := range conversationMap {
		if len(conversation.Conversation) > 0 {
			conversationDocuments = append(conversationDocuments, *conversation)
		}
	}

	return memory.ConversationDocumentsToDocuments(conversationDocuments), nil
}<|MERGE_RESOLUTION|>--- conflicted
+++ resolved
@@ -226,20 +226,6 @@
 
 		isFromMe, ok := record.Data["isfromme"]
 		if !ok {
-<<<<<<< HEAD
-			return nil, fmt.Errorf("failed to convert toname field to string")
-		}
-
-		documents = append(documents, memory.TextDocument{
-			FieldSource:    "whatsapp",
-			FieldContent:   content,
-			FieldTimestamp: &record.Timestamp,
-			FieldTags:      []string{},
-			FieldMetadata: map[string]string{
-				"from": fromName,
-				"to":   toName,
-			},
-=======
 			continue
 		}
 
@@ -284,7 +270,7 @@
 			conversationMap[chatSession] = &memory.ConversationDocument{
 				FieldID:      fmt.Sprintf("whatsapp-chat-%s", chatSession),
 				FieldSource:  "whatsapp",
-				FieldTags:    []string{"whatsapp", "conversation", "chat"},
+				FieldTags:    []string{"conversation", "chat"},
 				People:       participants,
 				User:         "me",
 				Conversation: []memory.ConversationMessage{},
@@ -300,7 +286,6 @@
 			Speaker: speaker,
 			Content: content,
 			Time:    record.Timestamp,
->>>>>>> ec644c33
 		})
 
 		peopleMap := make(map[string]bool)
