--- conflicted
+++ resolved
@@ -5,10 +5,7 @@
 	"database/sql"
 	"encoding/base64"
 	"fmt"
-<<<<<<< HEAD
-=======
 	"regexp"
->>>>>>> 1b74b117
 	"sort"
 	"strings"
 	"time"
@@ -42,8 +39,6 @@
 	return b
 }
 
-<<<<<<< HEAD
-=======
 // convertWhatsAppTimestamp tries multiple timestamp conversion strategies.
 func convertWhatsAppTimestamp(rawTimestamp interface{}) time.Time {
 	var timestampFloat float64
@@ -260,7 +255,6 @@
 	})
 }
 
->>>>>>> 1b74b117
 // decodeJID attempts to decode a JID that might be base64 encoded or compressed.
 func decodeJID(jid string) string {
 	if jid == "" {
@@ -640,63 +634,12 @@
 						data[simplifiedKey] = strVal
 					}
 				}
-			case "ZFROMJID", "ZTOJID", "ZCONTACTJID", "ZGROUPMEMBERJID", "ZPARTICIPANTJID", "GROUPMEMBERJID":
-				// Handle JID fields specially - they might be stored as BLOB or encoded
-				switch v := val.(type) {
-				case string:
-					data[simplifiedKey] = v
-				case []byte:
-					// iOS WhatsApp might store JIDs as NSData BLOBs
-					// Try to extract readable content
-					jidStr := extractJIDFromBytes(v)
-					data[simplifiedKey] = jidStr
-				case nil:
-					data[simplifiedKey] = ""
-				default:
-					// Log unexpected type and convert to string
-					s.logger.Debug("Unexpected JID type", "column", col, "type", fmt.Sprintf("%T", val), "value", fmt.Sprintf("%v", val))
-					data[simplifiedKey] = fmt.Sprintf("%v", val)
-				}
-			case "ZPUSHNAME", "ZPARTNERNAME", "GROUPMEMBERNAME":
-				// Handle name fields that might contain "IAA=" default value
-				switch v := val.(type) {
-				case string:
-					if v == "IAA=" || v == "" {
-						data[simplifiedKey] = ""
-					} else {
-						data[simplifiedKey] = v
-					}
-				case []byte:
-					str := string(v)
-					if str == "IAA=" || str == "" {
-						data[simplifiedKey] = ""
-					} else {
-						data[simplifiedKey] = str
-					}
-				case nil:
-					data[simplifiedKey] = ""
-				default:
-					strVal := fmt.Sprintf("%v", val)
-					if strVal == "IAA=" {
-						data[simplifiedKey] = ""
-					} else {
-						data[simplifiedKey] = strVal
-					}
-				}
 			default:
 				data[simplifiedKey] = val
 			}
 		}
 
-<<<<<<< HEAD
-		if timestamp.IsZero() {
-			timestamp = time.Now()
-		}
-
-		// Extract message details
-=======
 		// Extract message details first
->>>>>>> 1b74b117
 		text, _ := data["text"].(string)
 		if strings.TrimSpace(text) == "" {
 			continue
@@ -719,7 +662,33 @@
 			chatSession = v
 		default:
 			continue
-<<<<<<< HEAD
+		}
+
+		// Now validate timestamp after we have text and chatSession
+		if timestamp.IsZero() {
+			// Instead of defaulting to current time, log the issue and try fallback
+			// or try to use ZSENTDATE as fallback
+			if sentDate, exists := data["sentdate"]; exists {
+				switch v := sentDate.(type) {
+				case time.Time:
+					if !v.IsZero() {
+						timestamp = v
+						s.logger.Debug("Using sentdate as fallback timestamp", "text", text[:min(50, len(text))])
+					}
+				}
+			}
+
+			// If still zero, use a reasonable fallback instead of skipping
+			if timestamp.IsZero() {
+				// Use a timestamp from a few years ago as fallback instead of current time
+				// This preserves the message but puts it in a reasonable historical timeframe
+				fallbackTime := time.Now().AddDate(-2, 0, 0) // 2 years ago
+				timestamp = fallbackTime
+				s.logger.Warn("Using fallback timestamp for message with invalid timestamp",
+					"text", text[:min(50, len(text))],
+					"chatSession", chatSession,
+					"fallbackTime", fallbackTime.Format(time.RFC3339))
+			}
 		}
 
 		isFromMeInterface, ok := data["isfromme"]
@@ -771,6 +740,12 @@
 		groupMemberJID = decodeJID(groupMemberJID)
 		participantJID = decodeJID(participantJID)
 
+		// Check if this message should be filtered out
+		if shouldFilterMessage(text, partnerName) {
+			s.logger.Debug("Filtering out message", "text", text, "groupName", partnerName)
+			continue
+		}
+
 		// For group messages, the actual sender might be in groupMemberJID
 		actualSenderJID := fromJID
 		isGroupChat := strings.Contains(contactJID, "@g.us") || strings.Contains(fromJID, "@g.us")
@@ -788,6 +763,15 @@
 		// Debug logging for problematic JIDs
 		if actualSenderJID != "" && (strings.Contains(actualSenderJID, "=") || len(actualSenderJID) < 10) && actualSenderJID != fromJID {
 			s.logger.Debug("Suspicious sender JID after decode", "senderJID", actualSenderJID, "pushName", pushName, "groupMemberName", groupMemberName, "isFromMe", isFromMe, "text", text[:min(50, len(text))])
+		}
+
+		// Resolve @mentions in the message text
+		if participantsMap[chatSession] != nil {
+			text = resolveTagsInMessage(text, contactNames, participantsMap[chatSession])
+		} else {
+			// Create a temporary participants map for tag resolution
+			tempParticipants := make(map[string]bool)
+			text = resolveTagsInMessage(text, contactNames, tempParticipants)
 		}
 
 		msg := Message{
@@ -806,136 +790,6 @@
 			StanzaID:        "", // Will be set below
 		}
 
-=======
-		}
-
-		// Now validate timestamp after we have text and chatSession
-		if timestamp.IsZero() {
-			// Instead of defaulting to current time, log the issue and try fallback
-			// or try to use ZSENTDATE as fallback
-			if sentDate, exists := data["sentdate"]; exists {
-				switch v := sentDate.(type) {
-				case time.Time:
-					if !v.IsZero() {
-						timestamp = v
-						s.logger.Debug("Using sentdate as fallback timestamp", "text", text[:min(50, len(text))])
-					}
-				}
-			}
-
-			// If still zero, use a reasonable fallback instead of skipping
-			if timestamp.IsZero() {
-				// Use a timestamp from a few years ago as fallback instead of current time
-				// This preserves the message but puts it in a reasonable historical timeframe
-				fallbackTime := time.Now().AddDate(-2, 0, 0) // 2 years ago
-				timestamp = fallbackTime
-				s.logger.Warn("Using fallback timestamp for message with invalid timestamp",
-					"text", text[:min(50, len(text))],
-					"chatSession", chatSession,
-					"fallbackTime", fallbackTime.Format(time.RFC3339))
-			}
-		}
-
-		isFromMeInterface, ok := data["isfromme"]
-		if !ok {
-			continue
-		}
-
-		var isFromMe bool
-		switch v := isFromMeInterface.(type) {
-		case int:
-			isFromMe = v == 1
-		case int64:
-			isFromMe = v == 1
-		case float64:
-			isFromMe = v == 1
-		case bool:
-			isFromMe = v
-		default:
-			continue
-		}
-
-		fromJID, _ := data["fromjid"].(string)
-		toJID, _ := data["tojid"].(string)
-		partnerName, _ := data["partnername"].(string)
-		contactJID, _ := data["contactjid"].(string)
-
-		// These fields might not exist depending on the database schema
-		pushName, _ := data["pushname"].(string)
-		groupMember, _ := data["groupmember"].(string)
-		groupMemberJID, _ := data["groupmemberjid"].(string)
-		participantJID, _ := data["participantjid"].(string)
-		groupMemberName, _ := data["groupmembername"].(string)
-
-		// Filter out "IAA=" which is a default/null value in WhatsApp
-		if partnerName == "IAA=" {
-			partnerName = ""
-		}
-		if pushName == "IAA=" {
-			pushName = ""
-		}
-		if groupMemberName == "IAA=" {
-			groupMemberName = ""
-		}
-
-		// Decode JIDs if they're encoded
-		fromJID = decodeJID(fromJID)
-		toJID = decodeJID(toJID)
-		contactJID = decodeJID(contactJID)
-		groupMemberJID = decodeJID(groupMemberJID)
-		participantJID = decodeJID(participantJID)
-
-		// Check if this message should be filtered out
-		if shouldFilterMessage(text, partnerName) {
-			s.logger.Debug("Filtering out message", "text", text, "groupName", partnerName)
-			continue
-		}
-
-		// For group messages, the actual sender might be in groupMemberJID
-		actualSenderJID := fromJID
-		isGroupChat := strings.Contains(contactJID, "@g.us") || strings.Contains(fromJID, "@g.us")
-
-		if isGroupChat && !isFromMe {
-			if groupMemberJID != "" && !strings.Contains(groupMemberJID, "@g.us") {
-				actualSenderJID = groupMemberJID
-				s.logger.Debug("Using groupMemberJID as sender", "groupMemberJID", groupMemberJID, "groupMemberName", groupMemberName, "fromJID", fromJID)
-			} else if participantJID != "" && !strings.Contains(participantJID, "@g.us") {
-				actualSenderJID = participantJID
-				s.logger.Debug("Using participantJID as sender", "participantJID", participantJID, "fromJID", fromJID)
-			}
-		}
-
-		// Debug logging for problematic JIDs
-		if actualSenderJID != "" && (strings.Contains(actualSenderJID, "=") || len(actualSenderJID) < 10) && actualSenderJID != fromJID {
-			s.logger.Debug("Suspicious sender JID after decode", "senderJID", actualSenderJID, "pushName", pushName, "groupMemberName", groupMemberName, "isFromMe", isFromMe, "text", text[:min(50, len(text))])
-		}
-
-		// Resolve @mentions in the message text
-		if participantsMap[chatSession] != nil {
-			text = resolveTagsInMessage(text, contactNames, participantsMap[chatSession])
-		} else {
-			// Create a temporary participants map for tag resolution
-			tempParticipants := make(map[string]bool)
-			text = resolveTagsInMessage(text, contactNames, tempParticipants)
-		}
-
-		msg := Message{
-			Text:            text,
-			IsFromMe:        isFromMe,
-			FromJID:         actualSenderJID, // Use the actual sender JID
-			ToJID:           toJID,
-			Timestamp:       timestamp,
-			PartnerName:     partnerName,
-			ContactJID:      contactJID,
-			PushName:        pushName,
-			GroupMember:     groupMember,
-			GroupMemberJID:  groupMemberJID,
-			ParticipantJID:  participantJID,
-			GroupMemberName: groupMemberName,
-			StanzaID:        "", // Will be set below
-		}
-
->>>>>>> 1b74b117
 		// Set StanzaID if available
 		if stanzaID, ok := data["stanzaid"].(string); ok {
 			msg.StanzaID = stanzaID
@@ -1033,10 +887,6 @@
 		}
 
 		// Build conversation messages array
-<<<<<<< HEAD
-		conversationMessages := make([]map[string]interface{}, len(messages))
-		for i, msg := range messages {
-=======
 		conversationMessages := make([]map[string]interface{}, 0, len(messages))
 		for _, msg := range messages {
 			// Apply additional filtering at conversation level
@@ -1045,7 +895,6 @@
 				continue
 			}
 
->>>>>>> 1b74b117
 			speaker := "unknown"
 			if msg.IsFromMe {
 				speaker = "me"
@@ -1118,13 +967,6 @@
 				}
 			}
 
-<<<<<<< HEAD
-			conversationMessages[i] = map[string]interface{}{
-				"speaker": speaker,
-				"content": msg.Text,
-				"time":    msg.Timestamp,
-			}
-=======
 			// Apply final tag resolution with current participants
 			finalContent := resolveTagsInMessage(msg.Text, contactNames, participantsMap[chatSession])
 
@@ -1133,7 +975,6 @@
 				"content": finalContent,
 				"time":    msg.Timestamp,
 			})
->>>>>>> 1b74b117
 		}
 
 		// Get participants
@@ -1243,17 +1084,10 @@
 				s.logger.Debug("Skipping non-map message", "type", fmt.Sprintf("%T", msgInterface))
 				continue
 			}
-<<<<<<< HEAD
 
 			speaker, _ := msg["speaker"].(string)
 			content, _ := msg["content"].(string)
 
-=======
-
-			speaker, _ := msg["speaker"].(string)
-			content, _ := msg["content"].(string)
-
->>>>>>> 1b74b117
 			var timestamp time.Time
 			switch t := msg["time"].(type) {
 			case time.Time:
@@ -1310,13 +1144,9 @@
 
 	s.logger.Info("Converted to documents", "documents", len(conversationDocuments))
 	var documents []memory.Document
-<<<<<<< HEAD
-	for _, conversation := range conversationDocuments {
-		if len(conversation.Conversation) > 0 {
-			documents = append(documents, &conversation)
-		}
-	}
-
+	for _, conversationDoc := range conversationDocuments {
+		documents = append(documents, &conversationDoc)
+	}
 	return documents, nil
 }
 
@@ -1350,44 +1180,6 @@
 		}
 	}
 
-=======
-	for _, conversationDoc := range conversationDocuments {
-		documents = append(documents, &conversationDoc)
-	}
-	return documents, nil
-}
-
-// extractJIDFromBytes attempts to extract a JID from byte data
-// iOS WhatsApp stores JIDs as NSData BLOBs with specific encoding.
-func extractJIDFromBytes(data []byte) string {
-	if len(data) == 0 {
-		return ""
-	}
-
-	// Try direct string conversion first
-	str := string(data)
-	if strings.Contains(str, "@") && !strings.Contains(str, "\x00") {
-		return str
-	}
-
-	// iOS NSData might have a header, try skipping common prefixes
-	// NSData format often has length prefixes or type markers
-	for i := 0; i < len(data) && i < 16; i++ {
-		if i+10 < len(data) {
-			candidate := string(data[i:])
-			// Look for @s.whatsapp.net or @g.us patterns
-			if strings.Contains(candidate, "@s.whatsapp.net") || strings.Contains(candidate, "@g.us") {
-				// Extract until null byte or end
-				endIdx := strings.Index(candidate, "\x00")
-				if endIdx > 0 {
-					return candidate[:endIdx]
-				}
-				return candidate
-			}
-		}
-	}
-
->>>>>>> 1b74b117
 	// Try to find phone number pattern (10+ digits)
 	for i := 0; i < len(data); i++ {
 		if data[i] >= '0' && data[i] <= '9' {
