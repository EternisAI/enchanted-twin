package integration

import (
	"context"
	"fmt"
	"os"
	"path/filepath"
	"time"

	"github.com/charmbracelet/log"
	"github.com/weaviate/weaviate-go-client/v5/weaviate"

	"github.com/EternisAI/enchanted-twin/pkg/agent/memory/evolvingmemory"
	"github.com/EternisAI/enchanted-twin/pkg/agent/memory/evolvingmemory/storage"
	"github.com/EternisAI/enchanted-twin/pkg/ai"
	"github.com/EternisAI/enchanted-twin/pkg/bootstrap"
	"github.com/EternisAI/enchanted-twin/pkg/dataprocessing"
	"github.com/EternisAI/enchanted-twin/pkg/dataprocessing/helpers"
	"github.com/EternisAI/enchanted-twin/pkg/dataprocessing/types"
	"github.com/EternisAI/enchanted-twin/pkg/db"
)

// go run cmd/integration-test/main.go.
type IntegrationTestMemoryConfig struct {
	Source            string
	InputPath         string
	OutputPath        string
	CompletionsModel  string
	CompletionsApiKey string
	CompletionsApiUrl string
	EmbeddingsModel   string
	EmbeddingsApiKey  string
	EmbeddingsApiUrl  string
}

func IntegrationTestMemory(parentCtx context.Context, config IntegrationTestMemoryConfig) error {
	ctx, cancel := context.WithTimeout(parentCtx, 5*time.Minute)
	defer cancel()

	batchSize := 20

	logger := log.NewWithOptions(os.Stdout, log.Options{
		ReportCaller:    true,
		ReportTimestamp: true,
		Level:           log.DebugLevel,
		TimeFormat:      time.Kitchen,
		Prefix:          "[integration-test] ",
	})

	tempDir, err := os.MkdirTemp("", "integration-test-memory-*")
	if err != nil {
		return fmt.Errorf("failed to create temp directory: %w", err)
	}
	defer func() {
		if err := os.RemoveAll(tempDir); err != nil {
			logger.Error("Failed to clean up temp directory", "error", err)
		}
	}()

	storePath := filepath.Join(tempDir, "test.db")
	weaviateDataPath := filepath.Join(tempDir, "weaviate-data")

	weaviatePort := "51414"

	weaviateServer, err := bootstrap.BootstrapWeaviateServer(ctx, logger, weaviatePort, weaviateDataPath)
	if err != nil {
		return fmt.Errorf("failed to start weaviate server: %w", err)
	}
	defer func() {
		logger.Info("Waiting for background operations to complete before cleanup...")
		time.Sleep(3 * time.Second)

		if weaviateServer != nil {
			if err := weaviateServer.Shutdown(); err != nil {
				logger.Error("Failed to shutdown Weaviate server", "error", err)
			} else {
				logger.Info("Weaviate server shutdown successfully")
			}
		}
	}()

	weaviateClient, err := weaviate.NewClient(weaviate.Config{
		Host:   fmt.Sprintf("localhost:%s", weaviatePort),
		Scheme: "http",
	})
	if err != nil {
		return fmt.Errorf("failed to create weaviate client: %w", err)
	}

	openAiService := ai.NewOpenAIService(logger, config.CompletionsApiKey, config.CompletionsApiUrl)
	aiEmbeddingsService := ai.NewOpenAIService(logger, config.EmbeddingsApiKey, config.EmbeddingsApiUrl)

	schemaInitStart := time.Now()
	if err := bootstrap.InitSchema(weaviateClient, logger, aiEmbeddingsService); err != nil {
		return fmt.Errorf("failed to initialize Weaviate schema: %w", err)
	}
	logger.Info("Weaviate schema initialized", "elapsed", time.Since(schemaInitStart))

	store, err := db.NewStore(ctx, storePath)
	if err != nil {
		return fmt.Errorf("failed to create store: %w", err)
	}
	defer func() {
		if err := store.Close(); err != nil {
			logger.Error("Failed to close store", "error", err)
		} else {
			logger.Info("Store closed successfully")
		}
	}()

	completionsModel := config.CompletionsModel
	if completionsModel == "" {
		completionsModel = "gpt-4o-mini"
	}

	dataprocessingService := dataprocessing.NewDataProcessingService(openAiService, completionsModel, store)

	_, err = dataprocessingService.ProcessSource(ctx, config.Source, config.InputPath, config.OutputPath)
	if err != nil {
		return fmt.Errorf("failed to process source: %w", err)
	}

	records, err := helpers.ReadJSONL[types.Record](config.OutputPath)
	if err != nil {
		return fmt.Errorf("failed to load records: %w", err)
	}

	documents, err := dataprocessingService.ToDocuments(ctx, config.Source, records)
	if err != nil {
		return fmt.Errorf("failed to process source: %w", err)
	}

	storageInterface := storage.New(weaviateClient, logger, aiEmbeddingsService)

	mem, err := evolvingmemory.New(evolvingmemory.Dependencies{
		Logger:             logger,
		Storage:            storageInterface,
		CompletionsService: openAiService,
		EmbeddingsService:  aiEmbeddingsService,
	})
	if err != nil {
		return fmt.Errorf("failed to create memory: %w", err)
	}

	if len(documents) == 0 {
		return fmt.Errorf("no documents to store")
	}
	logger.Info("Storing documents", "source", config.Source, "count", len(documents))

	for i := 0; i < len(documents); i += batchSize {
		if err := ctx.Err(); err != nil {
			return fmt.Errorf("context canceled during document storage: %w", err)
		}

		batch := documents[i:min(i+batchSize, len(documents))]

		logger.Info("Storing documents batch", "index", i, "batch_size", len(batch))
<<<<<<< HEAD

		for j, doc := range batch {
			logger.Info("Document being stored",
				"batch_index", i,
				"doc_index", j,
				"doc_id", doc.ID(),
				"content_length", len(doc.Content()),
				"content_preview", func() string {
					content := doc.Content()
					if len(content) > 100 {
						return content[:100] + "..."
					}
					return content
				}())
		}
=======
>>>>>>> c25dcbca

		err = mem.Store(ctx, batch, nil)
		if err != nil {
			return fmt.Errorf("failed to store documents: %w", err)
		}
	}

	logger.Info("Waiting for memory processing to complete...")
	select {
	case <-time.After(5 * time.Second):
	case <-ctx.Done():
		return fmt.Errorf("context canceled while waiting for processing to complete: %w", ctx.Err())
	}

	result, err := mem.Query(ctx, fmt.Sprintf("What do facts from %s say about the user?", config.Source))
	if err != nil {
		return fmt.Errorf("failed to query memory: %w", err)
<<<<<<< HEAD
	}

	if len(result.Documents) > 0 {
		for i, doc := range result.Documents[:min(3, len(result.Documents))] {
			memoryID := doc.ID()
			memoryContent := doc.Content()

			logger.Info("Testing document reference",
				"memory_id", memoryID,
				"memory_content", memoryContent,
				"memory_content_length", len(memoryContent))

			logger.Info("About to call GetDocumentReference", "memory_id", memoryID)

			docRefs, err := mem.GetDocumentReferences(ctx, memoryID)
			if err != nil {
				logger.Error("Failed to get document reference",
					"error", err,
					"memory_id", memoryID)
				return fmt.Errorf("failed to get document reference: %w", err)
			}

			if len(docRefs) == 0 {
				logger.Error("No document references found", "memory_id", memoryID)
				return fmt.Errorf("no document references found for memory %s", memoryID)
			}

			docRef := docRefs[0]

			logger.Info("GetDocumentReference returned",
				"memory_id", memoryID,
				"docRef_id", docRef.ID,
				"docRef_type", docRef.Type,
				"docRef_content_length", len(docRef.Content),
				"docRef_content_empty", docRef.Content == "")

			if docRef.ID == "" {
				logger.Error("Document reference validation failed: empty ID",
					"memory_id", memoryID,
					"docRef_id", docRef.ID,
					"docRef_type", docRef.Type)
				return fmt.Errorf("document reference has empty ID")
			}

			if docRef.Content == "" {
				logger.Error("Document reference validation failed: empty content",
					"memory_id", memoryID,
					"docRef_id", docRef.ID,
					"docRef_type", docRef.Type)
				return fmt.Errorf("document reference has empty content")
			}

			if docRef.Type == "" {
				logger.Error("Document reference validation failed: empty type",
					"memory_id", memoryID,
					"docRef_id", docRef.ID,
					"docRef_content_length", len(docRef.Content))
				return fmt.Errorf("document reference has empty type")
			}

			logger.Info("Document reference retrieved successfully",
				"test_number", i+1,
				"memory_id", memoryID,
				"source_doc_id", docRef.ID,
				"source_doc_type", docRef.Type,
				"source_content_length", len(docRef.Content))

			contentSnippet := docRef.Content
			if len(contentSnippet) > 100 {
				contentSnippet = contentSnippet[:100] + "..."
			}
			logger.Info("Original document snippet", "snippet", contentSnippet)
		}

		logger.Info("✅ Document reference functionality test completed successfully")
	} else {
		logger.Warn("No memories found in query result - skipping document reference test")
	}

	logger.Info("Waiting for all background fact processing to complete...")
	select {
	case <-time.After(3 * time.Second):
	case <-ctx.Done():
		return fmt.Errorf("context canceled during final wait: %w", ctx.Err())
=======
>>>>>>> c25dcbca
	}

	logger.Info("🟢 Integration test completed successfully")

	logger.Info("Waiting for all background fact processing to complete...")
	select {
	case <-time.After(3 * time.Second):
	case <-ctx.Done():
		return fmt.Errorf("context canceled during final wait: %w", ctx.Err())
	}

	logger.Info("🟢 Integration test completed successfully")

	return nil
}<|MERGE_RESOLUTION|>--- conflicted
+++ resolved
@@ -155,7 +155,7 @@
 		batch := documents[i:min(i+batchSize, len(documents))]
 
 		logger.Info("Storing documents batch", "index", i, "batch_size", len(batch))
-<<<<<<< HEAD
+
 
 		for j, doc := range batch {
 			logger.Info("Document being stored",
@@ -171,8 +171,7 @@
 					return content
 				}())
 		}
-=======
->>>>>>> c25dcbca
+
 
 		err = mem.Store(ctx, batch, nil)
 		if err != nil {
@@ -190,7 +189,7 @@
 	result, err := mem.Query(ctx, fmt.Sprintf("What do facts from %s say about the user?", config.Source))
 	if err != nil {
 		return fmt.Errorf("failed to query memory: %w", err)
-<<<<<<< HEAD
+
 	}
 
 	if len(result.Documents) > 0 {
@@ -275,8 +274,7 @@
 	case <-time.After(3 * time.Second):
 	case <-ctx.Done():
 		return fmt.Errorf("context canceled during final wait: %w", ctx.Err())
-=======
->>>>>>> c25dcbca
+
 	}
 
 	logger.Info("🟢 Integration test completed successfully")
