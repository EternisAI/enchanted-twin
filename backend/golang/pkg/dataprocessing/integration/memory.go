--- conflicted
+++ resolved
@@ -214,7 +214,6 @@
 		return fmt.Errorf("failed to query memory: %w", err)
 	}
 
-<<<<<<< HEAD
 	if len(result.Documents) > 0 {
 		for _, doc := range result.Documents[:min(3, len(result.Documents))] {
 			memoryID := doc.ID()
@@ -256,7 +255,7 @@
 		logger.Info("==============✅ Document references found===============")
 	} else {
 		return fmt.Errorf("no memories found in query result - skipping document reference test")
-=======
+	}
 	resultDocuments = result.Documents
 	if len(resultDocuments) != 0 {
 		return fmt.Errorf("found memories for invalid source when none should exist")
@@ -274,7 +273,6 @@
 	resultDocuments = result.Documents
 	if len(resultDocuments) != 0 {
 		return fmt.Errorf("failed to filter out documents for invalid query")
->>>>>>> 7be1b68a
 	}
 
 	logger.Info("Waiting for all background fact processing to complete...")
