--- conflicted
+++ resolved
@@ -429,22 +429,8 @@
 	env.logger.Info("Documents loaded successfully", "count", len(env.documents))
 	env.logger.Info("Waiting for memory processing to complete...")
 
-<<<<<<< HEAD
 	// Note: Store no longer takes a config parameter
 	// The evolvingmemory package uses DefaultConfig internally
-=======
-	config := evolvingmemory.DefaultConfig()
-
-	// Use custom timeout if specified
-	if localTimeout := os.Getenv("LOCAL_MODEL_TIMEOUT"); localTimeout != "" {
-		if duration, err := time.ParseDuration(localTimeout); err == nil {
-			config.FactExtractionTimeout = duration
-			config.MemoryDecisionTimeout = duration
-			config.StorageTimeout = duration
-			env.logger.Info("Using custom timeout for local model", "timeout", duration)
-		}
-	}
->>>>>>> 9446f402
 
 	progressCh, errorCh := env.memory.Store(env.ctx, env.documents)
 
