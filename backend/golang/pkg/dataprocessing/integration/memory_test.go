--- conflicted
+++ resolved
@@ -890,7 +890,7 @@
 
 	// Note: disabled for now, because results vary too much depending on the model used
 	// Test 4: More precise querying
-<<<<<<< HEAD
+
 	// t.Run("More precise querying", func(t *testing.T) {
 	// 	if len(env.documents) == 0 {
 	// 		env.loadDocuments(t, env.config.Source, env.config.InputPath)
@@ -925,47 +925,7 @@
 	// 	}
 	// 	assert.True(t, keywordsFoundCount > 2, "should find expenses facts but didn't find relevant keywords")
 	// })
-=======
-	t.Run("More precise querying", func(t *testing.T) {
-		if len(env.documents) == 0 {
-			env.loadDocuments(t, env.config.Source, env.config.InputPath)
-			env.storeDocuments(t)
-		}
-
-		limit := 50
-		filter := memory.Filter{
-			Source: &env.config.Source,
-			Limit:  &limit,
-		}
-
-		result, err := env.memory.Query(env.ctx, "What are recent expenses?", &filter)
-		require.NoError(t, err)
-		assert.NotEmpty(t, result.Documents, "should find memories with more precise query")
-
-		keywords := []string{"purchase", "paid", "invoice", "$", "spent"}
-		keywordsFound := make(map[string]bool)
-
-		for _, doc := range result.Documents {
-			env.logger.Info("Fact expenses", "id", doc.ID(), "content", doc.Content(), "source", doc.Source())
-
-			for _, keyword := range keywords {
-				if strings.Contains(strings.ToLower(doc.Content()), keyword) {
-					keywordsFound[keyword] = true
-				}
-			}
-		}
-		keywordsFoundCount := 0
-		for _, keyword := range keywords {
-			if keywordsFound[keyword] {
-				keywordsFoundCount++
-			}
-			if !keywordsFound[keyword] {
-				env.logger.Info("Keyword not found", "keyword", keyword)
-			}
-		}
-		assert.True(t, keywordsFoundCount > 2, "should find expenses facts but didn't find relevant keywords")
-	})
->>>>>>> f1a03d60
+
 }
 
 func TestMain(m *testing.M) {
