--- conflicted
+++ resolved
@@ -647,72 +647,6 @@
 			}
 		}
 	})
-
-<<<<<<< HEAD
-	t.Run("Important facts", func(t *testing.T) {
-		if len(env.documents) == 0 {
-			env.LoadDocuments(t, env.config.Source, env.config.InputPath)
-			env.StoreDocuments(t)
-		}
-
-		limit := 100
-		filter := memory.Filter{
-			FactImportanceMin: intPtr(3),
-			Limit:             &limit,
-		}
-
-		result, err := env.memory.Query(env.ctx, "What are the most important facts about me?", &filter)
-		require.NoError(t, err)
-
-		env.logger.Info("Importance filtered query result", "count", len(result.Facts))
-		assert.NotEmpty(t, result.Facts, "should find important facts about the user")
-
-		for _, fact := range result.Facts {
-			env.logger.Info("Important fact", "id", fact.ID, "content", fact.Content)
-		}
-
-		foundFieldsMedal := false
-		for _, fact := range result.Facts {
-			if strings.Contains(strings.ToLower(fact.Content), "fields medal") {
-				foundFieldsMedal = true
-				break
-			}
-		}
-		assert.True(t, foundFieldsMedal, "should find a document containing 'Fields Medal'")
-	})
-=======
-	// t.Run("Important facts", func(t *testing.T) {
-	// 	if len(env.documents) == 0 {
-	// 		env.loadDocuments(t, env.config.Source, env.config.InputPath)
-	// 		env.storeDocuments(t)
-	// 	}
-
-	// 	limit := 100
-	// 	filter := memory.Filter{
-	// 		FactImportanceMin: helpers.Ptr(3),
-	// 		Limit:             &limit,
-	// 	}
-
-	// 	result, err := env.memory.Query(env.ctx, "What are the most important facts about me?", &filter)
-	// 	require.NoError(t, err)
-
-	// 	env.logger.Info("Importance filtered query result", "count", len(result.Facts))
-	// 	assert.NotEmpty(t, result.Facts, "should find important facts about the user")
-
-	// 	for _, fact := range result.Facts {
-	// 		env.logger.Info("Important fact", "id", fact.ID, "content", fact.Content)
-	// 	}
-
-	// 	foundFieldsMedal := false
-	// 	for _, fact := range result.Facts {
-	// 		if strings.Contains(strings.ToLower(fact.Content), "fields medal") {
-	// 			foundFieldsMedal = true
-	// 			break
-	// 		}
-	// 	}
-	// 	assert.True(t, foundFieldsMedal, "should find a document containing 'Fields Medal'")
-	// })
->>>>>>> da852cc0
 
 	t.Run("SourceFiltering", func(t *testing.T) {
 		if len(env.documents) == 0 {
@@ -907,251 +841,6 @@
 	assert.Empty(t, result.Facts, "should not find memories for invalid source")
 }
 
-<<<<<<< HEAD
-=======
-func TestBatchProcessingEdgeCases(t *testing.T) {
-	if testing.Short() {
-		t.Skip("Skipping integration test in short mode")
-	}
-
-	env := setupTestEnvironment(t)
-	defer env.cleanup(t)
-
-	source := "misc"
-
-	t.Run("EmptyFile", func(t *testing.T) {
-		emptyFile := filepath.Join(env.tempDir, "empty.jsonl")
-		err := os.WriteFile(emptyFile, []byte(""), 0o644)
-		require.NoError(t, err)
-
-		count, err := jsonHelpers.CountJSONLLines(emptyFile)
-		require.NoError(t, err)
-		assert.Equal(t, 0, count)
-
-		records, err := jsonHelpers.ReadJSONLBatch(emptyFile, 0, 10)
-		require.NoError(t, err)
-		assert.Empty(t, records)
-
-		documents, err := env.dataprocessing.ToDocuments(env.ctx, source, records)
-		require.NoError(t, err)
-		assert.Empty(t, documents)
-	})
-
-	t.Run("SingleRecord", func(t *testing.T) {
-		singleRecordFile := filepath.Join(env.tempDir, "single.jsonl")
-		singleRecordData := `{"data":{"content":"Single test record"},"timestamp":"2024-01-01T12:00:00Z","source":"misc"}`
-		err := os.WriteFile(singleRecordFile, []byte(singleRecordData), 0o644)
-		require.NoError(t, err)
-
-		count, err := jsonHelpers.CountJSONLLines(singleRecordFile)
-		require.NoError(t, err)
-		assert.Equal(t, 1, count)
-
-		records, err := jsonHelpers.ReadJSONLBatch(singleRecordFile, 0, 1)
-		require.NoError(t, err)
-		assert.Len(t, records, 1)
-		assert.Equal(t, "Single test record", records[0].Data["content"])
-
-		records, err = jsonHelpers.ReadJSONLBatch(singleRecordFile, 0, 10)
-		require.NoError(t, err)
-		assert.Len(t, records, 1)
-
-		records, err = jsonHelpers.ReadJSONLBatch(singleRecordFile, 1, 10)
-		require.NoError(t, err)
-		assert.Empty(t, records)
-
-		documents, err := env.dataprocessing.ToDocuments(env.ctx, source, records)
-		require.NoError(t, err)
-		assert.Empty(t, documents)
-	})
-
-	t.Run("ExactBatchBoundaries", func(t *testing.T) {
-		batchBoundaryFile := filepath.Join(env.tempDir, "batch_boundary.jsonl")
-		var lines []string
-		for i := 1; i <= 6; i++ {
-			line := fmt.Sprintf(`{"data":{"content":"Record %d","id":"%d"},"timestamp":"2024-01-01T%02d:00:00Z","source":"misc"}`, i, i, i+10)
-			lines = append(lines, line)
-		}
-		testData := strings.Join(lines, "\n")
-		err := os.WriteFile(batchBoundaryFile, []byte(testData), 0o644)
-		require.NoError(t, err)
-
-		count, err := jsonHelpers.CountJSONLLines(batchBoundaryFile)
-		require.NoError(t, err)
-		assert.Equal(t, 6, count)
-
-		batchSize := 2
-		expectedBatches := 3
-
-		for batchIndex := 0; batchIndex < expectedBatches; batchIndex++ {
-			records, err := jsonHelpers.ReadJSONLBatch(batchBoundaryFile, batchIndex*batchSize, batchSize)
-			require.NoError(t, err)
-
-			if batchIndex < expectedBatches-1 {
-				assert.Len(t, records, batchSize, "Batch %d should have %d records", batchIndex, batchSize)
-			} else {
-				assert.Len(t, records, 2, "Last batch should have remaining records")
-			}
-
-			for j, record := range records {
-				expectedID := fmt.Sprintf("%d", batchIndex*batchSize+j+1)
-				assert.Equal(t, expectedID, record.Data["id"], "Record ID mismatch in batch %d, record %d", batchIndex, j)
-			}
-		}
-
-		records, err := jsonHelpers.ReadJSONLBatch(batchBoundaryFile, expectedBatches*batchSize, batchSize)
-		require.NoError(t, err)
-		assert.Empty(t, records, "Should get empty results when reading beyond file end")
-	})
-
-	t.Run("SmallBatchProcessing", func(t *testing.T) {
-		smallBatchFile := filepath.Join(env.tempDir, "small_batch.jsonl")
-		var lines []string
-		for i := 1; i <= 10; i++ {
-			line := fmt.Sprintf(`{"data":{"content":"Small batch record %d","category":"batch-%d"},"timestamp":"2024-01-01T%02d:00:00Z","source":"misc"}`, i, (i-1)%3+1, i+10)
-			lines = append(lines, line)
-		}
-		testData := strings.Join(lines, "\n")
-		err := os.WriteFile(smallBatchFile, []byte(testData), 0o644)
-		require.NoError(t, err)
-
-		count, err := jsonHelpers.CountJSONLLines(smallBatchFile)
-		require.NoError(t, err)
-		assert.Equal(t, 10, count)
-
-		testCases := []struct {
-			name            string
-			batchSize       int
-			expectedBatches int
-		}{
-			{"BatchSize1", 1, 10},
-			{"BatchSize3", 3, 4},
-			{"BatchSize4", 4, 3},
-			{"BatchSize5", 5, 2},
-			{"BatchSize7", 7, 2},
-			{"BatchSize10", 10, 1},
-			{"BatchSize15", 15, 1},
-		}
-
-		for _, tc := range testCases {
-			t.Run(tc.name, func(t *testing.T) {
-				totalProcessed := 0
-				batchIndex := 0
-
-				for {
-					records, err := jsonHelpers.ReadJSONLBatch(smallBatchFile, batchIndex*tc.batchSize, tc.batchSize)
-					require.NoError(t, err)
-
-					if len(records) == 0 {
-						break
-					}
-
-					totalProcessed += len(records)
-					batchIndex++
-
-					if batchIndex == tc.expectedBatches {
-						expectedInLastBatch := count - (tc.expectedBatches-1)*tc.batchSize
-						assert.Len(t, records, expectedInLastBatch, "Last batch should have correct number of records")
-					} else if batchIndex < tc.expectedBatches {
-						assert.Len(t, records, tc.batchSize, "Non-final batch should be full")
-					}
-
-					for j, record := range records {
-						expectedContent := fmt.Sprintf("Small batch record %d", batchIndex*tc.batchSize+j-tc.batchSize+1)
-						assert.Equal(t, expectedContent, record.Data["content"])
-					}
-				}
-
-				assert.Equal(t, tc.expectedBatches, batchIndex, "Should process expected number of batches")
-				assert.Equal(t, count, totalProcessed, "Should process all records across batches")
-			})
-		}
-	})
-
-	t.Run("PartialBatchConversion", func(t *testing.T) {
-		partialBatchFile := filepath.Join(env.tempDir, "partial_batch.jsonl")
-		var lines []string
-		for i := 1; i <= 7; i++ {
-			line := fmt.Sprintf(`{"data":{"content":"Partial batch content %d","type":"document"},"timestamp":"2024-01-01T%02d:00:00Z","source":"misc"}`, i, i+10)
-			lines = append(lines, line)
-		}
-		testData := strings.Join(lines, "\n")
-		err := os.WriteFile(partialBatchFile, []byte(testData), 0o644)
-		require.NoError(t, err)
-
-		batchSize := 3
-		batchIndex := 0
-
-		for {
-			records, err := jsonHelpers.ReadJSONLBatch(partialBatchFile, batchIndex*batchSize, batchSize)
-			require.NoError(t, err)
-
-			if len(records) == 0 {
-				break
-			}
-
-			documents, err := env.dataprocessing.ToDocuments(env.ctx, source, records)
-			require.NoError(t, err)
-			assert.Len(t, documents, len(records), "Should convert all records in batch to documents")
-
-			for i, doc := range documents {
-				expectedContent := fmt.Sprintf("Partial batch content %d", batchIndex*batchSize+i+1)
-				assert.Contains(t, doc.Content(), expectedContent, "Document content should match record content")
-				assert.Equal(t, source, doc.Source(), "Document source should match")
-			}
-
-			batchIndex++
-		}
-
-		assert.Equal(t, 3, batchIndex, "Should process 3 batches (3, 3, 1)")
-	})
-
-	t.Run("BatchSizeValidation", func(t *testing.T) {
-		testFile := filepath.Join(env.tempDir, "validation_test.jsonl")
-		testData := `{"data":{"content":"Test record"},"timestamp":"2024-01-01T12:00:00Z","source":"misc"}`
-		err := os.WriteFile(testFile, []byte(testData), 0o644)
-		require.NoError(t, err)
-
-		_, err = jsonHelpers.ReadJSONLBatch(testFile, 0, 0)
-		assert.Error(t, err)
-		assert.Contains(t, err.Error(), "batchSize must be positive")
-
-		_, err = jsonHelpers.ReadJSONLBatch(testFile, 0, -1)
-		assert.Error(t, err)
-		assert.Contains(t, err.Error(), "batchSize must be positive")
-
-		_, err = jsonHelpers.ReadJSONLBatch(testFile, -1, 1)
-		assert.Error(t, err)
-		assert.Contains(t, err.Error(), "startIndex cannot be negative")
-
-		_, err = jsonHelpers.ReadJSONLBatch("", 0, 1)
-		assert.Error(t, err)
-		assert.Contains(t, err.Error(), "filePath cannot be empty")
-	})
-
-	t.Run("LargeBatchSize", func(t *testing.T) {
-		largeBatchFile := filepath.Join(env.tempDir, "large_batch.jsonl")
-		var lines []string
-		for i := 1; i <= 5; i++ {
-			line := fmt.Sprintf(`{"data":{"content":"Large batch record %d"},"timestamp":"2024-01-01T%02d:00:00Z","source":"misc"}`, i, i+10)
-			lines = append(lines, line)
-		}
-		testData := strings.Join(lines, "\n")
-		err := os.WriteFile(largeBatchFile, []byte(testData), 0o644)
-		require.NoError(t, err)
-
-		records, err := jsonHelpers.ReadJSONLBatch(largeBatchFile, 0, 1000)
-		require.NoError(t, err)
-		assert.Len(t, records, 5, "Should return all records when batch size exceeds file size")
-
-		for i, record := range records {
-			expectedContent := fmt.Sprintf("Large batch record %d", i+1)
-			assert.Equal(t, expectedContent, record.Data["content"])
-		}
-	})
-}
-
->>>>>>> da852cc0
 func TestMain(m *testing.M) {
 	SetupSharedInfrastructure()
 
