--- conflicted
+++ resolved
@@ -144,12 +144,6 @@
 	assert.Equal(t, "conversation", doc.Metadata()["type"])
 	assert.Equal(t, "Test Conversation", doc.Metadata()["title"])
 	assert.Equal(t, "chatgpt", doc.Source())
-<<<<<<< HEAD
-
-	expectedContent := "People: \nSource: chatgpt\nUser: \nTags: chat, conversation\nPrimary User: \n\nConversation:\nuser: Hello, how are you?\nassistant: I am doing well, thank you! How can I help you today?\nuser: Can you tell me about Puerto Vallarta?\nassistant: Puerto Vallarta is a beautiful coastal city in Mexico..."
-	assert.Equal(t, expectedContent, doc.Content())
-=======
->>>>>>> 1b74b117
 }
 
 // writeRecordsToJSONL writes records to a JSONL file (simplified version for testing).
