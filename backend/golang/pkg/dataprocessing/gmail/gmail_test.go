--- conflicted
+++ resolved
@@ -472,12 +472,8 @@
 		})
 	}
 
-<<<<<<< HEAD
 	// Test Tags
 	expectedTags := []string{"email"}
-=======
-	expectedTags := []string{"google", "email"}
->>>>>>> 4d03da4f
 	if len(doc.Tags()) != len(expectedTags) {
 		t.Errorf("Expected %d tags, got %d", len(expectedTags), len(doc.Tags()))
 	}
