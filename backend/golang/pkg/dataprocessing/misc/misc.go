--- conflicted
+++ resolved
@@ -34,15 +34,11 @@
 	logger           *log.Logger
 }
 
-<<<<<<< HEAD
 const (
 	MemorySourceName = "synced-document"
 )
 
-func NewTextDocumentProcessor(openAiService *ai.Service, completionsModel string, store *db.Store, logger *log.Logger) (processor.Processor, error) {
-=======
 func NewTextDocumentProcessor(openAiService *ai.Service, completionsModel string, store *db.Store, logger *log.Logger) (*TextDocumentProcessor, error) {
->>>>>>> e56c84cf
 	if openAiService == nil {
 		return nil, fmt.Errorf("openAiService is nil")
 	}
@@ -608,12 +604,7 @@
 				"path":     filePath,
 				"type":     s.getFileType(ext),
 			},
-<<<<<<< HEAD
-			Timestamp: timestamp,
-			Source:    MemorySourceName,
-=======
 			FieldFilePath: filePath,
->>>>>>> e56c84cf
 		}
 		return []memory.FileDocument{emptyDoc}, nil
 	}
@@ -632,116 +623,6 @@
 		}
 
 		chunk := textContent[i:end]
-<<<<<<< HEAD
-		record := types.Record{
-			Data: map[string]interface{}{
-				"content":  chunk,
-				"filename": fileName,
-				"type": func() string {
-					if isPdf {
-						return "pdf"
-					} else if isDocx {
-						return "docx"
-					} else if isPpt {
-						return "ppt"
-					} else if isPptx {
-						return "pptx"
-					} else {
-						return "text"
-					}
-				}(),
-				"chunk": i / s.chunkSize,
-				"tags":  tags,
-			},
-			Timestamp: timestamp,
-			Source:    MemorySourceName,
-		}
-		records = append(records, record)
-
-		s.logger.Info("Created record", "fileName", fileName, "chunk", i/s.chunkSize, "contentLength", len(chunk))
-	}
-
-	s.logger.Info("File processed into records", "fileName", fileName, "records", len(records))
-	return records, nil
-}
-
-func (s *TextDocumentProcessor) ProcessDirectory(ctx context.Context, inputPath string) ([]types.Record, error) {
-	var allRecords []types.Record
-
-	err := filepath.WalkDir(inputPath, func(path string, d fs.DirEntry, err error) error {
-		if err != nil {
-			return err
-		}
-
-		if d.IsDir() {
-			return nil
-		}
-
-		records, err := s.ProcessFile(ctx, path)
-		if err != nil {
-			s.logger.Warn("Failed to process file", "path", path, "error", err)
-			return nil
-		}
-
-		allRecords = append(allRecords, records...)
-		return nil
-	})
-	if err != nil {
-		return nil, fmt.Errorf("error walking directory %s: %w", inputPath, err)
-	}
-
-	return allRecords, nil
-}
-
-func (s *TextDocumentProcessor) ToDocuments(ctx context.Context, records []types.Record) ([]memory.Document, error) {
-	s.logger.Info("Converting records to documents", "records", len(records))
-
-	documents := make([]memory.FileDocument, 0, len(records))
-	for _, record := range records {
-		metadata := map[string]string{}
-
-		content := ""
-		if contentVal, ok := record.Data["content"]; ok && contentVal != nil {
-			if contentStr, ok := contentVal.(string); ok {
-				content = contentStr
-			}
-		}
-
-		if pathVal, ok := record.Data["path"]; ok && pathVal != nil {
-			if pathStr, ok := pathVal.(string); ok {
-				metadata["path"] = pathStr
-			}
-		}
-
-		var tags []string
-		if tagsVal, ok := record.Data["tags"]; ok && tagsVal != nil {
-			if tagsArr, ok := tagsVal.([]string); ok {
-				tags = tagsArr
-			}
-		}
-
-		chunkIndex := 0
-		if chunkVal, ok := record.Data["chunk"]; ok && chunkVal != nil {
-			if chunkInt, ok := chunkVal.(int); ok {
-				chunkIndex = chunkInt
-			}
-		}
-
-		docID := fmt.Sprintf("misc-%s-%d-chunk%d", record.Source, record.Timestamp.Unix(), chunkIndex)
-		if pathVal, ok := record.Data["path"]; ok && pathVal != nil {
-			if pathStr, ok := pathVal.(string); ok {
-				filename := filepath.Base(pathStr)
-				docID = fmt.Sprintf("misc-%s-%s-%d-chunk%d", record.Source, filename, record.Timestamp.Unix(), chunkIndex)
-			}
-		}
-
-		doc := memory.FileDocument{
-			FieldID:        docID,
-			FieldContent:   content,
-			FieldTimestamp: &record.Timestamp,
-			FieldSource:    MemorySourceName,
-			FieldMetadata:  metadata,
-=======
 		chunkIndex := i / s.chunkSize
 
 		doc := memory.FileDocument{
@@ -749,7 +630,6 @@
 			FieldContent:   chunk,
 			FieldTimestamp: &timestamp,
 			FieldSource:    s.Name(),
->>>>>>> e56c84cf
 			FieldTags:      tags,
 			FieldMetadata: map[string]string{
 				"filename": fileName,
