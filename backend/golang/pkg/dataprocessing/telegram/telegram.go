package telegram

import (
	"encoding/json"
	"fmt"
	"os"
	"strconv"
	"strings"
	"time"

	"github.com/EternisAI/enchanted-twin/pkg/agent/memory"
	processor "github.com/EternisAI/enchanted-twin/pkg/dataprocessing/processor"
	"github.com/EternisAI/enchanted-twin/pkg/dataprocessing/types"
	"github.com/EternisAI/enchanted-twin/pkg/db"
)

type Contact struct {
	FirstName    string `json:"first_name"`
	LastName     string `json:"last_name"`
	PhoneNumber  string `json:"phone_number"`
	Date         string `json:"date"`
	DateUnixtime string `json:"date_unixtime"`
}

type TextEntity struct {
	Type string `json:"type"`
	Text string `json:"text"`
}

type Message struct {
	ID            int          `json:"id"`
	Type          string       `json:"type"`
	Date          string       `json:"date"`
	DateUnixtime  string       `json:"date_unixtime"`
	From          string       `json:"from"`
	FromID        string       `json:"from_id"`
	ForwardedFrom string       `json:"forwarded_from,omitempty"`
	SavedFrom     string       `json:"saved_from,omitempty"`
	Text          []TextEntity `json:"text_entities"`
}

type Chat struct {
	Type     string    `json:"type"`
	ID       int       `json:"id"`
	Messages []Message `json:"messages"`
	Name     string    `json:"name"`
}

type PersonalInformation struct {
	UserID      int    `json:"user_id"`
	FirstName   string `json:"first_name"`
	LastName    string `json:"last_name"`
	PhoneNumber string `json:"phone_number"`
	Username    string `json:"username"`
	Bio         string `json:"bio"`
}

type TelegramData struct {
	PersonalInformation PersonalInformation `json:"personal_information"`
	Contacts            struct {
		About string    `json:"about"`
		List  []Contact `json:"list"`
	} `json:"contacts"`
	Chats struct {
		About string `json:"about"`
		List  []Chat `json:"list"`
	} `json:"chats"`
}

type TelegramProcessor struct{}

func NewTelegramProcessor() processor.Processor {
	return &TelegramProcessor{}
}

func (s *TelegramProcessor) Name() string {
	return "telegram"
}

func extractUsername(ctx context.Context, telegramData TelegramData, store *db.Store, processor *TelegramProcessor) (string, error) {
	extractedUsername := ""
	if telegramData.PersonalInformation.Username != "" {
		userIDStr := ""
		if telegramData.PersonalInformation.UserID != 0 {
			userIDStr = strconv.Itoa(telegramData.PersonalInformation.UserID)
		}

		sourceUsername := db.SourceUsername{
			Source:   processor.Name(),
			Username: telegramData.PersonalInformation.Username,
		}

		if userIDStr != "" {
			sourceUsername.UserID = &userIDStr
		}
		if telegramData.PersonalInformation.FirstName != "" {
			sourceUsername.FirstName = &telegramData.PersonalInformation.FirstName
		}
		if telegramData.PersonalInformation.LastName != "" {
			sourceUsername.LastName = &telegramData.PersonalInformation.LastName
		}
		if telegramData.PersonalInformation.PhoneNumber != "" {
			sourceUsername.PhoneNumber = &telegramData.PersonalInformation.PhoneNumber
		}
		if telegramData.PersonalInformation.Bio != "" {
			sourceUsername.Bio = &telegramData.PersonalInformation.Bio
		}

		if err := store.SetSourceUsername(ctx, sourceUsername); err != nil {
			fmt.Printf("Warning: Failed to save username to database: %v\n", err)

			return "", err
		}

		extractedUsername = telegramData.PersonalInformation.Username
	}

	return extractedUsername, nil
}

func (s *TelegramProcessor) ProcessFile(ctx context.Context, filepath string, store *db.Store) ([]types.Record, error) {
	fileInfo, err := os.Stat(filepath)
	if err != nil {
		return nil, err
	}

	var jsonFilePath string
	if fileInfo.IsDir() {
		var candidates []string
		entries, err := os.ReadDir(filepath)
		if err != nil {
			return nil, fmt.Errorf("error reading directory %s: %v", filepath, err)
		}

		for _, entry := range entries {
			if !entry.IsDir() && entry.Name() == "result.json" {
				jsonFilePath = fmt.Sprintf("%s/result.json", filepath)
				break
			}
		}

		if jsonFilePath == "" {
			for _, entry := range entries {
				if !entry.IsDir() && strings.HasSuffix(strings.ToLower(entry.Name()), ".json") {
					candidates = append(candidates, entry.Name())
				}
			}

			if len(candidates) == 0 {
				return nil, fmt.Errorf("no JSON files found in directory %s", filepath)
			}

			jsonFilePath = fmt.Sprintf("%s/%s", filepath, candidates[0])
			fmt.Printf("Using JSON file: %s\n", jsonFilePath)
		}
	} else {
		jsonFilePath = filepath
	}

	jsonData, err := os.ReadFile(jsonFilePath)
	if err != nil {
		return nil, err
	}

	var telegramData TelegramData
	if err := json.Unmarshal(jsonData, &telegramData); err != nil {
		return nil, err
	}

	effectiveUserName, err := extractUsername(ctx, telegramData, store, s)
	if err != nil {
		return nil, err
	}

	var records []types.Record

	for _, contact := range telegramData.Contacts.List {
		timestamp, err := parseTimestamp(contact.Date, contact.DateUnixtime)
		if err != nil {
			fmt.Printf("Warning: Failed to parse contact timestamp: %v\n", err)
			continue
		}

		contactData := map[string]interface{}{
			"type":        "contact",
			"firstName":   contact.FirstName,
			"lastName":    contact.LastName,
			"phoneNumber": contact.PhoneNumber,
		}

		record := types.Record{
			Data:      contactData,
			Timestamp: timestamp,
			Source:    s.Name(),
		}

		records = append(records, record)
	}

	for _, chat := range telegramData.Chats.List {
		for _, message := range chat.Messages {
			timestamp, err := parseTimestamp(message.Date, message.DateUnixtime)
			if err != nil {
				fmt.Printf("Warning: Failed to parse message timestamp: %v\n", err)
				continue
			}

			var fullText string
			for _, entity := range message.Text {
				fullText += entity.Text
			}

			var myMessage bool
			if effectiveUserName == "" {
				myMessage = false
			} else {
				normalizedEffectiveUserName := strings.TrimPrefix(effectiveUserName, "@")
				normalizedMessageFrom := strings.TrimPrefix(message.From, "@")
				myMessage = strings.EqualFold(normalizedMessageFrom, normalizedEffectiveUserName)
			}

			to := ""
			if myMessage {
				to = chat.Name
			} else {
				to = effectiveUserName
			}

			messageData := map[string]interface{}{
				"type":        "message",
				"messageId":   message.ID,
				"messageType": message.Type,
				"from":        message.From,
				"to":          to,
				"text":        fullText,
				"chatType":    chat.Type,
				"chatId":      chat.ID,
				"myMessage":   myMessage,
			}

			if message.ForwardedFrom != "" {
				messageData["forwardedFrom"] = message.ForwardedFrom
			}
			if message.SavedFrom != "" {
				messageData["savedFrom"] = message.SavedFrom
			}

			if len(message.Text) > 0 {
				record := types.Record{
					Data:      messageData,
					Timestamp: timestamp,
					Source:    s.Name(),
				}

				records = append(records, record)
			}
		}
	}

	return records, nil
}

func (s *TelegramProcessor) Sync(ctx context.Context) ([]types.Record, error) {
	return nil, fmt.Errorf("sync operation not supported for Telegram")
}

func parseTimestamp(dateStr, unixStr string) (time.Time, error) {
	formats := []string{
		"2006-01-02T15:04:05",
		"2006-01-02T15:04:05.000",
		"2006-01-02T15:04:05Z",
		"2006-01-02T15:04:05.000Z",
		"2006-01-02T15:04:05-07:00",
		"2006-01-02T15:04:05.000-07:00",
	}

	for _, format := range formats {
		if t, err := time.Parse(format, dateStr); err == nil {
			return t, nil
		}
	}

	if unixStr != "" {
		if unixSec, err := strconv.ParseInt(unixStr, 10, 64); err == nil {
			return time.Unix(unixSec, 0), nil
		}
	}

	return time.Time{}, fmt.Errorf("failed to parse timestamp: %s", dateStr)
}

func (s *TelegramProcessor) ToDocuments(records []types.Record) ([]memory.Document, error) {
	conversationMap := make(map[string]*memory.ConversationDocument)
	var textDocuments []memory.TextDocument

	for _, record := range records {
		if record.Data["type"] == "message" {
			message, ok := record.Data["text"].(string)
			if !ok || message == "" {
				continue
			}
			from, ok := record.Data["from"].(string)
			if !ok || from == "" {
				continue
			}
			to, ok := record.Data["to"].(string)
			if !ok || to == "" {
				continue
			}

			chatIdInterface, ok := record.Data["chatId"]
			if !ok {
				continue
			}

			var chatId string
			switch v := chatIdInterface.(type) {
			case int:
				chatId = fmt.Sprintf("%d", v)
			case float64:
				chatId = fmt.Sprintf("%.0f", v)
			case string:
				chatId = v
			default:
				continue
			}

			conversation, exists := conversationMap[chatId]
			if !exists {
				conversationMap[chatId] = &memory.ConversationDocument{
					FieldID:      chatId,
					FieldSource:  "telegram",
					FieldTags:    []string{"social", "telegram", "chat"},
					People:       []string{from, to},
					User:         from,
					Conversation: []memory.ConversationMessage{},
					FieldMetadata: map[string]string{
						"type":   "conversation",
						"source": "telegram",
					},
				}
				conversation = conversationMap[chatId]
			}

			conversation.Conversation = append(conversation.Conversation, memory.ConversationMessage{
				Speaker: from,
				Content: message,
				Time:    record.Timestamp,
			})

			peopleMap := make(map[string]bool)
			for _, person := range conversation.People {
				peopleMap[person] = true
			}
			if !peopleMap[from] {
				conversation.People = append(conversation.People, from)
			}
			if !peopleMap[to] {
				conversation.People = append(conversation.People, to)
			}
		}

		if record.Data["type"] == "contact" {
			firstName, ok := record.Data["firstName"].(string)
			if !ok {
				firstName = ""
			}
			lastName, ok := record.Data["lastName"].(string)
			if !ok {
				lastName = ""
			}
			phoneNumber, ok := record.Data["phoneNumber"].(string)
			if !ok {
				phoneNumber = ""
			}
			textDocuments = append(textDocuments, memory.TextDocument{
				FieldContent:   firstName + " " + lastName,
				FieldTimestamp: &record.Timestamp,
				FieldTags:      []string{"social", "telegram", "contact"},
				FieldMetadata: map[string]string{
					"source":      "telegram",
					"type":        "contact",
					"firstName":   firstName,
					"lastName":    lastName,
					"phoneNumber": phoneNumber,
				},
			})
		}
	}

<<<<<<< HEAD
	return textDocuments, nil
=======
	var conversationDocuments []memory.ConversationDocument
	for _, conversation := range conversationMap {
		conversationDocuments = append(conversationDocuments, *conversation)
	}

	var allDocuments []memory.Document
	allDocuments = append(allDocuments, memory.ConversationDocumentsToDocuments(conversationDocuments)...)
	allDocuments = append(allDocuments, memory.TextDocumentsToDocuments(textDocuments)...)

	return allDocuments, nil
>>>>>>> d2430bc2
}<|MERGE_RESOLUTION|>--- conflicted
+++ resolved
@@ -1,6 +1,7 @@
 package telegram
 
 import (
+	"context"
 	"encoding/json"
 	"fmt"
 	"os"
@@ -388,9 +389,6 @@
 		}
 	}
 
-<<<<<<< HEAD
-	return textDocuments, nil
-=======
 	var conversationDocuments []memory.ConversationDocument
 	for _, conversation := range conversationMap {
 		conversationDocuments = append(conversationDocuments, *conversation)
@@ -401,5 +399,4 @@
 	allDocuments = append(allDocuments, memory.TextDocumentsToDocuments(textDocuments)...)
 
 	return allDocuments, nil
->>>>>>> d2430bc2
 }