package workflows

import (
	"context"
	"fmt"
	"time"

	"github.com/pkg/errors"
	"go.temporal.io/sdk/temporal"
	"go.temporal.io/sdk/workflow"

	"github.com/EternisAI/enchanted-twin/pkg/agent/memory"
	"github.com/EternisAI/enchanted-twin/pkg/auth"
	dataprocessing "github.com/EternisAI/enchanted-twin/pkg/dataprocessing"
	"github.com/EternisAI/enchanted-twin/pkg/dataprocessing/gmail"
	"github.com/EternisAI/enchanted-twin/pkg/dataprocessing/types"
)

type GmailSyncWorkflowInput struct{}

type GmailSyncWorkflowResponse struct {
	EndTime             time.Time `json:"endTime"`
	Success             bool      `json:"success"`
	LastRecordTimestamp time.Time `json:"lastRecordTimestamp"`
}

func (w *DataProcessingWorkflows) GmailSyncWorkflow(
	ctx workflow.Context,
	input GmailSyncWorkflowInput,
) (GmailSyncWorkflowResponse, error) {
	if w.Store == nil {
		return GmailSyncWorkflowResponse{}, errors.New("store is nil")
	}

	ctx = workflow.WithActivityOptions(ctx, workflow.ActivityOptions{
		StartToCloseTimeout: 120 * time.Minute,
		RetryPolicy: &temporal.RetryPolicy{
			InitialInterval:    time.Second * 2,
			MaximumInterval:    time.Minute * 10,
			BackoffCoefficient: 4,
			MaximumAttempts:    1,
		},
	})

	var previousResult GmailSyncWorkflowResponse

	if workflow.HasLastCompletionResult(ctx) {
		err := workflow.GetLastCompletionResult(ctx, &previousResult)
		if err != nil {
			return GmailSyncWorkflowResponse{}, err
		}
		workflow.GetLogger(ctx).Info("Recovered last result", "value", previousResult)
	}

	_, err := auth.RefreshExpiredTokens(context.Background(), w.Logger, w.Store)
	if err != nil {
		return GmailSyncWorkflowResponse{}, fmt.Errorf("failed to refresh expired tokens: %w", err)
	}

	workflowResponse := GmailSyncWorkflowResponse{
		LastRecordTimestamp: previousResult.LastRecordTimestamp,
	}

	var response GmailFetchActivityResponse
	err = workflow.ExecuteActivity(ctx, w.GmailFetchActivity, GmailFetchActivityInput{}).
		Get(ctx, &response)
	if err != nil {
		return workflowResponse, err
	}

	filteredRecords := []types.Record{}
	for _, record := range response.Records {
		if previousResult.LastRecordTimestamp.IsZero() {
			filteredRecords = append(filteredRecords, record)
			continue
		}

		if record.Timestamp.After(previousResult.LastRecordTimestamp) {
			filteredRecords = append(filteredRecords, record)
		}
	}

	if len(filteredRecords) == 0 {
		workflowResponse.EndTime = time.Now()
		return GmailSyncWorkflowResponse{
			EndTime:             time.Now(),
			Success:             true,
			LastRecordTimestamp: previousResult.LastRecordTimestamp,
		}, nil
	}

<<<<<<< HEAD
	w.Logger.Info("filteredRecords", "value", filteredRecords)
	err = workflow.ExecuteActivity(ctx, w.GmailIndexActivity, GmailIndexActivityInput{Records: filteredRecords}).
		Get(ctx, nil)
=======
	w.Logger.Info("filteredRecords", "length", len(filteredRecords))
	err = workflow.ExecuteActivity(ctx, w.GmailIndexActivity, GmailIndexActivityInput{Records: filteredRecords}).Get(ctx, nil)
>>>>>>> e0ca5713
	if err != nil {
		return GmailSyncWorkflowResponse{}, err
	}

	lastRecord := response.Records[0]

	w.Logger.Info("lastRecord", "value", lastRecord)

	workflowResponse.LastRecordTimestamp = lastRecord.Timestamp
	workflowResponse.Success = true
	workflowResponse.EndTime = time.Now()

	return workflowResponse, nil
}

type GmailFetchActivityInput struct {
	Username string `json:"username"`
}

type GmailFetchActivityResponse struct {
	Records []types.Record `json:"records"`
}

func (w *DataProcessingWorkflows) GmailFetchActivity(
	ctx context.Context,
	input GmailFetchActivityInput,
) (GmailFetchActivityResponse, error) {
	tokens, err := w.Store.GetOAuthTokens(ctx, "google")
	if err != nil {
		return GmailFetchActivityResponse{}, fmt.Errorf("failed to get OAuth tokens: %w", err)
	}
	if tokens == nil {
		return GmailFetchActivityResponse{}, fmt.Errorf("no OAuth tokens found for Google")
	}

	records, err := dataprocessing.Sync(ctx, "gmail", tokens.AccessToken)
	if err != nil {
		return GmailFetchActivityResponse{}, err
	}
	return GmailFetchActivityResponse{Records: records}, nil
}

type GmailIndexActivityInput struct {
	Records []types.Record `json:"records"`
}

type GmailIndexActivityResponse struct{}

func (w *DataProcessingWorkflows) GmailIndexActivity(
	ctx context.Context,
	input GmailIndexActivityInput,
) (GmailIndexActivityResponse, error) {
	documents, err := gmail.ToDocuments(input.Records)
	if err != nil {
		return GmailIndexActivityResponse{}, err
	}

	progressChan := make(chan memory.ProgressUpdate, 10)
	err = w.Memory.Store(ctx, documents, progressChan)
	if err != nil {
		return GmailIndexActivityResponse{}, err
	}

	return GmailIndexActivityResponse{}, nil
}<|MERGE_RESOLUTION|>--- conflicted
+++ resolved
@@ -89,14 +89,8 @@
 		}, nil
 	}
 
-<<<<<<< HEAD
-	w.Logger.Info("filteredRecords", "value", filteredRecords)
-	err = workflow.ExecuteActivity(ctx, w.GmailIndexActivity, GmailIndexActivityInput{Records: filteredRecords}).
-		Get(ctx, nil)
-=======
 	w.Logger.Info("filteredRecords", "length", len(filteredRecords))
 	err = workflow.ExecuteActivity(ctx, w.GmailIndexActivity, GmailIndexActivityInput{Records: filteredRecords}).Get(ctx, nil)
->>>>>>> e0ca5713
 	if err != nil {
 		return GmailSyncWorkflowResponse{}, err
 	}
