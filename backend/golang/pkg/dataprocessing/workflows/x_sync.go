--- conflicted
+++ resolved
@@ -163,12 +163,7 @@
 		return XIndexActivityResponse{}, err
 	}
 	w.Logger.Info("X", "tweets", len(documents))
-<<<<<<< HEAD
-	progressChan := make(chan memory.ProgressUpdate, 10)
-	err = w.Memory.Store(ctx, memory.TextDocumentsToDocuments(documents), progressChan)
-=======
 	err = w.Memory.Store(ctx, documents, nil)
->>>>>>> 7f3bd8cc
 	if err != nil {
 		return XIndexActivityResponse{}, err
 	}
