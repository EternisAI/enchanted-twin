package workflows

import (
	"context"
	"encoding/json"
	"fmt"
<<<<<<< HEAD
=======
	"sync"
	"time"

	ollamaapi "github.com/ollama/ollama/api"
>>>>>>> 0d4c7b2f
	"github.com/pkg/errors"
	"go.temporal.io/sdk/temporal"
	"go.temporal.io/sdk/workflow"
	"strings"
	"sync"
	"time"

	"github.com/EternisAI/enchanted-twin/graph/model"
	dataprocessing "github.com/EternisAI/enchanted-twin/pkg/dataprocessing"
	"github.com/EternisAI/enchanted-twin/pkg/dataprocessing/helpers"
	"github.com/EternisAI/enchanted-twin/pkg/dataprocessing/types"
	"github.com/EternisAI/enchanted-twin/pkg/db"
)

type InitializeWorkflowInput struct{}

type InitializeWorkflowResponse struct{}

type InitializeStateQuery struct {
	State model.IndexingState
}

func (w *DataProcessingWorkflows) InitializeWorkflow(
	ctx workflow.Context,
	input InitializeWorkflowInput,
) (InitializeWorkflowResponse, error) {
	if w.Store == nil {
		return InitializeWorkflowResponse{}, errors.New("store is nil")
	}

	ctx = workflow.WithActivityOptions(ctx, workflow.ActivityOptions{
		StartToCloseTimeout: 120 * time.Minute,
		RetryPolicy: &temporal.RetryPolicy{
			InitialInterval:    time.Second * 2,
			MaximumInterval:    time.Minute * 10,
			BackoffCoefficient: 4,
			MaximumAttempts:    1,
		},
	})

	indexingState := model.IndexingStateNotStarted
	dataSources := []*model.DataSource{}
	w.publishIndexingStatus(ctx, indexingState, dataSources, 0, 0, nil)

	err := workflow.SetQueryHandler(
		ctx,
		"getInitializeState",
		func() (InitializeStateQuery, error) {
			return InitializeStateQuery{State: indexingState}, nil
		},
	)
	if err != nil {
		workflow.GetLogger(ctx).Error("Failed to set query handler", "error", err)
		return InitializeWorkflowResponse{}, errors.Wrap(err, "failed to set query handler")
	}

	var fetchDataSourcesResponse FetchDataSourcesActivityResponse
	err = workflow.ExecuteActivity(ctx, w.FetchDataSourcesActivity, FetchDataSourcesActivityInput{}).
		Get(ctx, &fetchDataSourcesResponse)
	if err != nil {
		workflow.GetLogger(ctx).Error("Failed to fetch data sources", "error", err)
		indexingState = model.IndexingStateFailed
		errMsg := err.Error()
		w.publishIndexingStatus(ctx, indexingState, dataSources, 0, 0, &errMsg)
		return InitializeWorkflowResponse{}, errors.Wrap(err, "failed to fetch data sources")
	}

	if len(fetchDataSourcesResponse.DataSources) == 0 {
		workflow.GetLogger(ctx).Info("No data sources found")
		indexingState = model.IndexingStateFailed
		errMsg := "No data sources found"
		w.publishIndexingStatus(ctx, indexingState, dataSources, 0, 0, &errMsg)
		return InitializeWorkflowResponse{}, errors.New(errMsg)
	}

	for _, dataSource := range fetchDataSourcesResponse.DataSources {
		dataSources = append(dataSources, &model.DataSource{
			ID:          dataSource.ID,
			Name:        dataSource.Name,
			Path:        dataSource.Path,
			IsProcessed: false,
			IsIndexed:   *dataSource.IsIndexed,
			HasError:    *dataSource.HasError,
		})
	}

	indexingState = model.IndexingStateProcessingData
	w.publishIndexingStatus(ctx, indexingState, dataSources, 0, 0, nil)

	for i, dataSource := range fetchDataSourcesResponse.DataSources {
		w.publishIndexingStatus(ctx, indexingState, dataSources, 0, 0, nil)

		processDataActivityInput := ProcessDataActivityInput{
			DataSourceName: dataSource.Name,
			SourcePath:     dataSource.Path,
			DataSourceID:   dataSource.ID,
			Username:       "xxx",
		}
		var processDataResponse ProcessDataActivityResponse
		err = workflow.ExecuteActivity(ctx, w.ProcessDataActivity, processDataActivityInput).
			Get(ctx, &processDataResponse)

		progress := int32((i + 1) * 100 / len(fetchDataSourcesResponse.DataSources))
		dataSources[i].UpdatedAt = time.Now().Format(time.RFC3339)
		if err != nil {
			workflow.GetLogger(ctx).Error("Failed to process data source",
				"error", err,
				"dataSource", dataSource.Name)

			dataSources[i].IsProcessed = false
			dataSources[i].HasError = true
			errMsg := err.Error()
			w.publishIndexingStatus(ctx, indexingState, dataSources, progress, 0, &errMsg)
		} else {
			dataSources[i].IsProcessed = true
			dataSources[i].HasError = false
			dataSources[i].IsIndexed = false
			w.publishIndexingStatus(ctx, indexingState, dataSources, progress, 0, nil)
		}

		w.publishIndexingStatus(ctx, indexingState, dataSources, progress, 0, nil)
	}

	indexingState = model.IndexingStateIndexingData
	w.publishIndexingStatus(ctx, indexingState, dataSources, 100, 0, nil)

	var indexDataResponse IndexDataActivityResponse

	err = workflow.ExecuteActivity(ctx, w.IndexDataActivity, IndexDataActivityInput{DataSourcesInput: dataSources, IndexingState: indexingState}).
		Get(ctx, &indexDataResponse)
	if err != nil {
		workflow.GetLogger(ctx).Error("Failed to index data", "error", err)
		errMsg := err.Error()
		indexingState = model.IndexingStateFailed
		w.publishIndexingStatus(ctx, indexingState, dataSources, 100, 0, &errMsg)
		return InitializeWorkflowResponse{}, errors.Wrap(err, "failed to index data")
	}

	w.publishIndexingStatus(
		ctx,
		model.IndexingStateCompleted,
		indexDataResponse.DataSourcesResponse,
		100,
		100,
		nil,
	)

	return InitializeWorkflowResponse{}, nil
}

func (w *DataProcessingWorkflows) publishIndexingStatus(
	ctx workflow.Context,
	state model.IndexingState,
	dataSources []*model.DataSource,
	processingProgress, indexingProgress int32,
	error *string,
) {
	status := &model.IndexingStatus{
		Status:      state,
		DataSources: dataSources,
		Error:       error,
	}
	statusJson, _ := json.Marshal(status)
	subject := "indexing_data"

	input := PublishIndexingStatusInput{
		Subject: subject,
		Data:    statusJson,
	}
	err := workflow.ExecuteActivity(ctx, w.PublishIndexingStatus, input).Get(ctx, nil)
	if err != nil {
		workflow.GetLogger(ctx).
			Error("Failed to publish indexing status", "error", err, "subject", subject)
	}
}

type FetchDataSourcesActivityInput struct{}

type FetchDataSourcesActivityResponse struct {
	DataSources []*db.DataSource `json:"dataSources"`
}

func (w *DataProcessingWorkflows) FetchDataSourcesActivity(
	ctx context.Context,
	input FetchDataSourcesActivityInput,
) (FetchDataSourcesActivityResponse, error) {
	dataSources, err := w.Store.GetUnindexedDataSources(ctx)
	if err != nil {
		return FetchDataSourcesActivityResponse{}, err
	}
	return FetchDataSourcesActivityResponse{DataSources: dataSources}, nil
}

type ProcessDataActivityInput struct {
	DataSourceName string `json:"dataSourceName"`
	SourcePath     string `json:"sourcePath"`
	Username       string `json:"username"`
	DataSourceID   string `json:"dataSourceID"`
}

type ProcessDataActivityResponse struct {
	Success bool `json:"success"`
}

func (w *DataProcessingWorkflows) ProcessDataActivity(
	ctx context.Context,
	input ProcessDataActivityInput,
) (ProcessDataActivityResponse, error) {
	outputPath := fmt.Sprintf(
		"%s/%s_%s.jsonl",
		w.Config.AppDataPath,
		input.DataSourceName,
		input.DataSourceID,
	)
	dataprocessingService := dataprocessing.NewDataProcessingService(w.OpenAIService, w.Config.CompletionsModel, w.Store)
	success, err := dataprocessingService.ProcessSource(
		ctx,
		input.DataSourceName,
		input.SourcePath,
		outputPath,
	)
	if err != nil {
		w.Logger.Error(
			"Failed to process data source",
			"error",
			err,
			"dataSource",
			input.DataSourceName,
		)
		return ProcessDataActivityResponse{}, err
	}

	err = w.Store.UpdateDataSourceProcessedPath(ctx, input.DataSourceID, outputPath)
	if err != nil {
		return ProcessDataActivityResponse{}, err
	}

	return ProcessDataActivityResponse{Success: success}, nil
}

type IndexDataActivityInput struct {
	DataSourcesInput []*model.DataSource `json:"dataSources"`
	IndexingState    model.IndexingState `json:"indexingState"`
}

type IndexDataActivityResponse struct {
	DataSourcesResponse []*model.DataSource `json:"dataSources"`
}

func publishIndexingStatus(
	w *DataProcessingWorkflows,
	dataSources []*model.DataSource,
	state model.IndexingState,
	error *string,
) {
	status := &model.IndexingStatus{
		Status:      state,
		DataSources: dataSources,
		Error:       error,
	}
	statusJson, _ := json.Marshal(status)
	subject := "indexing_data"

	if w.Nc == nil {
		w.Logger.Error("NATS connection is nil")
		return
	}

	if !w.Nc.IsConnected() {
		w.Logger.Error("NATS connection is not connected")
		return
	}

	w.Logger.Info("Publishing indexing status",
		"subject", subject,
		"data", string(statusJson),
		"connected", w.Nc.IsConnected(),
		"status", w.Nc.Status().String())

	err := w.Nc.Publish(subject, statusJson)
	if err != nil {
		w.Logger.Error("Failed to publish indexing status",
			"error", err,
			"subject", subject,
			"connected", w.Nc.IsConnected(),
			"status", w.Nc.Status().String())
	}
}

func (w *DataProcessingWorkflows) IndexDataActivity(
	ctx context.Context,
	input IndexDataActivityInput,
) (IndexDataActivityResponse, error) {
	dataSourcesDB, err := w.Store.GetUnindexedDataSources(ctx)
	if err != nil {
		return IndexDataActivityResponse{}, fmt.Errorf(
			"failed to get unindexed data sources: %w",
			err,
		)
	}

	dataSourcesResponse := make([]*model.DataSource, len(input.DataSourcesInput))

	copy(dataSourcesResponse, input.DataSourcesInput)

	var wg sync.WaitGroup
	resultChan := make(chan struct{})
	for i, dataSourceDB := range dataSourcesDB {
		if dataSourceDB.ProcessedPath == nil {
			w.Logger.Error("Processed path is nil", "dataSource", dataSourceDB.Name)
			continue
		}

		records, err := helpers.ReadJSONL[types.Record](*dataSourceDB.ProcessedPath)
		if err != nil {
			return IndexDataActivityResponse{}, err
		}

		if len(records) == 0 {
			w.Logger.Warn("No records found for data source", "dataSource", dataSourceDB.Name)
			dataSourcesResponse[i].IsIndexed = true
			continue
		}

		dataprocessingService := dataprocessing.NewDataProcessingService(w.OpenAIService, w.Config.CompletionsModel, w.Store)

		batchSize := 20
		totalBatches := (len(records) + batchSize - 1) / batchSize

		for j := 0; j < len(records); j += batchSize {
			end := j + batchSize
			if end > len(records) {
				end = len(records)
			}

			batchRecords := records[j:end]
			documents, err := dataprocessingService.ToDocuments(ctx, dataSourceDB.Name, batchRecords)
			if err != nil {
				return IndexDataActivityResponse{}, err
			}

			batchNum := j/batchSize + 1
			batchProgressCallback := func(processed, total int) {
				batchProgress := float64(batchNum-1) / float64(totalBatches) * 100
				if total > 0 {
					withinBatchProgress := float64(processed) / float64(total) * (100.0 / float64(totalBatches))
					batchProgress += withinBatchProgress
				}
				dataSourcesResponse[i].IndexProgress = int32(batchProgress)
				publishIndexingStatus(w, dataSourcesResponse, input.IndexingState, nil)
			}

			err = w.Memory.Store(ctx, documents, batchProgressCallback)
			if err != nil {
				return IndexDataActivityResponse{}, err
			}
		}

		dataSourcesResponse[i].IsIndexed = true
	}
	go func() {
		wg.Wait()
		close(resultChan)
	}()

	for _, dataSource := range dataSourcesResponse {
		_, err = w.Store.UpdateDataSourceState(
			ctx,
			dataSource.ID,
			dataSource.IsIndexed,
			dataSource.HasError,
		)
		if err != nil {
			return IndexDataActivityResponse{}, err
		}
	}

	return IndexDataActivityResponse{DataSourcesResponse: dataSourcesResponse}, nil
}

type PublishIndexingStatusInput struct {
	Subject string
	Data    []byte
}

func (w *DataProcessingWorkflows) PublishIndexingStatus(
	ctx context.Context,
	input PublishIndexingStatusInput,
) error {
	if w.Nc == nil {
		return errors.New("NATS connection is nil")
	}

	if !w.Nc.IsConnected() {
		return errors.New("NATS connection is not connected")
	}

	w.Logger.Info("Publishing indexing status",
		"subject", input.Subject,
		"data", string(input.Data),
		"connected", w.Nc.IsConnected(),
		"status", w.Nc.Status().String())

	err := w.Nc.Publish(input.Subject, input.Data)
	if err != nil {
		w.Logger.Error("Failed to publish indexing status",
			"error", err,
			"subject", input.Subject,
			"connected", w.Nc.IsConnected(),
			"status", w.Nc.Status().String())
		return err
	}

	w.Logger.Info("Successfully published indexing status", "subject", input.Subject)
	return nil
}<|MERGE_RESOLUTION|>--- conflicted
+++ resolved
@@ -4,13 +4,6 @@
 	"context"
 	"encoding/json"
 	"fmt"
-<<<<<<< HEAD
-=======
-	"sync"
-	"time"
-
-	ollamaapi "github.com/ollama/ollama/api"
->>>>>>> 0d4c7b2f
 	"github.com/pkg/errors"
 	"go.temporal.io/sdk/temporal"
 	"go.temporal.io/sdk/workflow"
