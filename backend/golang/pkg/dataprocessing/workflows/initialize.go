package workflows

import (
	"context"
	"encoding/json"
	"fmt"
	"time"

	"github.com/pkg/errors"
	"go.temporal.io/sdk/temporal"
	"go.temporal.io/sdk/workflow"

	"github.com/EternisAI/enchanted-twin/graph/model"
	dataprocessing "github.com/EternisAI/enchanted-twin/pkg/dataprocessing"
	"github.com/EternisAI/enchanted-twin/pkg/dataprocessing/helpers"
	"github.com/EternisAI/enchanted-twin/pkg/db"
)

type InitializeWorkflowInput struct{}

type InitializeWorkflowResponse struct{}

type InitializeStateQuery struct {
	State model.IndexingState
}

func (w *DataProcessingWorkflows) InitializeWorkflow(
	ctx workflow.Context,
	input InitializeWorkflowInput,
) (InitializeWorkflowResponse, error) {
	if w.Store == nil {
		return InitializeWorkflowResponse{}, errors.New("store is nil")
	}

	ctx = workflow.WithActivityOptions(ctx, workflow.ActivityOptions{
		StartToCloseTimeout: 5 * time.Minute,
		RetryPolicy: &temporal.RetryPolicy{
			InitialInterval:    time.Second * 2,
			MaximumInterval:    time.Minute * 10,
			BackoffCoefficient: 4,
			MaximumAttempts:    3,
		},
	})

	indexingState := model.IndexingStateNotStarted
	dataSources := []*model.DataSource{}
	w.publishIndexingStatus(ctx, indexingState, dataSources, 0, 0, nil)

	err := workflow.SetQueryHandler(
		ctx,
		"getInitializeState",
		func() (InitializeStateQuery, error) {
			return InitializeStateQuery{State: indexingState}, nil
		},
	)
	if err != nil {
		workflow.GetLogger(ctx).Error("Failed to set query handler", "error", err)
		return InitializeWorkflowResponse{}, errors.Wrap(err, "failed to set query handler")
	}

	var fetchDataSourcesResponse FetchDataSourcesActivityResponse
	err = workflow.ExecuteActivity(ctx, w.FetchDataSourcesActivity, FetchDataSourcesActivityInput{}).
		Get(ctx, &fetchDataSourcesResponse)
	if err != nil {
		workflow.GetLogger(ctx).Error("Failed to fetch data sources", "error", err)
		indexingState = model.IndexingStateFailed
		errMsg := err.Error()
		w.publishIndexingStatus(ctx, indexingState, dataSources, 0, 0, &errMsg)
		return InitializeWorkflowResponse{}, errors.Wrap(err, "failed to fetch data sources")
	}

	if len(fetchDataSourcesResponse.DataSources) == 0 {
		workflow.GetLogger(ctx).Info("No data sources found")
		indexingState = model.IndexingStateFailed
		errMsg := "No data sources found"
		w.publishIndexingStatus(ctx, indexingState, dataSources, 0, 0, &errMsg)
		return InitializeWorkflowResponse{}, errors.New(errMsg)
	}

	for _, dataSource := range fetchDataSourcesResponse.DataSources {
		dataSources = append(dataSources, &model.DataSource{
			ID:          dataSource.ID,
			Name:        dataSource.Name,
			Path:        dataSource.Path,
			IsProcessed: false,
			IsIndexed:   *dataSource.IsIndexed,
			HasError:    *dataSource.HasError,
		})
	}

	indexingState = model.IndexingStateProcessingData
	w.publishIndexingStatus(ctx, indexingState, dataSources, 0, 0, nil)

	for i, dataSource := range fetchDataSourcesResponse.DataSources {
		w.publishIndexingStatus(ctx, indexingState, dataSources, 0, 0, nil)

		processDataActivityInput := ProcessDataActivityInput{
			DataSourceName: dataSource.Name,
			SourcePath:     dataSource.Path,
			DataSourceID:   dataSource.ID,
			Username:       "xxx",
		}
		var processDataResponse ProcessDataActivityResponse
		err = workflow.ExecuteActivity(ctx, w.ProcessDataActivity, processDataActivityInput).
			Get(ctx, &processDataResponse)

		progress := int32((i + 1) * 100 / len(fetchDataSourcesResponse.DataSources))
		dataSources[i].UpdatedAt = time.Now().Format(time.RFC3339)
		if err != nil {
			workflow.GetLogger(ctx).Error("Failed to process data source",
				"error", err,
				"dataSource", dataSource.Name)

			dataSources[i].IsProcessed = false
			dataSources[i].HasError = true
			errMsg := err.Error()
			w.publishIndexingStatus(ctx, indexingState, dataSources, progress, 0, &errMsg)
		} else {
			dataSources[i].IsProcessed = true
			dataSources[i].HasError = false
			dataSources[i].IsIndexed = false
			w.publishIndexingStatus(ctx, indexingState, dataSources, progress, 0, nil)
		}
	}

	indexingState = model.IndexingStateIndexingData
	w.publishIndexingStatus(ctx, indexingState, dataSources, 100, 0, nil)

	var fetchUnindexedResponse FetchDataSourcesActivityResponse
	err = workflow.ExecuteActivity(ctx, w.FetchDataSourcesActivity, FetchDataSourcesActivityInput{}).
		Get(ctx, &fetchUnindexedResponse)
	if err != nil {
		workflow.GetLogger(ctx).Error("Failed to fetch unindexed data sources", "error", err)
		errMsg := err.Error()
		indexingState = model.IndexingStateFailed
		w.publishIndexingStatus(ctx, indexingState, dataSources, 100, 0, &errMsg)
		return InitializeWorkflowResponse{}, errors.Wrap(err, "failed to fetch unindexed data sources")
	}

	for i := range dataSources {
		dataSources[i].IndexProgress = 0
	}

	for i, dataSourceDB := range fetchUnindexedResponse.DataSources {
		if dataSourceDB.ProcessedPath == nil {
			workflow.GetLogger(ctx).Error("Processed path is nil", "dataSource", dataSourceDB.Name)
			continue
		}

		batchSize := 20
		if dataSourceDB.Name == "whatsapp" {
			batchSize = 1
		}

		getBatchesInput := GetBatchesActivityInput{
			DataSourceID:   dataSourceDB.ID,
			DataSourceName: dataSourceDB.Name,
			ProcessedPath:  *dataSourceDB.ProcessedPath,
			BatchSize:      batchSize,
		}

		var getBatchesResponse GetBatchesActivityResponse
		err = workflow.ExecuteActivity(ctx, w.GetBatchesActivity, getBatchesInput).
			Get(ctx, &getBatchesResponse)
		if err != nil {
			workflow.GetLogger(ctx).Error("Failed to get batches", "error", err, "dataSource", dataSourceDB.Name)
			dataSources[i].HasError = true
			errMsg := err.Error()
			w.publishIndexingStatus(ctx, indexingState, dataSources, 100, 0, &errMsg)
			continue
		}

		if getBatchesResponse.TotalBatches == 0 {
			workflow.GetLogger(ctx).Warn("No batches found for data source", "dataSource", dataSourceDB.Name)
			dataSources[i].IsIndexed = true
			dataSources[i].IndexProgress = 100
			continue
		}

		failedBatches := 0
		successfulBatches := 0

		for batchIndex := 0; batchIndex < getBatchesResponse.TotalBatches; batchIndex++ {
			indexBatchInput := IndexBatchActivityInput{
				DataSourceID:   dataSourceDB.ID,
				DataSourceName: dataSourceDB.Name,
				ProcessedPath:  *dataSourceDB.ProcessedPath,
				BatchIndex:     batchIndex,
<<<<<<< HEAD
				BatchSize:      1,
=======
				BatchSize:      batchSize,
>>>>>>> 9b0e1c38
				TotalBatches:   getBatchesResponse.TotalBatches,
			}

			var indexBatchResponse IndexBatchActivityResponse
			err = workflow.ExecuteActivity(ctx, w.IndexBatchActivity, indexBatchInput).
				Get(ctx, &indexBatchResponse)
			if err != nil {
				failedBatches++
				workflow.GetLogger(ctx).Error("Failed to index batch",
					"error", err,
					"dataSource", dataSourceDB.Name,
					"batch", batchIndex,
					"failedBatches", failedBatches,
					"totalBatches", getBatchesResponse.TotalBatches)

				failureRate := float64(failedBatches) / float64(batchIndex+1)
				if failureRate > 0.5 && failedBatches > 3 {
					workflow.GetLogger(ctx).Error("High failure rate detected, marking data source as failed",
						"dataSource", dataSourceDB.Name,
						"failureRate", failureRate,
						"failedBatches", failedBatches)
					dataSources[i].HasError = true
					errMsg := fmt.Sprintf("High batch failure rate: %d/%d batches failed", failedBatches, batchIndex+1)
					w.publishIndexingStatus(ctx, indexingState, dataSources, 100, 0, &errMsg)
					break
				}
			} else {
				successfulBatches++
				workflow.GetLogger(ctx).Info("Batch indexed successfully",
					"dataSource", dataSourceDB.Name,
					"batch", batchIndex+1,
					"total", getBatchesResponse.TotalBatches,
					"documentsStored", indexBatchResponse.DocumentsStored,
					"successfulBatches", successfulBatches,
					"failedBatches", failedBatches)
			}

			batchProgress := float64(batchIndex+1) / float64(getBatchesResponse.TotalBatches) * 100
			dataSources[i].IndexProgress = int32(batchProgress)
			w.publishIndexingStatus(ctx, indexingState, dataSources, 100, 0, nil)
		}

		finalFailureRate := float64(failedBatches) / float64(getBatchesResponse.TotalBatches)

		if failedBatches > 0 {
			workflow.GetLogger(ctx).Warn("Batch processing completed with some failures",
				"dataSource", dataSourceDB.Name,
				"successfulBatches", successfulBatches,
				"failedBatches", failedBatches,
				"totalBatches", getBatchesResponse.TotalBatches,
				"finalFailureRate", finalFailureRate)
		}

		if !dataSources[i].HasError {
			if finalFailureRate > 0.8 {
				dataSources[i].HasError = true
				errMsg := fmt.Sprintf("Too many batch failures: %d/%d batches failed", failedBatches, getBatchesResponse.TotalBatches)
				w.publishIndexingStatus(ctx, indexingState, dataSources, 100, 0, &errMsg)
			} else {
				dataSources[i].IsIndexed = true
				dataSources[i].IndexProgress = 100

				updateStateInput := UpdateDataSourceStateActivityInput{
					DataSourceID: dataSources[i].ID,
					IsIndexed:    true,
					HasError:     false,
				}
				err = workflow.ExecuteActivity(ctx, w.UpdateDataSourceStateActivity, updateStateInput).Get(ctx, nil)
				if err != nil {
					workflow.GetLogger(ctx).Error("Failed to update data source state", "error", err)
				}
			}
		}
	}

	w.publishIndexingStatus(
		ctx,
		model.IndexingStateCompleted,
		dataSources,
		100,
		100,
		nil,
	)

	return InitializeWorkflowResponse{}, nil
}

func (w *DataProcessingWorkflows) publishIndexingStatus(
	ctx workflow.Context,
	state model.IndexingState,
	dataSources []*model.DataSource,
	processingProgress, indexingProgress int32,
	error *string,
) {
	status := &model.IndexingStatus{
		Status:      state,
		DataSources: dataSources,
		Error:       error,
	}
	statusJson, _ := json.Marshal(status)
	subject := "indexing_data"

	input := PublishIndexingStatusInput{
		Subject: subject,
		Data:    statusJson,
	}
	err := workflow.ExecuteActivity(ctx, w.PublishIndexingStatus, input).Get(ctx, nil)
	if err != nil {
		workflow.GetLogger(ctx).
			Error("Failed to publish indexing status", "error", err, "subject", subject)
	}
}

type FetchDataSourcesActivityInput struct{}

type FetchDataSourcesActivityResponse struct {
	DataSources []*db.DataSource `json:"dataSources"`
}

func (w *DataProcessingWorkflows) FetchDataSourcesActivity(
	ctx context.Context,
	input FetchDataSourcesActivityInput,
) (FetchDataSourcesActivityResponse, error) {
	dataSources, err := w.Store.GetUnindexedDataSources(ctx)
	if err != nil {
		return FetchDataSourcesActivityResponse{}, err
	}
	return FetchDataSourcesActivityResponse{DataSources: dataSources}, nil
}

type ProcessDataActivityInput struct {
	DataSourceName string `json:"dataSourceName"`
	SourcePath     string `json:"sourcePath"`
	Username       string `json:"username"`
	DataSourceID   string `json:"dataSourceID"`
}

type ProcessDataActivityResponse struct {
	Success bool `json:"success"`
}

func (w *DataProcessingWorkflows) ProcessDataActivity(
	ctx context.Context,
	input ProcessDataActivityInput,
) (ProcessDataActivityResponse, error) {
	outputPath := fmt.Sprintf(
		"%s/%s_%s.jsonl",
		w.Config.AppDataPath,
		input.DataSourceName,
		input.DataSourceID,
	)
	dataprocessingService := dataprocessing.NewDataProcessingService(w.OpenAIService, w.Config.CompletionsModel, w.Store, w.Logger)
	success, err := dataprocessingService.ProcessSource(
		ctx,
		input.DataSourceName,
		input.SourcePath,
		outputPath,
	)
	if err != nil {
		w.Logger.Error(
			"Failed to process data source",
			"error",
			err,
			"dataSource",
			input.DataSourceName,
		)
		return ProcessDataActivityResponse{}, err
	}

	err = w.Store.UpdateDataSourceProcessedPath(ctx, input.DataSourceID, outputPath)
	if err != nil {
		return ProcessDataActivityResponse{}, err
	}

	return ProcessDataActivityResponse{Success: success}, nil
}

type UpdateDataSourceStateActivityInput struct {
	DataSourceID string `json:"dataSourceId"`
	IsIndexed    bool   `json:"isIndexed"`
	HasError     bool   `json:"hasError"`
}

type UpdateDataSourceStateActivityResponse struct {
	Success bool `json:"success"`
}

func (w *DataProcessingWorkflows) UpdateDataSourceStateActivity(
	ctx context.Context,
	input UpdateDataSourceStateActivityInput,
) (UpdateDataSourceStateActivityResponse, error) {
	_, err := w.Store.UpdateDataSourceState(
		ctx,
		input.DataSourceID,
		input.IsIndexed,
		input.HasError,
	)
	if err != nil {
		return UpdateDataSourceStateActivityResponse{}, err
	}
	return UpdateDataSourceStateActivityResponse{Success: true}, nil
}

type GetBatchesActivityInput struct {
	DataSourceID   string `json:"dataSourceId"`
	DataSourceName string `json:"dataSourceName"`
	ProcessedPath  string `json:"processedPath"`
	BatchSize      int    `json:"batchSize"`
}

type GetBatchesActivityResponse struct {
	TotalBatches int `json:"totalBatches"`
}

func (w *DataProcessingWorkflows) GetBatchesActivity(
	ctx context.Context,
	input GetBatchesActivityInput,
) (GetBatchesActivityResponse, error) {
	if input.BatchSize <= 0 {
		return GetBatchesActivityResponse{}, errors.New("batch size must be positive")
	}
	if input.ProcessedPath == "" {
		return GetBatchesActivityResponse{}, errors.New("processed path cannot be empty")
	}

	lineCount, err := helpers.CountJSONLLines(input.ProcessedPath)
	if err != nil {
		return GetBatchesActivityResponse{}, err
	}

	totalBatches := (lineCount + input.BatchSize - 1) / input.BatchSize
	return GetBatchesActivityResponse{TotalBatches: totalBatches}, nil
}

type IndexBatchActivityInput struct {
	DataSourceID   string `json:"dataSourceId"`
	DataSourceName string `json:"dataSourceName"`
	ProcessedPath  string `json:"processedPath"`
	BatchIndex     int    `json:"batchIndex"`
	BatchSize      int    `json:"batchSize"`
	TotalBatches   int    `json:"totalBatches"`
}

type IndexBatchActivityResponse struct {
	BatchIndex      int  `json:"batchIndex"`
	DocumentsStored int  `json:"documentsStored"`
	Success         bool `json:"success"`
}

func (w *DataProcessingWorkflows) IndexBatchActivity(
	ctx context.Context,
	input IndexBatchActivityInput,
) (IndexBatchActivityResponse, error) {
	if input.BatchIndex < 0 {
		return IndexBatchActivityResponse{}, errors.New("batch index cannot be negative")
	}
	if input.BatchSize <= 0 {
		return IndexBatchActivityResponse{}, errors.New("batch size must be positive")
	}
	if input.ProcessedPath == "" {
		return IndexBatchActivityResponse{}, errors.New("processed path cannot be empty")
	}

	startIdx := input.BatchIndex * input.BatchSize

	records, err := helpers.ReadJSONLBatch(input.ProcessedPath, startIdx, input.BatchSize)
	if err != nil {
		return IndexBatchActivityResponse{}, err
	}
	w.Logger.Info("Read records", "records", len(records))

	if len(records) == 0 {
		return IndexBatchActivityResponse{
			BatchIndex:      input.BatchIndex,
			DocumentsStored: 0,
			Success:         true,
		}, nil
	}

	dataprocessingService := dataprocessing.NewDataProcessingService(
		w.OpenAIService,
		w.Config.CompletionsModel,
		w.Store,
		w.Logger,
	)

	documents, err := dataprocessingService.ToDocuments(ctx, input.DataSourceName, records)
	if err != nil {
		return IndexBatchActivityResponse{}, err
	}

	progressCallback := func(processed, total int) {
		w.Logger.Info("Batch progress",
			"dataSource", input.DataSourceName,
			"batch", input.BatchIndex+1,
			"totalBatches", input.TotalBatches,
			"processed", processed,
			"total", total)
	}

	err = w.Memory.Store(ctx, documents, progressCallback)
	if err != nil {
		return IndexBatchActivityResponse{}, err
	}

	return IndexBatchActivityResponse{
		BatchIndex:      input.BatchIndex,
		DocumentsStored: len(documents),
		Success:         true,
	}, nil
}

type PublishIndexingStatusInput struct {
	Subject string
	Data    []byte
}

func (w *DataProcessingWorkflows) PublishIndexingStatus(
	ctx context.Context,
	input PublishIndexingStatusInput,
) error {
	if w.Nc == nil {
		return errors.New("NATS connection is nil")
	}

	if !w.Nc.IsConnected() {
		return errors.New("NATS connection is not connected")
	}

	err := w.Nc.Publish(input.Subject, input.Data)
	if err != nil {
		w.Logger.Error("Failed to publish indexing status",
			"error", err,
			"subject", input.Subject,
			"connected", w.Nc.IsConnected(),
			"status", w.Nc.Status().String())
		return err
	}

	return nil
}<|MERGE_RESOLUTION|>--- conflicted
+++ resolved
@@ -186,11 +186,7 @@
 				DataSourceName: dataSourceDB.Name,
 				ProcessedPath:  *dataSourceDB.ProcessedPath,
 				BatchIndex:     batchIndex,
-<<<<<<< HEAD
-				BatchSize:      1,
-=======
 				BatchSize:      batchSize,
->>>>>>> 9b0e1c38
 				TotalBatches:   getBatchesResponse.TotalBatches,
 			}
 
