--- conflicted
+++ resolved
@@ -401,17 +401,12 @@
 			return false, err
 		}
 		return true, nil
-<<<<<<< HEAD
 	case "synced-document":
 		source, err := misc.NewTextDocumentProcessor(s.openAiService, s.completionsModel, s.store, s.logger)
-=======
-	case "misc":
-		processor, err := misc.NewTextDocumentProcessor(s.openAiService, s.completionsModel, s.store, s.logger)
->>>>>>> e56c84cf
-		if err != nil {
-			return false, err
-		}
-		fileDocuments, err := processor.ProcessFile(ctx, inputPath)
+		if err != nil {
+			return false, err
+		}
+		fileDocuments, err := source.ProcessFile(ctx, inputPath)
 		if err != nil {
 			return false, err
 		}
@@ -492,21 +487,9 @@
 		if err != nil {
 			return nil, err
 		}
-<<<<<<< HEAD
 	case "synced-document":
-		miscProcessor, err := misc.NewTextDocumentProcessor(s.openAiService, s.completionsModel, s.store, s.logger)
-		if err != nil {
-			return nil, err
-		}
-		documents, err = miscProcessor.ToDocuments(ctx, records)
-		if err != nil {
-			return nil, err
-		}
-=======
-	case "misc":
 		// Misc processor has been upgraded to new DocumentProcessor interface - use ProcessFile directly
 		return nil, fmt.Errorf("misc processor has been upgraded to new DocumentProcessor interface - use ProcessFile directly")
->>>>>>> e56c84cf
 	default:
 		return nil, fmt.Errorf("unsupported source type: %s", sourceType)
 	}
