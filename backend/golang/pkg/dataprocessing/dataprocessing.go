// Owner: slimane@eternis.ai
package dataprocessing

import (
	"archive/tar"
	"archive/zip"
	"compress/gzip"
	"context"
	"encoding/csv"
	"encoding/json"
	"fmt"
	"io"
	"log"
	"os"
	"path/filepath"
	"strings"
	"time"

	"github.com/EternisAI/enchanted-twin/pkg/ai"
	"github.com/EternisAI/enchanted-twin/pkg/dataprocessing/chatgpt"
	"github.com/EternisAI/enchanted-twin/pkg/dataprocessing/gmail"
	"github.com/EternisAI/enchanted-twin/pkg/dataprocessing/google_addresses"
	"github.com/EternisAI/enchanted-twin/pkg/dataprocessing/misc"
	"github.com/EternisAI/enchanted-twin/pkg/dataprocessing/slack"
	"github.com/EternisAI/enchanted-twin/pkg/dataprocessing/telegram"
	"github.com/EternisAI/enchanted-twin/pkg/dataprocessing/types"
	"github.com/EternisAI/enchanted-twin/pkg/dataprocessing/whatsapp"
	"github.com/EternisAI/enchanted-twin/pkg/dataprocessing/x"
	"github.com/EternisAI/enchanted-twin/pkg/db"
)

<<<<<<< HEAD
// Record represents a single data record that will be written to CSV.
type Record struct {
	Data      map[string]any
	Timestamp time.Time
	Source    string
}

// Source interface defines methods that each data source must implement.
type Source interface {
	// ProcessFile processes the input file and returns records
	ProcessFile(filepath string, userName string) ([]Record, error)
	// Name returns the source identifier
	Name() string
	// Sync returns the records from the source
	Sync(ctx context.Context) ([]types.Record, error)
}

=======
>>>>>>> d2430bc2
func extractZip(zipPath string) (extractedPath string, err error) {
	tempDir, err := os.MkdirTemp("", "extracted_zip_")
	if err != nil {
		return "", fmt.Errorf("error creating temp directory: %v", err)
	}

	reader, err := zip.OpenReader(zipPath)
	if err != nil {
		err = os.RemoveAll(tempDir)
		if err != nil {
			return "", fmt.Errorf("error removing temp directory: %v", err)
		}
		return "", fmt.Errorf("error opening zip file: %v", err)
	}
	defer func() {
		if closeErr := reader.Close(); closeErr != nil {
			if err == nil {
				err = fmt.Errorf("error closing zip reader: %v", closeErr)
			} else {
				log.Printf("Error closing zip reader: %v", closeErr)
			}
		}
	}()

	for _, file := range reader.File {
		path := filepath.Join(tempDir, file.Name)

		if file.FileInfo().IsDir() {
			err = os.MkdirAll(path, file.Mode())
			if err != nil {
				return "", fmt.Errorf("error creating directory: %v", err)
			}
			continue
		}

		fileReader, err := file.Open()
		if err != nil {
			err = os.RemoveAll(tempDir)
			if err != nil {
				return "", fmt.Errorf("error removing temp directory: %v", err)
			}
			return "", fmt.Errorf("error opening file in zip: %v", err)
		}
		defer func() {
			if closeErr := fileReader.Close(); closeErr != nil {
				if err == nil {
					err = fmt.Errorf("error closing file reader: %v", closeErr)
				} else {
					log.Printf("Error closing file reader: %v", closeErr)
				}
			}
		}()

		err = os.MkdirAll(filepath.Dir(path), 0o755)
		if err != nil {
			return "", fmt.Errorf("error creating directory: %v", err)
		}

		targetFile, err := os.OpenFile(path, os.O_WRONLY|os.O_CREATE|os.O_TRUNC, file.Mode())
		if err != nil {
			err = os.RemoveAll(tempDir)
			if err != nil {
				return "", fmt.Errorf("error removing temp directory: %v", err)
			}
			return "", fmt.Errorf("error creating file: %v", err)
		}
		defer func() {
			if closeErr := targetFile.Close(); closeErr != nil {
				if err == nil {
					err = fmt.Errorf("error closing target file: %v", closeErr)
				} else {
					log.Printf("Error closing target file: %v", closeErr)
				}
			}
		}()

		if _, err := io.Copy(targetFile, fileReader); err != nil {
			err = os.RemoveAll(tempDir)
			if err != nil {
				return "", fmt.Errorf("error removing temp directory: %v", err)
			}
			return "", fmt.Errorf("error extracting file: %v", err)
		}
	}

	return tempDir, nil
}

func extractTarGz(tarGzPath string) (extractedPath string, err error) {
	tempDir, err := os.MkdirTemp("", "extracted_tar_")
	if err != nil {
		return "", fmt.Errorf("error creating temp directory: %v", err)
	}

	file, err := os.Open(tarGzPath)
	if err != nil {
		err = os.RemoveAll(tempDir)
		if err != nil {
			return "", fmt.Errorf("error removing temp directory: %v", err)
		}
		return "", fmt.Errorf("error opening tar.gz file: %v", err)
	}
	defer func() {
		if closeErr := file.Close(); closeErr != nil {
			if err == nil {
				err = fmt.Errorf("error closing tar.gz file: %v", closeErr)
			} else {
				log.Printf("Error closing tar.gz file: %v", closeErr)
			}
		}
	}()

	gzReader, err := gzip.NewReader(file)
	if err != nil {
		err = os.RemoveAll(tempDir)
		if err != nil {
			return "", fmt.Errorf("error removing temp directory: %v", err)
		}
		return "", fmt.Errorf("error creating gzip reader: %v", err)
	}
	defer func() {
		if closeErr := gzReader.Close(); closeErr != nil {
			if err == nil {
				err = fmt.Errorf("error closing gzip reader: %v", closeErr)
			} else {
				log.Printf("Error closing gzip reader: %v", closeErr)
			}
		}
	}()

	tarReader := tar.NewReader(gzReader)

	for {
		header, err := tarReader.Next()
		if err == io.EOF {
			break
		}
		if err != nil {
			err = os.RemoveAll(tempDir)
			if err != nil {
				return "", fmt.Errorf("error removing temp directory: %v", err)
			}
			return "", fmt.Errorf("error reading tar header: %v", err)
		}

		path := filepath.Join(tempDir, header.Name)

		switch header.Typeflag {
		case tar.TypeDir:
			if err := os.MkdirAll(path, header.FileInfo().Mode()); err != nil {
				err = os.RemoveAll(tempDir)
				if err != nil {
					return "", fmt.Errorf("error removing temp directory: %v", err)
				}
				return "", fmt.Errorf("error creating directory: %v", err)
			}
		case tar.TypeReg:
			if err := os.MkdirAll(filepath.Dir(path), 0o755); err != nil {
				err = os.RemoveAll(tempDir)
				if err != nil {
					return "", fmt.Errorf("error removing temp directory: %v", err)
				}
				return "", fmt.Errorf("error creating directory: %v", err)
			}

			outFile, err := os.OpenFile(path, os.O_CREATE|os.O_WRONLY, header.FileInfo().Mode())
			if err != nil {
				err = os.RemoveAll(tempDir)
				if err != nil {
					return "", fmt.Errorf("error removing temp directory: %v", err)
				}
				return "", fmt.Errorf("error creating file: %v", err)
			}

			if _, err := io.Copy(outFile, tarReader); err != nil {
				if errClose := outFile.Close(); errClose != nil {
					log.Printf("Error closing file: %v", errClose)
				}
				err = os.RemoveAll(tempDir)
				if err != nil {
					return "", fmt.Errorf("error removing temp directory: %v", err)
				}
				return "", fmt.Errorf("error extracting file: %v", err)
			}

			if err := outFile.Close(); err != nil {
				err = os.RemoveAll(tempDir)
				if err != nil {
					return "", fmt.Errorf("error removing temp directory: %v", err)
				}
				return "", fmt.Errorf("error closing file: %v", err)
			}
		}
	}

	return tempDir, nil
}

type DataProcessingService struct {
	openAiService    *ai.Service
	completionsModel string
	store            *db.Store
}

func NewDataProcessingService(openAiService *ai.Service, completionsModel string, store *db.Store) *DataProcessingService {
	return &DataProcessingService{
		openAiService:    openAiService,
		completionsModel: completionsModel,
		store:            store,
	}
}

func (s *DataProcessingService) ProcessSource(ctx context.Context, sourceType string, inputPath string, outputPath string) (bool, error) {
	var records []types.Record
	var err error

	ext := strings.ToLower(filepath.Ext(inputPath))
	if ext == ".zip" || ext == ".tar" || ext == ".tar.gz" {
		var tempDir string
		if ext == ".zip" {
			tempDir, err = extractZip(inputPath)
		} else {
			tempDir, err = extractTarGz(inputPath)
		}
		if err != nil {
			return false, fmt.Errorf("error extracting archive file: %v", err)
		}
		defer func() {
			err = os.RemoveAll(tempDir)
			if err != nil {
				log.Printf("Error removing temp directory: %v", err)
			}
		}()

		inputPath = tempDir
	}

	switch strings.ToLower(sourceType) {
	case "telegram":
		processor := telegram.NewTelegramProcessor()
		records, err = processor.ProcessFile(context.Background(), inputPath, s.store)
	case "slack":
		source := slack.New(inputPath)
		records, err = source.ProcessDirectory("")
	case "gmail":

		source := gmail.New()
		records, err = source.ProcessDirectory(inputPath, "")
	case "x":
		source := x.New(inputPath)
		records, err = source.ProcessDirectory(inputPath)
	case "whatsapp":
		source := whatsapp.New()
		records, err = source.ProcessFile(inputPath)
	case "google_addresses":
		source := google_addresses.New(inputPath)
		records, err = source.ProcessFile(inputPath)
	case "chatgpt":
		source := chatgpt.New(inputPath)
		records, err = source.ProcessDirectory("")
	case "misc":
		source := misc.New(s.openAiService, s.completionsModel)
		records, err = source.ProcessDirectory(inputPath)
	default:
		return false, fmt.Errorf("unsupported source: %s", sourceType)
	}
	if err != nil {
		return false, err
	}

	err = SaveRecords(records, outputPath)
	if err != nil {
		return false, err
	}

	return true, nil
}

func SaveRecords(records []types.Record, outputPath string) error {
	// Create the output directory if it doesn't exist
	outputDir := filepath.Dir(outputPath)
	if err := os.MkdirAll(outputDir, 0o755); err != nil {
		return fmt.Errorf("error creating output directory: %v", err)
	}

	file, err := os.Create(outputPath)
	if err != nil {
		return fmt.Errorf("error creating output file: %v", err)
	}
	defer func() {
		if err := file.Close(); err != nil {
			log.Printf("Error closing file: %v", err)
		}
	}()

	// Determine output format based on file extension
	ext := strings.ToLower(filepath.Ext(outputPath))
	switch ext {
	case ".json":
		// For JSON output, create a slice of records with their data
		type jsonRecord struct {
			Data      map[string]interface{} `json:"data"`
			Timestamp string                 `json:"timestamp"`
			Source    string                 `json:"source"`
		}

		jsonRecords := make([]jsonRecord, len(records))
		for i, record := range records {
			jsonRecords[i] = jsonRecord{
				Data:      record.Data,
				Timestamp: record.Timestamp.Format(time.RFC3339),
				Source:    record.Source,
			}
		}

		encoder := json.NewEncoder(file)
		encoder.SetIndent("", "  ")
		if err := encoder.Encode(jsonRecords); err != nil {
			return fmt.Errorf("error writing JSON: %v", err)
		}

	case ".jsonl":
		// For JSONL output, write each record as a separate line
		for _, record := range records {
			jsonRecord := struct {
				Data      map[string]interface{} `json:"data"`
				Timestamp string                 `json:"timestamp"`
				Source    string                 `json:"source"`
			}{
				Data:      record.Data,
				Timestamp: record.Timestamp.Format(time.RFC3339),
				Source:    record.Source,
			}

			jsonData, err := json.Marshal(jsonRecord)
			if err != nil {
				log.Printf("Error marshaling record to JSON: %v", err)
				continue
			}

			if _, err := file.Write(jsonData); err != nil {
				log.Printf("Error writing JSONL record: %v", err)
				continue
			}
			if _, err := file.Write([]byte("\n")); err != nil {
				log.Printf("Error writing newline: %v", err)
				continue
			}
		}

	case ".csv":
		writer := csv.NewWriter(file)
		defer writer.Flush()

		header := []string{"data", "timestamp", "source"}
		if err := writer.Write(header); err != nil {
			return fmt.Errorf("error writing CSV header: %v", err)
		}

		for _, record := range records {
			csvRecord, err := record.ToCSVRecord()
			if err != nil {
				log.Printf("Error converting record to CSV: %v", err)
				continue
			}

			if err := writer.Write(csvRecord); err != nil {
				log.Printf("Error writing record: %v", err)
				continue
			}
		}

	default:
		return fmt.Errorf("unsupported output format: %s (use .csv, .jsonl, .json)", ext)
	}

	fmt.Printf("Successfully processed %d records and wrote to %s\n", len(records), outputPath)
	return nil
}

func Sync(ctx context.Context, sourceName string, accessToken string, store *db.Store) ([]types.Record, error) {
	var records []types.Record
	var err error

	var authorized bool
	switch sourceName {
	case "gmail":
		records, authorized, err = gmail.New().Sync(ctx, accessToken)
	case "x":
		records, authorized, err = x.New("").Sync(ctx, accessToken)
	default:
		return nil, fmt.Errorf("unsupported source: %s", sourceName)
	}

	if !authorized {
		if err := store.SetOAuthTokenError(ctx, accessToken, true); err != nil {
			// Log the error, but continue as the main error (if any) is handled below
			// TODO: Consider how to handle this more robustly
			log.Printf("Error setting OAuth token error status for %s: %v", sourceName, err)
		}
	}

	if err != nil {
		return nil, err
	}

	return records, nil
}<|MERGE_RESOLUTION|>--- conflicted
+++ resolved
@@ -29,26 +29,6 @@
 	"github.com/EternisAI/enchanted-twin/pkg/db"
 )
 
-<<<<<<< HEAD
-// Record represents a single data record that will be written to CSV.
-type Record struct {
-	Data      map[string]any
-	Timestamp time.Time
-	Source    string
-}
-
-// Source interface defines methods that each data source must implement.
-type Source interface {
-	// ProcessFile processes the input file and returns records
-	ProcessFile(filepath string, userName string) ([]Record, error)
-	// Name returns the source identifier
-	Name() string
-	// Sync returns the records from the source
-	Sync(ctx context.Context) ([]types.Record, error)
-}
-
-=======
->>>>>>> d2430bc2
 func extractZip(zipPath string) (extractedPath string, err error) {
 	tempDir, err := os.MkdirTemp("", "extracted_zip_")
 	if err != nil {
