--- conflicted
+++ resolved
@@ -333,13 +333,8 @@
 		if err != nil {
 			return false, err
 		}
-<<<<<<< HEAD
-		// Write as JSONL (one JSON object per line) instead of JSON array
-		if err := s.exportConversationDocumentsJSONL(documents, outputPath); err != nil {
-=======
 		// Save using memory package helper (JSONL format)
 		if err := memory.ExportConversationDocumentsJSON(documents, outputPath); err != nil {
->>>>>>> 00d43a32
 			return false, err
 		}
 		return true, nil
@@ -618,36 +613,4 @@
 	}
 
 	return records, nil
-}
-
-func (s *DataProcessingService) exportConversationDocumentsJSONL(documents []memory.ConversationDocument, outputPath string) error {
-	file, err := os.Create(outputPath)
-	if err != nil {
-		return fmt.Errorf("error creating output file: %v", err)
-	}
-	defer func() {
-		if err := file.Close(); err != nil {
-			log.Printf("Error closing file: %v", err)
-		}
-	}()
-
-	for _, document := range documents {
-		jsonData, err := json.Marshal(document)
-		if err != nil {
-			log.Printf("Error marshaling document to JSON: %v", err)
-			continue
-		}
-
-		if _, err := file.Write(jsonData); err != nil {
-			log.Printf("Error writing JSONL record: %v", err)
-			continue
-		}
-		if _, err := file.Write([]byte("\n")); err != nil {
-			log.Printf("Error writing newline: %v", err)
-			continue
-		}
-	}
-
-	fmt.Printf("Successfully processed %d documents and wrote to %s\n", len(documents), outputPath)
-	return nil
 }