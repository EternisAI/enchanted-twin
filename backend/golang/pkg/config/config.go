--- conflicted
+++ resolved
@@ -11,7 +11,6 @@
 )
 
 type Config struct {
-<<<<<<< HEAD
 	CompletionsAPIURL         string
 	CompletionsAPIKey         string
 	CompletionsModel          string
@@ -22,6 +21,7 @@
 	EmbeddingsModel           string
 	DBPath                    string
 	AppDataPath               string
+	WatchDirectoryPath        string
 	TelegramToken             string
 	TelegramChatServer        string
 	ContainerRuntime          string
@@ -31,25 +31,6 @@
 	PrivateCompletionsEnabled bool
 	PrivateCompletionsWorkers int
 	AnonymizerDelay           string
-=======
-	CompletionsAPIURL  string
-	CompletionsAPIKey  string
-	CompletionsModel   string
-	ReasoningModel     string
-	GraphqlPort        string
-	EmbeddingsAPIURL   string
-	EmbeddingsAPIKey   string
-	EmbeddingsModel    string
-	DBPath             string
-	AppDataPath        string
-	WatchDirectoryPath string
-	TelegramToken      string
-	TelegramChatServer string
-	ContainerRuntime   string
-	WeaviatePort       string
-	EnchantedMcpURL    string
-	ProxyTeeURL        string
->>>>>>> 6eb464dc
 }
 
 func getEnv(key, defaultValue string, printEnv bool) string {
