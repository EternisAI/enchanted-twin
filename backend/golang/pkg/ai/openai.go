package ai

import (
	"context"
	"fmt"

	"github.com/openai/openai-go"
	"github.com/openai/openai-go/option"
	"github.com/openai/openai-go/packages/param"
	"github.com/pkg/errors"
)

type Config struct {
	APIKey  string
	BaseUrl string
}

type Service struct {
	client *openai.Client
}

func NewOpenAIService(apiKey string, baseUrl string) *Service {
	client := openai.NewClient(option.WithAPIKey(apiKey), option.WithBaseURL(baseUrl))
	return &Service{
		client: &client,
	}
}

func (s *Service) ParamsCompletions(
	ctx context.Context,
	params openai.ChatCompletionNewParams,
) (openai.ChatCompletionMessage, error) {
	completion, err := s.client.Chat.Completions.New(ctx, params)
	if err != nil {
		return openai.ChatCompletionMessage{}, err
	}
	return completion.Choices[0].Message, nil
}

func (s *Service) Completions(
	ctx context.Context,
	messages []openai.ChatCompletionMessageParamUnion,
	tools []openai.ChatCompletionToolParam,
	model string,
) (openai.ChatCompletionMessage, error) {
	return s.ParamsCompletions(ctx, openai.ChatCompletionNewParams{
		Messages: messages,
		Model:    model,
		Tools:    tools,
	})
}
<<<<<<< HEAD

func (s *Service) Embeddings(
	ctx context.Context,
	inputs []string,
	model string,
) ([][]float64, error) {
=======
func (s *Service) Embeddings(ctx context.Context, inputs []string, model string) ([][]float64, error) {
>>>>>>> e0ca5713
	embedding, err := s.client.Embeddings.New(ctx, openai.EmbeddingNewParams{
		Model: model,
		Input: openai.EmbeddingNewParamsInputUnion{
			OfArrayOfStrings: inputs,
		},
	})
	if err != nil {
		return nil, errors.Wrap(err, fmt.Sprintf("failed to embed inputs (count: %d): %v", len(inputs), inputs))
	}
	var embeddings [][]float64
	for _, embedding := range embedding.Data {
		embeddings = append(embeddings, embedding.Embedding)
	}
	return embeddings, nil
}

func (s *Service) Embedding(ctx context.Context, input string, model string) ([]float64, error) {
	embedding, err := s.client.Embeddings.New(ctx, openai.EmbeddingNewParams{
		Model: model,
		Input: openai.EmbeddingNewParamsInputUnion{
			OfString: param.Opt[string]{
				Value: input,
			},
		},
	})
	if err != nil {
		return nil, err
	}
	return embedding.Data[0].Embedding, nil
}<|MERGE_RESOLUTION|>--- conflicted
+++ resolved
@@ -49,16 +49,12 @@
 		Tools:    tools,
 	})
 }
-<<<<<<< HEAD
 
 func (s *Service) Embeddings(
 	ctx context.Context,
 	inputs []string,
 	model string,
 ) ([][]float64, error) {
-=======
-func (s *Service) Embeddings(ctx context.Context, inputs []string, model string) ([][]float64, error) {
->>>>>>> e0ca5713
 	embedding, err := s.client.Embeddings.New(ctx, openai.EmbeddingNewParams{
 		Model: model,
 		Input: openai.EmbeddingNewParamsInputUnion{
