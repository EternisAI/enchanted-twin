package helpers

import (
	"bytes"
	"context"
	"encoding/json"
	"fmt"
	"io"
	"net/http"

	"github.com/EternisAI/enchanted-twin/pkg/db"
	"github.com/EternisAI/enchanted-twin/types"
)

func GetChatURL(botName string, chatUUID string) string {
	return fmt.Sprintf("https://t.me/%s?start=%s", botName, chatUUID)
}

func PostMessage(ctx context.Context, chatUUID string, message string, chatServerUrl string) (interface{}, error) {
	client := &http.Client{}
	mutationPayload := map[string]interface{}{
		"query": `
			mutation SendTelegramMessage($chatUUID: ID!, $text: String!) {
				sendTelegramMessage(chatUUID: $chatUUID, text: $text)
			}
		`,
		"variables": map[string]interface{}{
			"chatUUID": chatUUID,
			"text":     message,
		},
		"operationName": "SendTelegramMessage",
	}
	mutationBody, err := json.Marshal(mutationPayload)
	if err != nil {
		return nil, fmt.Errorf("failed to marshal GraphQL mutation payload: %v", err)
	}

	gqlURL := chatServerUrl
	req, err := http.NewRequestWithContext(ctx, http.MethodPost, gqlURL, bytes.NewBuffer(mutationBody))
	if err != nil {
		return nil, fmt.Errorf("failed to create GraphQL request: %v", err)
	}
	req.Header.Set("Content-Type", "application/json")

	resp, err := client.Do(req)
	if err != nil {
		return nil, fmt.Errorf("failed to send GraphQL mutation request: %v", err)
	}
	defer func() {
		_ = resp.Body.Close()
	}()

	if resp.StatusCode != http.StatusOK {
<<<<<<< HEAD
		bodyBytes, err := io.ReadAll(resp.Body)
		if err != nil {
			return nil, fmt.Errorf("failed to read response body: %v", err)
		}
=======
		bodyBytes, _ := io.ReadAll(resp.Body)
>>>>>>> 9dab553a
		return nil, fmt.Errorf("GraphQL mutation request failed: status %v, body: %v", resp.StatusCode, string(bodyBytes))
	}

	var gqlResponse struct {
		Data   interface{} `json:"data"`
		Errors []struct {
			Message string `json:"message"`
		} `json:"errors"`
	}

	err = json.NewDecoder(resp.Body).Decode(&gqlResponse)
	if err != nil {
		return nil, fmt.Errorf("failed to decode GraphQL mutation response: %v", err)
	}
	return gqlResponse, nil
}

func GetTelegramEnabled(ctx context.Context, store *db.Store) (string, error) {
	telegramEnabled, err := store.GetValue(ctx, types.TelegramEnabled)
	if err != nil {
		return "", fmt.Errorf("error getting telegram enabled: %w", err)
	}
	return telegramEnabled, nil
}<|MERGE_RESOLUTION|>--- conflicted
+++ resolved
@@ -51,14 +51,10 @@
 	}()
 
 	if resp.StatusCode != http.StatusOK {
-<<<<<<< HEAD
 		bodyBytes, err := io.ReadAll(resp.Body)
 		if err != nil {
 			return nil, fmt.Errorf("failed to read response body: %v", err)
 		}
-=======
-		bodyBytes, _ := io.ReadAll(resp.Body)
->>>>>>> 9dab553a
 		return nil, fmt.Errorf("GraphQL mutation request failed: status %v, body: %v", resp.StatusCode, string(bodyBytes))
 	}
 
