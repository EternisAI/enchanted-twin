package helpers

import (
	"bytes"
	"context"
	"encoding/json"
	"fmt"
	"io"
	"net/http"

	"github.com/EternisAI/enchanted-twin/pkg/db"
	"github.com/EternisAI/enchanted-twin/types"
)

func GetChatURL(botName string, chatUUID string) string {
	return fmt.Sprintf("https://t.me/%s?start=%s", botName, chatUUID)
}

func PostMessage(
	ctx context.Context,
	chatUUID string,
	message string,
	chatServerUrl string,
) (interface{}, error) {
	client := &http.Client{}
	mutationPayload := map[string]interface{}{
		"query": `
			mutation SendTelegramMessage($chatUUID: ID!, $text: String!) {
				sendTelegramMessage(chatUUID: $chatUUID, text: $text)
			}
		`,
		"variables": map[string]interface{}{
			"chatUUID": chatUUID,
			"text":     message,
		},
		"operationName": "SendTelegramMessage",
	}
	mutationBody, err := json.Marshal(mutationPayload)
	if err != nil {
		return nil, fmt.Errorf("failed to marshal GraphQL mutation payload: %v", err)
	}

	gqlURL := chatServerUrl
	req, err := http.NewRequestWithContext(
		ctx,
		http.MethodPost,
		gqlURL,
		bytes.NewBuffer(mutationBody),
	)
	if err != nil {
		return nil, fmt.Errorf("failed to create GraphQL request: %v", err)
	}
	req.Header.Set("Content-Type", "application/json")

	resp, err := client.Do(req)
	if err != nil {
		return nil, fmt.Errorf("failed to send GraphQL mutation request: %v", err)
	}
	defer func() {
		_ = resp.Body.Close()
	}()

	if resp.StatusCode != http.StatusOK {
<<<<<<< HEAD
		bodyBytes, _ := io.ReadAll(resp.Body)
		return nil, fmt.Errorf(
			"GraphQL mutation request failed: status %v, body: %v",
			resp.StatusCode,
			string(bodyBytes),
		)
=======
		bodyBytes, err := io.ReadAll(resp.Body)
		if err != nil {
			return nil, fmt.Errorf("failed to read response body: %v", err)
		}
		return nil, fmt.Errorf("GraphQL mutation request failed: status %v, body: %v", resp.StatusCode, string(bodyBytes))
>>>>>>> c18fc75a
	}

	var gqlResponse struct {
		Data   interface{} `json:"data"`
		Errors []struct {
			Message string `json:"message"`
		} `json:"errors"`
	}

	err = json.NewDecoder(resp.Body).Decode(&gqlResponse)
	if err != nil {
		return nil, fmt.Errorf("failed to decode GraphQL mutation response: %v", err)
	}
	return gqlResponse, nil
}

func GetTelegramEnabled(ctx context.Context, store *db.Store) (string, error) {
	telegramEnabled, err := store.GetValue(ctx, types.TelegramEnabled)
	if err != nil {
		return "", fmt.Errorf("error getting telegram enabled: %w", err)
	}
	return telegramEnabled, nil
}<|MERGE_RESOLUTION|>--- conflicted
+++ resolved
@@ -61,20 +61,15 @@
 	}()
 
 	if resp.StatusCode != http.StatusOK {
-<<<<<<< HEAD
-		bodyBytes, _ := io.ReadAll(resp.Body)
+		bodyBytes, err := io.ReadAll(resp.Body)
+		if err != nil {
+			return nil, fmt.Errorf("failed to read response body: %v", err)
+		}
 		return nil, fmt.Errorf(
 			"GraphQL mutation request failed: status %v, body: %v",
 			resp.StatusCode,
 			string(bodyBytes),
 		)
-=======
-		bodyBytes, err := io.ReadAll(resp.Body)
-		if err != nil {
-			return nil, fmt.Errorf("failed to read response body: %v", err)
-		}
-		return nil, fmt.Errorf("GraphQL mutation request failed: status %v, body: %v", resp.StatusCode, string(bodyBytes))
->>>>>>> c18fc75a
 	}
 
 	var gqlResponse struct {
