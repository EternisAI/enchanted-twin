--- conflicted
+++ resolved
@@ -389,27 +389,6 @@
 	rootClient           *root.RootClient
 }
 
-<<<<<<< HEAD
-func bootstrapTTS(logger *log.Logger) *tts.Service {
-	port := 45000
-	dockerService, err := docker.NewService(docker.ContainerOptions{
-		ImageName: "ghcr.io/remsky/kokoro-fastapi-cpu",
-		ImageTag:  "latest",
-		Ports:     map[string]string{fmt.Sprintf("%d", port): "8880"},
-		Detached:  true,
-	}, logger)
-	if err != nil {
-		logger.Error("Failed to create Docker service", "error", err)
-		panic(errors.Wrap(err, "Unable to create Docker service"))
-	}
-	err = dockerService.RunContainer(context.Background())
-	if err != nil {
-		logger.Error("Failed to start TTS service", "error", err)
-		panic(errors.Wrap(err, "Unable to start TTS service"))
-	}
-	engine := tts.Kokoro{
-		Endpoint: fmt.Sprintf("http://localhost:%d/v1/audio/speech", port),
-=======
 func bootstrapTTS(logger *log.Logger) (*tts.Service, error) {
 	const (
 		hostPort = 45000
@@ -433,21 +412,11 @@
 
 	engine := tts.Kokoro{
 		Endpoint: fmt.Sprintf("http://localhost:%d/v1/audio/speech", hostPort),
->>>>>>> 3d7f2c16
 		Model:    "kokoro",
 		Voice:    "af_bella+af_heart",
 	}
 	svc := tts.New(":8080", engine, *logger)
-<<<<<<< HEAD
-	err = svc.Start(context.Background())
-	if err != nil {
-		logger.Error("Failed to start TTS service", "error", err)
-		panic(errors.Wrap(err, "Unable to start TTS service"))
-	}
-	return svc
-=======
 	return svc, nil
->>>>>>> 3d7f2c16
 }
 
 func bootstrapTemporalWorker(
