--- conflicted
+++ resolved
@@ -226,16 +226,8 @@
 		panic(errors.Wrap(err, "Unable to start temporal server"))
 	}
 
-<<<<<<< HEAD
-	mcpRepo := mcpRepository.NewRepository(logger, store.DB())
-	mcpService := mcpserver.NewService(context.Background(), *mcpRepo, store)
-
-	toolRegistry := tools.NewRegistry()
-
-=======
 	rootClient := root.NewRootClient(temporalClient, logger)
 
-	// Ensure the root workflow is running
 	if err := rootClient.EnsureRunRootWorkflow(context.Background()); err != nil {
 		logger.Error("Failed to ensure root workflow is running", "error", err)
 		logger.Error("Child workflows may not be able to start")
@@ -252,7 +244,6 @@
 	mcpService := mcpserver.NewService(context.Background(), *mcpRepo, store, toolRegistry)
 
 	// Register standard tools
->>>>>>> ee2ee8d7
 	standardTools := agent.RegisterStandardTools(
 		toolRegistry,
 		logger,
@@ -287,10 +278,7 @@
 	logger.Info("Standard tools registered", "count", len(standardTools))
 	logger.Info("Provider tools registered", "count", len(providerTools))
 
-<<<<<<< HEAD
-=======
 	// MCP tools are automatically registered by the MCP service
->>>>>>> ee2ee8d7
 	mcpTools, err := mcpService.GetInternalTools(context.Background())
 	if err == nil {
 		logger.Info("MCP tools available", "count", len(mcpTools))
@@ -364,7 +352,6 @@
 	}()
 
 	router := bootstrapGraphqlServer(graphqlServerInput{
-<<<<<<< HEAD
 		logger:            logger,
 		temporalClient:    temporalClient,
 		port:              envs.GraphqlPort,
@@ -374,20 +361,9 @@
 		aiService:         aiCompletionsService,
 		mcpService:        mcpService,
 		telegramService:   telegramService,
+		rootClient:        rootClient,
 		whatsAppQRCode:    currentWhatsAppQRCode,
 		whatsAppConnected: whatsAppConnected,
-=======
-		logger:          logger,
-		temporalClient:  temporalClient,
-		port:            envs.GraphqlPort,
-		twinChatService: *twinChatService,
-		natsClient:      nc,
-		store:           store,
-		aiService:       aiCompletionsService,
-		mcpService:      mcpService,
-		telegramService: telegramService,
-		rootClient:      rootClient,
->>>>>>> ee2ee8d7
 	})
 
 	go func() {
@@ -476,13 +452,10 @@
 	}
 	dataProcessingWorkflow.RegisterWorkflowsAndActivities(&w)
 
-<<<<<<< HEAD
-=======
 	// Root workflow
 	input.rootClient.RegisterWorkflowsAndActivities(&w)
 
 	// Register auth activities
->>>>>>> ee2ee8d7
 	authActivities := auth.NewOAuthActivities(input.store)
 	authActivities.RegisterWorkflowsAndActivities(&w)
 
@@ -510,12 +483,9 @@
 	mcpService             mcpserver.MCPService
 	dataProcessingWorkflow *workflows.DataProcessingWorkflows
 	telegramService        *telegram.TelegramService
-<<<<<<< HEAD
 	whatsAppQRCode         *string
 	whatsAppConnected      bool
-=======
 	rootClient             *root.RootClient
->>>>>>> ee2ee8d7
 }
 
 func bootstrapGraphqlServer(input graphqlServerInput) *chi.Mux {
@@ -536,17 +506,14 @@
 		AiService:              input.aiService,
 		MCPService:             input.mcpService,
 		DataProcessingWorkflow: input.dataProcessingWorkflow,
-<<<<<<< HEAD
 		TelegramService:        input.telegramService,
 		WhatsAppQRCode:         input.whatsAppQRCode,
 		WhatsAppConnected:      input.whatsAppConnected,
+		RootClient:             input.rootClient,
 	}
 
 	srv := handler.New(gqlSchema(resolver))
-=======
-		RootClient:             input.rootClient, // root.NewRootClient(input.temporalClient, input.logger),
-	}))
->>>>>>> ee2ee8d7
+
 	srv.AddTransport(transport.SSE{})
 	srv.AddTransport(transport.POST{})
 	srv.AddTransport(transport.Options{})
