--- conflicted
+++ resolved
@@ -161,7 +161,6 @@
 		}
 	}()
 
-<<<<<<< HEAD
 	tokenFunc := func() string {
 		return "12345"
 	}
@@ -179,17 +178,6 @@
 		aiEmbeddingsService = ai.NewOpenAIService(logger, envs.EmbeddingsAPIKey, envs.EmbeddingsAPIURL)
 	}
 
-=======
-	dbsqlc, err := db.New(store.DB().DB, logger)
-	if err != nil {
-		logger.Error("Error creating database", "error", err)
-		panic(errors.Wrap(err, "Error creating database"))
-	}
-
-	// Initialize the AI service singleton
-	aiCompletionsService := ai.NewOpenAIService(logger, envs.CompletionsAPIKey, envs.CompletionsAPIURL)
-	aiEmbeddingsService := ai.NewOpenAIService(logger, envs.EmbeddingsAPIKey, envs.EmbeddingsAPIURL)
->>>>>>> 67821f63
 	chatStorage := chatrepository.NewRepository(logger, store.DB())
 
 	weaviatePath := filepath.Join(envs.AppDataPath, "weaviate")
