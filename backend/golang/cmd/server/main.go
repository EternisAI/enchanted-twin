package main

import (
	"context"
	stderrs "errors"
	"fmt"
	"log/slog"
	"net/http"
	"net/url"
	"os"
	"os/signal"
	"syscall"
	"time"

	"github.com/99designs/gqlgen/graphql"
	"github.com/99designs/gqlgen/graphql/handler"
	"github.com/99designs/gqlgen/graphql/handler/extension"
	"github.com/99designs/gqlgen/graphql/handler/transport"
	"github.com/99designs/gqlgen/graphql/playground"
	"github.com/charmbracelet/log"
	"github.com/go-chi/chi"
	"github.com/gorilla/websocket"
	"github.com/nats-io/nats.go"
	ollamaapi "github.com/ollama/ollama/api"
	"github.com/pkg/errors"
	"github.com/rs/cors"
	"go.temporal.io/sdk/client"
	"go.temporal.io/sdk/worker"

	"github.com/EternisAI/enchanted-twin/graph"
	"github.com/EternisAI/enchanted-twin/pkg/agent"
	"github.com/EternisAI/enchanted-twin/pkg/agent/memory"
	"github.com/EternisAI/enchanted-twin/pkg/agent/memory/embeddingsmemory"
	plannedv2 "github.com/EternisAI/enchanted-twin/pkg/agent/planned-v2"
	"github.com/EternisAI/enchanted-twin/pkg/agent/root-v2"
	"github.com/EternisAI/enchanted-twin/pkg/agent/tools"
	"github.com/EternisAI/enchanted-twin/pkg/ai"
	"github.com/EternisAI/enchanted-twin/pkg/auth"
	"github.com/EternisAI/enchanted-twin/pkg/bootstrap"
	"github.com/EternisAI/enchanted-twin/pkg/config"
	"github.com/EternisAI/enchanted-twin/pkg/dataprocessing/workflows"
	"github.com/EternisAI/enchanted-twin/pkg/db"
	"github.com/EternisAI/enchanted-twin/pkg/mcpserver"
	mcpRepository "github.com/EternisAI/enchanted-twin/pkg/mcpserver/repository"
	"github.com/EternisAI/enchanted-twin/pkg/telegram"
	"github.com/EternisAI/enchanted-twin/pkg/twinchat"
	chatrepository "github.com/EternisAI/enchanted-twin/pkg/twinchat/repository"
)

func main() {
	logger := log.NewWithOptions(os.Stdout, log.Options{
		ReportCaller:    true,
		ReportTimestamp: true,
		Level:           log.DebugLevel,
		TimeFormat:      time.Kitchen,
	})

	envs, _ := config.LoadConfig(true)
	logger.Debug("Config loaded", "envs", envs)
	logger.Info("Using database path", "path", envs.DBPath)

	var ollamaClient *ollamaapi.Client
	if envs.OllamaBaseURL != "" {
		baseURL, err := url.Parse(envs.OllamaBaseURL)
		if err != nil {
			logger.Error("Failed to parse Ollama base URL", slog.Any("error", err))
		} else {
			ollamaClient = ollamaapi.NewClient(baseURL, http.DefaultClient)
		}
	}

	// Start PostgreSQL
	postgresCtx, cancel := context.WithTimeout(context.Background(), 60*time.Second)
	defer cancel()

	postgresService, err := bootstrapPostgres(postgresCtx, logger)
	if err != nil {
		logger.Error("Failed to start PostgreSQL", slog.Any("error", err))
		panic(errors.Wrap(err, "Failed to start PostgreSQL"))
	}

	// Set up cleanup on shutdown
	defer func() {
		shutdownCtx, cancel := context.WithTimeout(context.Background(), 10*time.Second)
		defer cancel()
		// Stop the container
		if err := postgresService.Stop(shutdownCtx); err != nil {
			logger.Error("Error stopping PostgreSQL", slog.Any("error", err))
		}
		// Remove the container to ensure clean state for next startup
		if err := postgresService.Remove(shutdownCtx); err != nil {
			logger.Error("Error removing PostgreSQL container", slog.Any("error", err))
		}
	}()

	natsServer, err := bootstrap.StartEmbeddedNATSServer(logger)
	if err != nil {
		panic(errors.Wrap(err, "Unable to start nats server"))
	}
	defer natsServer.Shutdown()
	logger.Info("NATS server started")

	nc, err := bootstrap.NewNatsClient()
	if err != nil {
		panic(errors.Wrap(err, "Unable to create nats client"))
	}
	logger.Info("NATS client started")

	store, err := db.NewStore(context.Background(), envs.DBPath)
	if err != nil {
		logger.Error("Unable to create or initialize database", "error", err)
		panic(errors.Wrap(err, "Unable to create or initialize database"))
	}
	defer func() {
		if err := store.Close(); err != nil {
			logger.Error("Error closing store", slog.Any("error", err))
		}
	}()

	logger.Info("SQLite database initialized")

	// Initialize the AI service singleton
	aiCompletionsService := ai.NewOpenAIService(envs.OpenAIAPIKey, envs.OpenAIBaseURL)
	aiEmbeddingsService := ai.NewOpenAIService(envs.EmbeddingsAPIKey, envs.EmbeddingsAPIURL)
	chatStorage := chatrepository.NewRepository(logger, store.DB())

	// Ensure enchanted_twin database exists
	if err := postgresService.WaitForReady(postgresCtx, 30*time.Second); err != nil {
		logger.Error("Failed waiting for PostgreSQL to be ready", "error", err)
		panic(errors.Wrap(err, "PostgreSQL failed to become ready"))
	}

	dbName := "enchanted_twin"
	if err := postgresService.EnsureDatabase(postgresCtx, dbName); err != nil {
		logger.Error("Failed to ensure database exists", "error", err)
		panic(errors.Wrap(err, "Unable to ensure database exists"))
	}
	logger.Info(
		"PostgreSQL listening at",
		"connection",
		postgresService.GetConnectionString(dbName),
	)
	recreateMemDb := false
	mem, err := embeddingsmemory.NewEmbeddingsMemory(
		&embeddingsmemory.Config{
			Logger:              logger,
			PgString:            postgresService.GetConnectionString(dbName),
			AI:                  aiEmbeddingsService,
			Recreate:            recreateMemDb,
			EmbeddingsModelName: envs.EmbeddingsModel,
		},
	)
	if err != nil {
		panic(errors.Wrap(err, "Unable to create memory"))
	}

	temporalClient, err := bootstrapTemporalServer(logger, envs)
	if err != nil {
		panic(errors.Wrap(err, "Unable to start temporal server"))
	}

<<<<<<< HEAD
	rootClient := root.NewRootClient(temporalClient, logger)

	// Ensure the root workflow is running
	if err := rootClient.EnsureRunRootWorkflow(context.Background()); err != nil {
=======
	// Ensure the root workflow is running
	if err := root.EnsureRunRootWorkflow(context.Background(), temporalClient, logger); err != nil {
>>>>>>> b18d6b35
		logger.Error("Failed to ensure root workflow is running", "error", err)
		logger.Error("Child workflows may not be able to start")
	}

	// Initialize MCP Service
	mcpRepo := mcpRepository.NewRepository(logger, store.DB())
	mcpService := mcpserver.NewService(context.Background(), *mcpRepo, store)

	// Initialize global tool registry
	toolRegistry := tools.NewRegistry()

	// Register standard tools
	standardTools := agent.RegisterStandardTools(
		toolRegistry,
		logger,
		envs.TelegramToken,
		store,
		temporalClient,
		envs.CompletionsModel,
		envs.TelegramChatServer,
	)

	// Create TwinChat service with minimal dependencies
	twinChatService := twinchat.NewService(
		logger,
		aiCompletionsService,
		chatStorage,
		nc,
		toolRegistry,
		envs.CompletionsModel,
	)

	// Register tools from the TwinChat service
	providerTools := agent.RegisterToolProviders(toolRegistry, logger, twinChatService)
	logger.Info("Standard tools registered", "count", len(standardTools))
	logger.Info("Provider tools registered", "count", len(providerTools))

	// Register MCP tools
	mcpTools, err := mcpService.GetInternalTools(context.Background())
	if err == nil {
		registeredMCPTools := agent.RegisterMCPTools(toolRegistry, mcpTools)
		logger.Info("MCP tools registered", "count", len(registeredMCPTools))
	} else {
		logger.Warn("Failed to get MCP tools", "error", err)
	}

	logger.Info(
		"Tool registry initialized with all tools",
		"count",
		len(toolRegistry.List()),
		"names",
		toolRegistry.List(),
	)

	// Initialize and start the temporal worker
	temporalWorker, err := bootstrapTemporalWorker(
		&bootstrapTemporalWorkerInput{
			logger:               logger,
			temporalClient:       temporalClient,
			envs:                 envs,
			store:                store,
			nc:                   nc,
			ollamaClient:         ollamaClient,
			memory:               mem,
			aiCompletionsService: aiCompletionsService,
			registry:             toolRegistry,
			rootClient:           rootClient,
		},
	)
	if err != nil {
		panic(errors.Wrap(err, "Unable to start temporal worker"))
	}
	defer temporalWorker.Stop()

	telegramServiceInput := telegram.TelegramServiceInput{
		Logger:           logger,
		Token:            envs.TelegramToken,
		Client:           &http.Client{},
		Store:            store,
		AiService:        aiCompletionsService,
		CompletionsModel: envs.CompletionsModel,
		Memory:           mem,
		AuthStorage:      store,
		NatsClient:       nc,
		ChatServerUrl:    envs.TelegramChatServer,
	}
	telegramService := telegram.NewTelegramService(telegramServiceInput)

	go func() {
		ticker := time.NewTicker(10 * time.Second)
		defer ticker.Stop()

		// Create a context that respects application shutdown
		appCtx, appCancel := signal.NotifyContext(context.Background(), os.Interrupt, syscall.SIGTERM)
		defer appCancel()

		for {
			select {
			case <-ticker.C:
				chatUUID, err := telegramService.GetChatUUID(context.Background())
				if err != nil {
					logger.Error("Error getting chat UUID", slog.Any("error", err))
					continue
				}
				err = telegramService.Subscribe(appCtx, chatUUID)

				if err == nil {
				} else if stderrs.Is(err, telegram.ErrSubscriptionNilTextMessage) {
				} else if stderrs.Is(err, context.Canceled) || stderrs.Is(err, context.DeadlineExceeded) {
					if appCtx.Err() != nil {
						return
					}
				}

			case <-appCtx.Done():
				logger.Info("Stopping Telegram subscription poller due to application shutdown signal")
				return
			}
		}
	}()

	router := bootstrapGraphqlServer(graphqlServerInput{
		logger:          logger,
		temporalClient:  temporalClient,
		port:            envs.GraphqlPort,
		twinChatService: *twinChatService,
		natsClient:      nc,
		store:           store,
		aiService:       aiCompletionsService,
		mcpService:      mcpService,
		telegramService: telegramService,
		rootClient:      rootClient,
	})

	// Start HTTP server in a goroutine so it doesn't block signal handling
	go func() {
		logger.Info("Starting GraphQL HTTP server", "address", "http://localhost:"+envs.GraphqlPort)
		err := http.ListenAndServe(":"+envs.GraphqlPort, router)
		if err != nil && err != http.ErrServerClosed {
			logger.Error("HTTP server error", slog.Any("error", err))
			panic(errors.Wrap(err, "Unable to start server"))
		}
	}()

	signalChan := make(chan os.Signal, 1)
	signal.Notify(signalChan, os.Interrupt, syscall.SIGTERM)

	// Wait for termination signal
	<-signalChan
	logger.Info("Server shutting down...")
}

func bootstrapPostgres(
	ctx context.Context,
	logger *log.Logger,
) (*bootstrap.PostgresService, error) {
	// Get default options
	options := bootstrap.DefaultPostgresOptions()

	// Create and start PostgreSQL service
	postgresService, err := bootstrap.NewPostgresService(logger, options)
	if err != nil {
		return nil, fmt.Errorf("failed to create PostgreSQL service: %w", err)
	}

	logger.Info("Starting PostgreSQL service...")
	err = postgresService.Start(ctx, false)
	if err != nil {
		return nil, fmt.Errorf("failed to start PostgreSQL service: %w", err)
	}

	return postgresService, nil
}

func bootstrapTemporalServer(logger *log.Logger, envs *config.Config) (client.Client, error) {
	ready := make(chan struct{})
	go bootstrap.CreateTemporalServer(logger, ready, envs.DBPath)
	<-ready
	logger.Info("Temporal server started")

	temporalClient, err := bootstrap.CreateTemporalClient(
		"localhost:7233",
		bootstrap.TemporalNamespace,
		"",
	)
	if err != nil {
		return nil, errors.Wrap(err, "Unable to create temporal client")
	}
	logger.Info("Temporal client created")

	return temporalClient, nil
}

type bootstrapTemporalWorkerInput struct {
	logger               *log.Logger
	temporalClient       client.Client
	envs                 *config.Config
	store                *db.Store
	nc                   *nats.Conn
	ollamaClient         *ollamaapi.Client
	memory               memory.Storage
	registry             tools.ToolRegistry
	aiCompletionsService *ai.Service
	rootClient           *root.RootClient
}

func bootstrapTemporalWorker(
	input *bootstrapTemporalWorkerInput,
) (worker.Worker, error) {
	w := worker.New(input.temporalClient, "default", worker.Options{
		MaxConcurrentActivityExecutionSize: 1,
	})

	dataProcessingWorkflow := workflows.DataProcessingWorkflows{
		Logger:       input.logger,
		Config:       input.envs,
		Store:        input.store,
		Nc:           input.nc,
		OllamaClient: input.ollamaClient,
		Memory:       input.memory,
	}
	dataProcessingWorkflow.RegisterWorkflowsAndActivities(&w)

	// Root workflow
<<<<<<< HEAD
	input.rootClient.RegisterWorkflowsAndActivities(&w)
=======
	root.RegisterWorkflowsAndActivities(&w, input.logger)
>>>>>>> b18d6b35

	// Register auth activities
	authActivities := auth.NewOAuthActivities(input.store)
	authActivities.RegisterWorkflowsAndActivities(&w)

	// Register the planned agent v2 workflow
	agentActivities := plannedv2.NewAgentActivities(context.Background(), input.aiCompletionsService, input.registry)
	agentActivities.RegisterPlannedAgentWorkflow(w, input.logger)
	input.logger.Info("Registered planned agent workflow", "tools", input.registry.List())

	// Start the worker
	err := w.Start()
	if err != nil {
		input.logger.Error("Error starting worker", slog.Any("error", err))
		return nil, err
	}

	return w, nil
}

type graphqlServerInput struct {
	logger                 *log.Logger
	temporalClient         client.Client
	port                   string
	twinChatService        twinchat.Service
	natsClient             *nats.Conn
	store                  *db.Store
	aiService              *ai.Service
	mcpService             mcpserver.MCPService
	dataProcessingWorkflow *workflows.DataProcessingWorkflows
	telegramService        *telegram.TelegramService
	rootClient             *root.RootClient
}

func bootstrapGraphqlServer(input graphqlServerInput) *chi.Mux {
	router := chi.NewRouter()
	router.Use(cors.New(cors.Options{
		AllowCredentials: true,
		AllowedOrigins:   []string{"*"},
		AllowedHeaders:   []string{"Authorization", "Content-Type", "Accept"},
		Debug:            false,
	}).Handler)

	srv := handler.New(gqlSchema(&graph.Resolver{
		Logger:                 input.logger,
		TemporalClient:         input.temporalClient,
		TwinChatService:        input.twinChatService,
		Nc:                     input.natsClient,
		Store:                  input.store,
		AiService:              input.aiService,
		MCPService:             input.mcpService,
		DataProcessingWorkflow: input.dataProcessingWorkflow,
<<<<<<< HEAD
		RootClient:             input.rootClient, // root.NewRootClient(input.temporalClient, input.logger),
=======
		RootClient:             root.NewRootClient(input.temporalClient, input.logger),
>>>>>>> b18d6b35
	}))
	srv.AddTransport(transport.SSE{})
	srv.AddTransport(transport.POST{})
	srv.AddTransport(transport.Options{})
	srv.AddTransport(transport.GET{})

	srv.AddTransport(transport.Websocket{
		KeepAlivePingInterval: 10 * time.Second,
		Upgrader: websocket.Upgrader{
			CheckOrigin: func(r *http.Request) bool {
				return true
			},
			ReadBufferSize:  1024,
			WriteBufferSize: 1024,
		},
	})

	srv.Use(extension.Introspection{})
	srv.AroundResponses(func(ctx context.Context, next graphql.ResponseHandler) *graphql.Response {
		resp := next(ctx)

		if resp != nil && resp.Errors != nil && len(resp.Errors) > 0 {
			oc := graphql.GetOperationContext(ctx)
			input.logger.Error(
				"gql error",
				"operation_name",
				oc.OperationName,
				"raw_query",
				oc.RawQuery,
				"variables",
				oc.Variables,
				"errors",
				resp.Errors,
			)
		}

		return resp
	})

	router.Handle("/", playground.Handler("GraphQL playground", "/query"))
	router.Handle("/query", srv)

	return router
}

func gqlSchema(input *graph.Resolver) graphql.ExecutableSchema {
	config := graph.Config{
		Resolvers: input,
	}
	return graph.NewExecutableSchema(config)
}<|MERGE_RESOLUTION|>--- conflicted
+++ resolved
@@ -159,15 +159,10 @@
 		panic(errors.Wrap(err, "Unable to start temporal server"))
 	}
 
-<<<<<<< HEAD
 	rootClient := root.NewRootClient(temporalClient, logger)
 
 	// Ensure the root workflow is running
 	if err := rootClient.EnsureRunRootWorkflow(context.Background()); err != nil {
-=======
-	// Ensure the root workflow is running
-	if err := root.EnsureRunRootWorkflow(context.Background(), temporalClient, logger); err != nil {
->>>>>>> b18d6b35
 		logger.Error("Failed to ensure root workflow is running", "error", err)
 		logger.Error("Child workflows may not be able to start")
 	}
@@ -392,11 +387,7 @@
 	dataProcessingWorkflow.RegisterWorkflowsAndActivities(&w)
 
 	// Root workflow
-<<<<<<< HEAD
 	input.rootClient.RegisterWorkflowsAndActivities(&w)
-=======
-	root.RegisterWorkflowsAndActivities(&w, input.logger)
->>>>>>> b18d6b35
 
 	// Register auth activities
 	authActivities := auth.NewOAuthActivities(input.store)
@@ -449,11 +440,7 @@
 		AiService:              input.aiService,
 		MCPService:             input.mcpService,
 		DataProcessingWorkflow: input.dataProcessingWorkflow,
-<<<<<<< HEAD
 		RootClient:             input.rootClient, // root.NewRootClient(input.temporalClient, input.logger),
-=======
-		RootClient:             root.NewRootClient(input.temporalClient, input.logger),
->>>>>>> b18d6b35
 	}))
 	srv.AddTransport(transport.SSE{})
 	srv.AddTransport(transport.POST{})
