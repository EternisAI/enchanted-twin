// Owner: august@eternis.ai
package main

import (
	"context"
	"encoding/json"
	stderrs "errors"
	"fmt"
	"net/http"
	"net/url"
	"os"
	"os/signal"
	"path/filepath"
	"strconv"
	"syscall"
	"time"

	"github.com/99designs/gqlgen/graphql"
	"github.com/99designs/gqlgen/graphql/handler"
	"github.com/99designs/gqlgen/graphql/handler/extension"
	"github.com/99designs/gqlgen/graphql/handler/transport"
	"github.com/99designs/gqlgen/graphql/playground"
	"github.com/charmbracelet/log"
	"github.com/go-chi/chi"
	"github.com/go-openapi/loads"
	"github.com/gorilla/websocket"
	flags "github.com/jessevdk/go-flags"
	_ "github.com/lib/pq"
	"github.com/nats-io/nats.go"
	ollamaapi "github.com/ollama/ollama/api"
	"github.com/pkg/errors"
	"github.com/rs/cors"
	"github.com/weaviate/weaviate-go-client/v5/weaviate"
	"github.com/weaviate/weaviate/adapters/handlers/rest"
	"github.com/weaviate/weaviate/adapters/handlers/rest/operations"
	"go.mau.fi/whatsmeow"
	"go.temporal.io/sdk/client"
	"go.temporal.io/sdk/worker"

	"github.com/EternisAI/enchanted-twin/graph"
	"github.com/EternisAI/enchanted-twin/pkg/agent"
	"github.com/EternisAI/enchanted-twin/pkg/agent/memory"
	"github.com/EternisAI/enchanted-twin/pkg/agent/memory/evolvingmemory"
	"github.com/EternisAI/enchanted-twin/pkg/agent/notifications"
	"github.com/EternisAI/enchanted-twin/pkg/agent/scheduler"
	"github.com/EternisAI/enchanted-twin/pkg/agent/tools"
	"github.com/EternisAI/enchanted-twin/pkg/ai"
	"github.com/EternisAI/enchanted-twin/pkg/auth"
	"github.com/EternisAI/enchanted-twin/pkg/bootstrap"
	"github.com/EternisAI/enchanted-twin/pkg/config"
	"github.com/EternisAI/enchanted-twin/pkg/dataprocessing/workflows"
	"github.com/EternisAI/enchanted-twin/pkg/db"
	"github.com/EternisAI/enchanted-twin/pkg/helpers"
	"github.com/EternisAI/enchanted-twin/pkg/identity"
	"github.com/EternisAI/enchanted-twin/pkg/mcpserver"
	"github.com/EternisAI/enchanted-twin/pkg/telegram"
	"github.com/EternisAI/enchanted-twin/pkg/tts"
	"github.com/EternisAI/enchanted-twin/pkg/twinchat"
	chatrepository "github.com/EternisAI/enchanted-twin/pkg/twinchat/repository"
	whatsapp "github.com/EternisAI/enchanted-twin/pkg/whatsapp"
)

func main() {
	whatsappQRChan := whatsapp.GetQRChannel()
	var currentWhatsAppQRCode *string
	whatsAppConnected := false
	var whatsappClient *whatsmeow.Client

	logger := log.NewWithOptions(os.Stdout, log.Options{
		ReportCaller:    true,
		ReportTimestamp: true,
		Level:           log.DebugLevel,
		TimeFormat:      time.Kitchen,
	})

	envs, _ := config.LoadConfig(true)
	logger.Debug("Config loaded", "envs", envs)
	logger.Info("Using database path", "path", envs.DBPath)

	var ollamaClient *ollamaapi.Client
	if envs.OllamaBaseURL != "" {
		baseURL, err := url.Parse(envs.OllamaBaseURL)
		if err != nil {
			logger.Error("Failed to parse Ollama base URL", "error", err)
		} else {
			ollamaClient = ollamaapi.NewClient(baseURL, http.DefaultClient)
		}
	}

	natsServer, err := bootstrap.StartEmbeddedNATSServer(logger)
	if err != nil {
		panic(errors.Wrap(err, "Unable to start nats server"))
	}
	defer natsServer.Shutdown()
	logger.Info("NATS server started")

	nc, err := bootstrap.NewNatsClient()
	if err != nil {
		panic(errors.Wrap(err, "Unable to create nats client"))
	}
	logger.Info("NATS client started")

	go func() {
		for evt := range whatsappQRChan {
			switch evt.Event {
			case "code":
				qrCode := evt.Code
				currentWhatsAppQRCode = &qrCode
				whatsAppConnected = false
				logger.Info("Received new WhatsApp QR code, length:", "length", len(qrCode))

				qrCodeUpdate := map[string]interface{}{
					"event":        "code",
					"qr_code_data": qrCode,
					"is_connected": false,
					"timestamp":    time.Now().Format(time.RFC3339),
				}
				jsonData, err := json.Marshal(qrCodeUpdate)
				if err == nil {
					err = nc.Publish("whatsapp.qr_code", jsonData)
					if err != nil {
						logger.Error("Failed to publish WhatsApp QR code to NATS", "error", err)
					} else {
						logger.Info("Published WhatsApp QR code to NATS")
					}
				} else {
					logger.Error("Failed to marshal WhatsApp QR code data", "error", err)
				}
			case "success":
				whatsAppConnected = true
				currentWhatsAppQRCode = nil
				logger.Info("WhatsApp connection successful")

				whatsapp.StartSync()
				whatsapp.UpdateSyncStatus(whatsapp.SyncStatus{
					IsSyncing:      true,
					IsCompleted:    false,
					ProcessedItems: 0,
					TotalItems:     0,
					StatusMessage:  "Waiting for history sync to begin",
				})
				whatsapp.PublishSyncStatus(nc, logger) //nolint:errcheck

				successUpdate := map[string]interface{}{
					"event":        "success",
					"qr_code_data": nil,
					"is_connected": true,
					"timestamp":    time.Now().Format(time.RFC3339),
				}
				jsonData, err := json.Marshal(successUpdate)
				if err == nil {
					err = nc.Publish("whatsapp.qr_code", jsonData)
					if err != nil {
						logger.Error("Failed to publish WhatsApp connection success to NATS", "error", err)
					} else {
						logger.Info("Published WhatsApp connection success to NATS")
					}
				} else {
					logger.Error("Failed to marshal WhatsApp success data", "error", err)
				}
			}
		}
	}()

	store, err := db.NewStore(context.Background(), envs.DBPath)
	if err != nil {
		logger.Error("Unable to create or initialize database", "error", err)
		panic(errors.Wrap(err, "Unable to create or initialize database"))
	}
	defer func() {
		if err := store.Close(); err != nil {
			logger.Error("Error closing store", "error", err)
		}
	}()

	// Initialize the AI service singleton
	aiCompletionsService := ai.NewOpenAIService(logger, envs.CompletionsAPIKey, envs.CompletionsAPIURL)
	aiEmbeddingsService := ai.NewOpenAIService(logger, envs.EmbeddingsAPIKey, envs.EmbeddingsAPIURL)
	chatStorage := chatrepository.NewRepository(logger, store.DB())

	weaviatePath := filepath.Join(envs.AppDataPath, "weaviate")
	if _, err := bootstrapWeaviateServer(context.Background(), logger, envs.WeaviatePort, weaviatePath); err != nil {
		logger.Error("Failed to bootstrap Weaviate server", slog.Any("error", err))
		panic(errors.Wrap(err, "Failed to bootstrap Weaviate server"))
	}

	weaviateClient, err := weaviate.NewClient(weaviate.Config{
		Host:   fmt.Sprintf("localhost:%s", envs.WeaviatePort),
		Scheme: "http",
	})
	if err != nil {
		logger.Error("Failed to create Weaviate client", "error", err)
		panic(errors.Wrap(err, "Failed to create Weaviate client"))
	}
	logger.Info("Weaviate client created")
	if err := InitSchema(weaviateClient, logger); err != nil {
		logger.Error("Failed to initialize Weaviate schema", "error", err)
		panic(errors.Wrap(err, "Failed to initialize Weaviate schema"))
	}
	logger.Info("Weaviate schema initialized")

	mem, err := evolvingmemory.New(logger, weaviateClient, aiCompletionsService, aiEmbeddingsService)
	if err != nil {
		logger.Error("Failed to create evolving memory", "error", err)
		panic(errors.Wrap(err, "Failed to create evolving memory"))
	}

	whatsapp.TriggerConnect()

	whatsappClientChan := make(chan *whatsmeow.Client)
	go func() {
		client := bootstrap.BootstrapWhatsAppClient(mem, logger, nc)
		whatsappClientChan <- client
	}()

	ttsSvc, err := bootstrapTTS(logger)
	if err != nil {
		logger.Error("TTS bootstrap failed", "error", err)
		panic(errors.Wrap(err, "TTS bootstrap failed"))
	}
	go func() {
		if err := ttsSvc.Start(context.Background()); err != nil && !errors.Is(err, http.ErrServerClosed) {
			logger.Error("TTS service stopped unexpectedly", "error", err)
			panic(errors.Wrap(err, "TTS service stopped unexpectedly"))
		}
	}()

	temporalClient, err := bootstrapTemporalServer(logger, envs)
	if err != nil {
		panic(errors.Wrap(err, "Unable to start temporal server"))
	}

	toolRegistry := tools.NewRegistry()

	if err := toolRegistry.Register(memory.NewMemorySearchTool(logger, mem)); err != nil {
		logger.Error("Failed to register memory search tool", "error", err)
	}

	// Initialize MCP Service with tool registry
	mcpService := mcpserver.NewService(context.Background(), logger, store, toolRegistry)

	// Register standard tools
	standardTools := agent.RegisterStandardTools(
		toolRegistry,
		logger,
		envs.TelegramToken,
		store,
		temporalClient,
		envs.CompletionsModel,
		envs.TelegramChatServer,
	)

	select {
	case whatsappClient = <-whatsappClientChan:

		if whatsappClient != nil {
			whatsappTools := agent.RegisterWhatsAppTool(toolRegistry, logger, whatsappClient)
			logger.Info("WhatsApp tools registered", "count", len(whatsappTools))
		}
	case <-time.After(1 * time.Second):
		logger.Warn("Timed out waiting for WhatsApp client, continuing without WhatsApp tool")
	}

	twinChatService := twinchat.NewService(
		logger,
		aiCompletionsService,
		chatStorage,
		nc,
		mem,
		toolRegistry,
		store,
		envs.CompletionsModel,
		envs.ReasoningModel,
	)

	providerTools := agent.RegisterToolProviders(toolRegistry, logger, twinChatService)
	logger.Info("Standard tools registered", "count", len(standardTools))
	logger.Info("Provider tools registered", "count", len(providerTools))

	// MCP tools are automatically registered by the MCP service
	mcpTools, err := mcpService.GetInternalTools(context.Background())
	if err == nil {
		logger.Info("MCP tools available", "count", len(mcpTools))
	} else {
		logger.Warn("Failed to get MCP tools", "error", err)
	}

	logger.Info(
		"Tool registry initialized with all tools",
		"count",
		len(toolRegistry.List()),
		"names",
		toolRegistry.List(),
	)

	notificationsSvc := notifications.NewService(nc)

	// Initialize and start the temporal worker
	temporalWorker, err := bootstrapTemporalWorker(
		&bootstrapTemporalWorkerInput{
			logger:               logger,
			temporalClient:       temporalClient,
			envs:                 envs,
			store:                store,
			nc:                   nc,
			ollamaClient:         ollamaClient,
			memory:               mem,
			aiCompletionsService: aiCompletionsService,
			toolsRegistry:        toolRegistry,
			notifications:        notificationsSvc,
		},
	)
	if err != nil {
		panic(errors.Wrap(err, "Unable to start temporal worker"))
	}
	defer temporalWorker.Stop()

	if err := bootstrapPeriodicWorkflows(logger, temporalClient); err != nil {
		logger.Error("Failed to bootstrap periodic workflows", "error", err)
		panic(errors.Wrap(err, "Failed to bootstrap periodic workflows"))
	}

	identitySvc := identity.NewIdentityService(temporalClient)
	personality, err := identitySvc.GetPersonality(context.Background())
	if err != nil {
		logger.Error("Failed to get personality", "error", err)
		panic(errors.Wrap(err, "Failed to get personality"))
	}
	logger.Info("Personality", "personality", personality)

	telegramServiceInput := telegram.TelegramServiceInput{
		Logger:           logger,
		Token:            envs.TelegramToken,
		Client:           &http.Client{},
		Store:            store,
		AiService:        aiCompletionsService,
		CompletionsModel: envs.CompletionsModel,
		Memory:           mem,
		AuthStorage:      store,
		NatsClient:       nc,
		ChatServerUrl:    envs.TelegramChatServer,
		ToolsRegistry:    toolRegistry,
	}
	telegramService := telegram.NewTelegramService(telegramServiceInput)

	go func() {
		ticker := time.NewTicker(2 * time.Second)
		defer ticker.Stop()

		appCtx, appCancel := signal.NotifyContext(context.Background(), os.Interrupt, syscall.SIGTERM)
		defer appCancel()

		for {
			select {
			case <-ticker.C:
				chatUUID, err := telegramService.GetChatUUID(context.Background())
				if err != nil {
					continue
				}
				err = telegramService.Subscribe(appCtx, chatUUID)

				if err == nil {
				} else if stderrs.Is(err, telegram.ErrSubscriptionNilTextMessage) {
				} else if stderrs.Is(err, context.Canceled) || stderrs.Is(err, context.DeadlineExceeded) {
					if appCtx.Err() != nil {
						return
					}
				}

			case <-appCtx.Done():
				logger.Info("Stopping Telegram subscription poller due to application shutdown signal")
				return
			}
		}
	}()

<<<<<<< HEAD
=======
	weaviatePath := filepath.Join(envs.AppDataPath, "weaviate")
	if _, err := bootstrapWeaviateServer(context.Background(), logger, envs.WeaviatePort, weaviatePath); err != nil {
		logger.Error("Failed to bootstrap Weaviate server", "error", err)
		panic(errors.Wrap(err, "Failed to bootstrap Weaviate server"))
	}

>>>>>>> 7ce136b3
	router := bootstrapGraphqlServer(graphqlServerInput{
		logger:            logger,
		temporalClient:    temporalClient,
		port:              envs.GraphqlPort,
		twinChatService:   *twinChatService,
		natsClient:        nc,
		store:             store,
		aiService:         aiCompletionsService,
		mcpService:        mcpService,
		telegramService:   telegramService,
		whatsAppQRCode:    currentWhatsAppQRCode,
		whatsAppConnected: whatsAppConnected,
	})

	go func() {
		logger.Info("Starting GraphQL HTTP server", "address", "http://localhost:"+envs.GraphqlPort)
		err := http.ListenAndServe(":"+envs.GraphqlPort, router)
		if err != nil && err != http.ErrServerClosed {
			logger.Error("HTTP server error", "error", err)
			panic(errors.Wrap(err, "Unable to start server"))
		}
	}()

	signalChan := make(chan os.Signal, 1)
	signal.Notify(signalChan, os.Interrupt, syscall.SIGTERM)

	<-signalChan
	logger.Info("Server shutting down...")
}

func bootstrapTemporalServer(logger *log.Logger, envs *config.Config) (client.Client, error) {
	ready := make(chan struct{})
	go bootstrap.CreateTemporalServer(logger, ready, envs.DBPath)
	<-ready
	logger.Info("Temporal server started")

	temporalClient, err := bootstrap.NewTemporalClient(logger)
	if err != nil {
		return nil, errors.Wrap(err, "Unable to create temporal client")
	}
	logger.Info("Temporal client created")

	return temporalClient, nil
}

type bootstrapTemporalWorkerInput struct {
	logger               *log.Logger
	temporalClient       client.Client
	envs                 *config.Config
	store                *db.Store
	nc                   *nats.Conn
	ollamaClient         *ollamaapi.Client
	memory               memory.Storage
	toolsRegistry        tools.ToolRegistry
	aiCompletionsService *ai.Service
	notifications        *notifications.Service
}

func bootstrapTTS(logger *log.Logger) (*tts.Service, error) {
	const (
		kokoroPort = 45000
		ttsWsPort  = 45001
	)

	engine := tts.Kokoro{
		Endpoint: fmt.Sprintf("http://localhost:%d/v1/audio/speech", kokoroPort),
		Model:    "kokoro",
		Voice:    "af_bella+af_heart",
	}
	svc := tts.New(fmt.Sprintf(":%d", ttsWsPort), engine, *logger)
	return svc, nil
}

func bootstrapTemporalWorker(
	input *bootstrapTemporalWorkerInput,
) (worker.Worker, error) {
	w := worker.New(input.temporalClient, "default", worker.Options{
		MaxConcurrentActivityExecutionSize: 1,
	})

	dataProcessingWorkflow := workflows.DataProcessingWorkflows{
		Logger:        input.logger,
		Config:        input.envs,
		Store:         input.store,
		Nc:            input.nc,
		OllamaClient:  input.ollamaClient,
		Memory:        input.memory,
		OpenAIService: input.aiCompletionsService,
	}
	dataProcessingWorkflow.RegisterWorkflowsAndActivities(&w)

	// Register auth activities
	authActivities := auth.NewOAuthActivities(input.store)
	authActivities.RegisterWorkflowsAndActivities(&w)

	// Register the planned agent v2 workflow
	aiAgent := agent.NewAgent(input.logger, input.nc, input.aiCompletionsService, input.envs.CompletionsModel, input.envs.ReasoningModel, nil, nil)
	schedulerActivities := scheduler.NewTaskSchedulerActivities(input.logger, input.aiCompletionsService, aiAgent, input.toolsRegistry, input.envs.CompletionsModel, input.store, input.notifications)
	schedulerActivities.RegisterWorkflowsAndActivities(w)

	// Register identity activities
	identityActivities := identity.NewIdentityActivities(input.logger, input.memory, input.aiCompletionsService, input.envs.CompletionsModel)
	identityActivities.RegisterWorkflowsAndActivities(w)

	err := w.Start()
	if err != nil {
		input.logger.Error("Error starting worker", "error", err)
		return nil, err
	}

	return w, nil
}

type graphqlServerInput struct {
	logger                 *log.Logger
	temporalClient         client.Client
	port                   string
	twinChatService        twinchat.Service
	natsClient             *nats.Conn
	store                  *db.Store
	aiService              *ai.Service
	mcpService             mcpserver.MCPService
	dataProcessingWorkflow *workflows.DataProcessingWorkflows
	telegramService        *telegram.TelegramService
	whatsAppQRCode         *string
	whatsAppConnected      bool
}

func bootstrapGraphqlServer(input graphqlServerInput) *chi.Mux {
	router := chi.NewRouter()
	router.Use(cors.New(cors.Options{
		AllowCredentials: true,
		AllowedOrigins:   []string{"*"},
		AllowedHeaders:   []string{"Authorization", "Content-Type", "Accept"},
		Debug:            false,
	}).Handler)

	resolver := &graph.Resolver{
		Logger:                 input.logger,
		TemporalClient:         input.temporalClient,
		TwinChatService:        input.twinChatService,
		Nc:                     input.natsClient,
		Store:                  input.store,
		AiService:              input.aiService,
		MCPService:             input.mcpService,
		DataProcessingWorkflow: input.dataProcessingWorkflow,
		TelegramService:        input.telegramService,
		WhatsAppQRCode:         input.whatsAppQRCode,
		WhatsAppConnected:      input.whatsAppConnected,
	}

	srv := handler.New(gqlSchema(resolver))

	srv.AddTransport(transport.SSE{})
	srv.AddTransport(transport.POST{})
	srv.AddTransport(transport.Options{})
	srv.AddTransport(transport.GET{})

	srv.AddTransport(transport.Websocket{
		KeepAlivePingInterval: 10 * time.Second,
		Upgrader: websocket.Upgrader{
			CheckOrigin: func(r *http.Request) bool {
				return true
			},
			ReadBufferSize:  1024,
			WriteBufferSize: 1024,
		},
	})

	srv.Use(extension.Introspection{})
	srv.AroundResponses(func(ctx context.Context, next graphql.ResponseHandler) *graphql.Response {
		resp := next(ctx)

		if resp != nil && resp.Errors != nil && len(resp.Errors) > 0 {
			oc := graphql.GetOperationContext(ctx)
			input.logger.Error(
				"gql error",
				"operation_name",
				oc.OperationName,
				"raw_query",
				oc.RawQuery,
				"variables",
				oc.Variables,
				"errors",
				resp.Errors,
			)
		}

		return resp
	})

	router.Handle("/", playground.Handler("GraphQL playground", "/query"))
	router.Handle("/query", srv)

	return router
}

func gqlSchema(input *graph.Resolver) graphql.ExecutableSchema {
	config := graph.Config{
		Resolvers: input,
	}
	return graph.NewExecutableSchema(config)
}

func bootstrapWeaviateServer(ctx context.Context, logger *log.Logger, port string, dataPath string) (*rest.Server, error) {
	err := os.Setenv("PERSISTENCE_DATA_PATH", dataPath)
	if err != nil {
		return nil, errors.Wrap(err, "Failed to set PERSISTENCE_DATA_PATH")
	}
	swaggerSpec, err := loads.Embedded(rest.SwaggerJSON, rest.FlatSwaggerJSON)
	if err != nil {
		return nil, errors.Wrap(err, "Failed to load swagger spec")
	}

	api := operations.NewWeaviateAPI(swaggerSpec)
	api.Logger = func(s string, i ...any) {
		logger.Debug(s, i...)
	}
	server := rest.NewServer(api)

	server.EnabledListeners = []string{"http"}
	p, err := strconv.Atoi(port)
	if err != nil {
		return nil, errors.Wrap(err, "Failed to convert port to int")
	}
	server.Port = p

	parser := flags.NewParser(server, flags.Default)
	parser.ShortDescription = "Weaviate"
	server.ConfigureFlags()
	for _, optsGroup := range api.CommandLineOptionsGroups {
		_, err := parser.AddGroup(optsGroup.ShortDescription, optsGroup.LongDescription, optsGroup.Options)
		if err != nil {
			return nil, errors.Wrap(err, "Failed to add flag group")
		}
	}

	if _, err := parser.Parse(); err != nil {
		if fe, ok := err.(*flags.Error); ok && fe.Type == flags.ErrHelp {
			return nil, nil
		}
		return nil, err
	}

	server.ConfigureAPI()

	go func() {
		if err := server.Serve(); err != nil && err != http.ErrServerClosed {
			logger.Error("Weaviate serve error", "error", err)
		}
	}()

	go func() {
		<-ctx.Done()
		_ = server.Shutdown()
	}()

	readyURL := fmt.Sprintf("http://localhost:%d/v1/.well-known/ready", p)
	deadline := time.Now().Add(15 * time.Second)
	for {
		if time.Now().After(deadline) {
			return nil, fmt.Errorf("weaviate did not become ready in time on %s", readyURL)
		}

		req, _ := http.NewRequestWithContext(ctx, http.MethodGet, readyURL, nil)
		resp, err := http.DefaultClient.Do(req)
		if err == nil && resp.StatusCode == http.StatusOK {
			return server, nil
		}

		time.Sleep(200 * time.Millisecond)
	}
}

<<<<<<< HEAD
// ClassExists checks if a class already exists in Weaviate.
func ClassExists(client *weaviate.Client, className string) (bool, error) {
	schema, err := client.Schema().Getter().Do(context.Background())
	if err != nil {
		return false, err
	}
	for _, class := range schema.Classes {
		if class.Class == className {
			return true, nil
		}
	}
	return false, nil
}

func InitSchema(client *weaviate.Client, logger *log.Logger) error {
	if err := evolvingmemory.EnsureSchemaExistsInternal(client, logger); err != nil {
		return err
=======
func bootstrapPeriodicWorkflows(logger *log.Logger, temporalClient client.Client) error {
	err := helpers.CreateScheduleIfNotExists(logger, temporalClient, identity.PersonalityWorkflowID, time.Hour, identity.DerivePersonalityWorkflow, nil)
	if err != nil {
		return errors.Wrap(err, "Failed to create identity personality workflow")
>>>>>>> 7ce136b3
	}
	return nil
}<|MERGE_RESOLUTION|>--- conflicted
+++ resolved
@@ -6,6 +6,7 @@
 	"encoding/json"
 	stderrs "errors"
 	"fmt"
+	"log/slog"
 	"net/http"
 	"net/url"
 	"os"
@@ -374,15 +375,6 @@
 		}
 	}()
 
-<<<<<<< HEAD
-=======
-	weaviatePath := filepath.Join(envs.AppDataPath, "weaviate")
-	if _, err := bootstrapWeaviateServer(context.Background(), logger, envs.WeaviatePort, weaviatePath); err != nil {
-		logger.Error("Failed to bootstrap Weaviate server", "error", err)
-		panic(errors.Wrap(err, "Failed to bootstrap Weaviate server"))
-	}
-
->>>>>>> 7ce136b3
 	router := bootstrapGraphqlServer(graphqlServerInput{
 		logger:            logger,
 		temporalClient:    temporalClient,
@@ -657,7 +649,6 @@
 	}
 }
 
-<<<<<<< HEAD
 // ClassExists checks if a class already exists in Weaviate.
 func ClassExists(client *weaviate.Client, className string) (bool, error) {
 	schema, err := client.Schema().Getter().Do(context.Background())
@@ -675,12 +666,14 @@
 func InitSchema(client *weaviate.Client, logger *log.Logger) error {
 	if err := evolvingmemory.EnsureSchemaExistsInternal(client, logger); err != nil {
 		return err
-=======
+	}
+	return nil
+}
+
 func bootstrapPeriodicWorkflows(logger *log.Logger, temporalClient client.Client) error {
 	err := helpers.CreateScheduleIfNotExists(logger, temporalClient, identity.PersonalityWorkflowID, time.Hour, identity.DerivePersonalityWorkflow, nil)
 	if err != nil {
 		return errors.Wrap(err, "Failed to create identity personality workflow")
->>>>>>> 7ce136b3
 	}
 	return nil
 }