--- conflicted
+++ resolved
@@ -359,7 +359,6 @@
 		panic(errors.Wrap(err, "Failed to bootstrap periodic workflows"))
 	}
 
-<<<<<<< HEAD
 	identitySvc := identity.NewIdentityService(temporalClient)
 	personality, err := identitySvc.GetPersonality(context.Background())
 	if err != nil {
@@ -381,9 +380,6 @@
 		logger.Info("HolonZero API fetcher service started successfully")
 		defer holonManager.Stop()
 	}
-=======
-	holonService := holon.NewService(store)
->>>>>>> 739c701b
 
 	threadPreviewTool := holon.NewThreadPreviewTool(holonService)
 	if err := toolRegistry.Register(threadPreviewTool); err != nil {
