--- conflicted
+++ resolved
@@ -21,12 +21,8 @@
 	"github.com/EternisAI/enchanted-twin/pkg/config"
 	"github.com/EternisAI/enchanted-twin/pkg/dataprocessing/workflows"
 	"github.com/EternisAI/enchanted-twin/pkg/db"
-<<<<<<< HEAD
-	indexing "github.com/EternisAI/enchanted-twin/pkg/indexing"
 	"github.com/EternisAI/enchanted-twin/pkg/mcpserver"
 	mcpRepository "github.com/EternisAI/enchanted-twin/pkg/mcpserver/repository"
-=======
->>>>>>> 00c725d5
 	"github.com/EternisAI/enchanted-twin/pkg/twinchat"
 	chatrepository "github.com/EternisAI/enchanted-twin/pkg/twinchat/repository"
 
@@ -247,49 +243,10 @@
 		return nil, err
 	}
 
-	// Create the Sync schedule only if the token exists
-	xToken, err := store.GetOAuthTokens(context.Background(), "twitter")
-	if err != nil {
-		logger.Error("Error getting OAuth tokens", slog.Any("error", err))
-		return temporalClient, nil
-	}
-
-	if xToken != nil {
-		err = dataProcessingWorkflow.CreateIfNotExistsXSyncSchedule(temporalClient)
-		if err != nil {
-			logger.Error("Error creating XSync schedule", slog.Any("error", err))
-			return nil, err
-		}
-	}
-
-	googleToken, err := store.GetOAuthTokens(context.Background(), "google")
-	if err != nil {
-		logger.Error("Error getting OAuth tokens", slog.Any("error", err))
-		return temporalClient, nil
-	}
-
-	if googleToken != nil {
-		err = dataProcessingWorkflow.CreateIfNotExistsGmailSyncSchedule(temporalClient)
-		if err != nil {
-			logger.Error("Error creating GmailSync schedule", slog.Any("error", err))
-			return nil, err
-		}
-	}
-
 	return temporalClient, nil
 }
 
 type graphqlServerInput struct {
-<<<<<<< HEAD
-	logger          *log.Logger
-	temporalClient  client.Client
-	port            string
-	twinChatService twinchat.Service
-	natsClient      *nats.Conn
-	store           *db.Store
-	aiService       *ai.Service
-	mcpService      mcpserver.MCPService
-=======
 	logger                 *log.Logger
 	temporalClient         client.Client
 	port                   string
@@ -297,8 +254,8 @@
 	natsClient             *nats.Conn
 	store                  *db.Store
 	aiService              *ai.Service
+	mcpService             mcpserver.MCPService
 	dataProcessingWorkflow *workflows.DataProcessingWorkflows
->>>>>>> 00c725d5
 }
 
 func bootstrapGraphqlServer(input graphqlServerInput) *chi.Mux {
@@ -311,23 +268,14 @@
 	}).Handler)
 
 	srv := handler.New(gqlSchema(&graph.Resolver{
-<<<<<<< HEAD
-		Logger:          input.logger,
-		TemporalClient:  input.temporalClient,
-		TwinChatService: input.twinChatService,
-		Nc:              input.natsClient,
-		Store:           input.store,
-		AiService:       input.aiService,
-		MCPService:      input.mcpService,
-=======
 		Logger:                 input.logger,
 		TemporalClient:         input.temporalClient,
 		TwinChatService:        input.twinChatService,
 		Nc:                     input.natsClient,
 		Store:                  input.store,
 		AiService:              input.aiService,
+		MCPService:             input.mcpService,
 		DataProcessingWorkflow: input.dataProcessingWorkflow,
->>>>>>> 00c725d5
 	}))
 	srv.AddTransport(transport.SSE{})
 	srv.AddTransport(transport.POST{})
