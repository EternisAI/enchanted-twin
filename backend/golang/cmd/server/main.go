// Owner: august@eternis.ai
package main

import (
	"context"
	"fmt"
	"net/http"
	"os"
	"os/signal"
	"path/filepath"
	"syscall"
	"time"

	"github.com/99designs/gqlgen/graphql"
	"github.com/99designs/gqlgen/graphql/handler"
	"github.com/99designs/gqlgen/graphql/handler/extension"
	"github.com/99designs/gqlgen/graphql/handler/transport"
	"github.com/99designs/gqlgen/graphql/playground"
	"github.com/charmbracelet/log"
	"github.com/go-chi/chi"
	"github.com/gorilla/websocket"
	"github.com/jackc/pgx/v5"
	"github.com/jackc/pgx/v5/pgxpool"
	_ "github.com/lib/pq"
	"github.com/nats-io/nats.go"
	"github.com/pkg/errors"
	"github.com/rs/cors"
<<<<<<< HEAD
	"github.com/weaviate/weaviate-go-client/v5/weaviate"
	"github.com/weaviate/weaviate/adapters/handlers/rest"
=======
>>>>>>> 2cb1d3c8
	"go.temporal.io/sdk/client"
	"go.temporal.io/sdk/worker"

	"github.com/EternisAI/enchanted-twin/graph"
	"github.com/EternisAI/enchanted-twin/pkg/agent"
	"github.com/EternisAI/enchanted-twin/pkg/agent/memory"
	"github.com/EternisAI/enchanted-twin/pkg/agent/memory/evolvingmemory"
	"github.com/EternisAI/enchanted-twin/pkg/agent/memory/evolvingmemory/storage"
	"github.com/EternisAI/enchanted-twin/pkg/agent/notifications"
	"github.com/EternisAI/enchanted-twin/pkg/agent/scheduler"
	schedulerTools "github.com/EternisAI/enchanted-twin/pkg/agent/scheduler/tools"
	"github.com/EternisAI/enchanted-twin/pkg/agent/tools"
	"github.com/EternisAI/enchanted-twin/pkg/ai"
	"github.com/EternisAI/enchanted-twin/pkg/auth"
	"github.com/EternisAI/enchanted-twin/pkg/bootstrap"
	"github.com/EternisAI/enchanted-twin/pkg/config"
	"github.com/EternisAI/enchanted-twin/pkg/dataprocessing/workflows"
	"github.com/EternisAI/enchanted-twin/pkg/db"
	"github.com/EternisAI/enchanted-twin/pkg/directorywatcher"
	"github.com/EternisAI/enchanted-twin/pkg/helpers"
	"github.com/EternisAI/enchanted-twin/pkg/holon"
	"github.com/EternisAI/enchanted-twin/pkg/identity"
	"github.com/EternisAI/enchanted-twin/pkg/localmodel/jinaaiembedding"
	"github.com/EternisAI/enchanted-twin/pkg/localmodel/ollama"
	"github.com/EternisAI/enchanted-twin/pkg/mcpserver"
	"github.com/EternisAI/enchanted-twin/pkg/microscheduler"
	"github.com/EternisAI/enchanted-twin/pkg/telegram"
	"github.com/EternisAI/enchanted-twin/pkg/tts"
	"github.com/EternisAI/enchanted-twin/pkg/twinchat"
	chatrepository "github.com/EternisAI/enchanted-twin/pkg/twinchat/repository"
	whatsapp "github.com/EternisAI/enchanted-twin/pkg/whatsapp"
)

func main() {
	logger := bootstrap.NewLogger()

	envs, _ := config.LoadConfig(true)
	logger.Debug("Config loaded", "envs", envs)
	logger.Info("Using database path", "path", envs.DBPath)

	natsServer, err := bootstrap.StartEmbeddedNATSServer(logger)
	if err != nil {
		panic(errors.Wrap(err, "Unable to start nats server"))
	}
	defer natsServer.Shutdown()
	logger.Info("NATS server started")

	nc, err := bootstrap.NewNatsClient()
	if err != nil {
		panic(errors.Wrap(err, "Unable to create nats client"))
	}
	logger.Info("NATS client started")

	store, err := db.NewStore(context.Background(), envs.DBPath)
	if err != nil {
		logger.Error("Unable to create or initialize database", "error", err)
		panic(errors.Wrap(err, "Unable to create or initialize database"))
	}
	defer func() {
		if err := store.Close(); err != nil {
			logger.Error("Error closing store", "error", err)
		}
	}()

	dbsqlc, err := db.New(store.DB().DB, logger)
	if err != nil {
		logger.Error("Error creating database", "error", err)
		panic(errors.Wrap(err, "Error creating database"))
	}

	getFirebaseToken := func() (string, error) {
		firebaseToken, err := store.GetOAuthTokens(context.Background(), "firebase")
		if err != nil {
			return "", err
		}
		if firebaseToken == nil {
			return "", errors.New("no firebase token found in database")
		}
		return firebaseToken.AccessToken, nil
	}

	var aiCompletionsService *ai.Service
	if envs.ProxyTeeURL != "" {
		logger.Info("Using proxy tee url", "url", envs.ProxyTeeURL)
		aiCompletionsService = ai.NewOpenAIServiceProxy(logger, getFirebaseToken, envs.ProxyTeeURL, envs.CompletionsAPIURL)
	} else {
		aiCompletionsService = ai.NewOpenAIService(logger, envs.CompletionsAPIKey, envs.CompletionsAPIURL)
	}

	var aiEmbeddingsService ai.Embedding
	if envs.UseLocalEmbedding == "true" {
		logger.Info("Using local embedding model")
		sharedLibPath := filepath.Join(envs.AppDataPath, "shared", "lib")
		localEmbeddingModel, err := jinaaiembedding.NewEmbedding(envs.AppDataPath, sharedLibPath)
		if err != nil {
			logger.Error("Failed to create local embedding model", "error", err)
			panic(errors.Wrap(err, "Failed to create local embedding model"))
		}
		aiEmbeddingsService = localEmbeddingModel
	} else {
		var openAIEmbeddingsService *ai.Service
		if envs.ProxyTeeURL != "" {
			logger.Info("Using proxy tee url", "url", envs.ProxyTeeURL)
			openAIEmbeddingsService = ai.NewOpenAIServiceProxy(logger, getFirebaseToken, envs.ProxyTeeURL, envs.EmbeddingsAPIURL)
		} else {
			openAIEmbeddingsService = ai.NewOpenAIService(logger, envs.EmbeddingsAPIKey, envs.EmbeddingsAPIURL)
		}
		aiEmbeddingsService = openAIEmbeddingsService
	}

	// Initialize anonymizer based on type
	var anonymizerManager *ai.AnonymizerManager
	var localAnonymizer *ollama.OllamaClient

	logger.Info("Initializing anonymizer", "type", envs.AnonymizerType)

	switch envs.AnonymizerType {
	case "local":
		logger.Info("Using local anonymizer model")
		localAnonymizer = ollama.NewOllamaClient("http://localhost:11435", "qwen3-0.6b-q4_k_m", logger)
		logger.Info("Local anonymizer model initialized successfully")
		anonymizerManager = ai.NewLocalAnonymizerManager(localAnonymizer, store.DB().DB, logger)

	case "mock":
		logger.Info("Using mock anonymizer for development/testing")
		anonymizerManager = ai.NewLLMAnonymizerManager(aiCompletionsService, envs.CompletionsModel, store.DB().DB, logger)

	case "llm":
		logger.Info("Using LLM anonymizer manager")
		anonymizerManager = ai.NewLLMAnonymizerManager(aiCompletionsService, envs.CompletionsModel, store.DB().DB, logger)

	case "no-op":
		fallthrough
	default:
		logger.Info("Anonymizer disabled (no-op mode)")
		anonymizerManager = nil
	}

	// Create private completions service if anonymizer is enabled
	var privateCompletionsService *ai.PrivateCompletionsService
	if anonymizerManager != nil {
		var err error
		privateCompletionsService, err = ai.NewPrivateCompletionsService(ai.PrivateCompletionsConfig{
			CompletionsService: aiCompletionsService,
			AnonymizerManager:  anonymizerManager,
			ExecutorWorkers:    1,
			Logger:             logger,
		})
		if err != nil {
			logger.Error("Failed to create private completions service", "error", err)
			panic(errors.Wrap(err, "Failed to create private completions service"))
		}

		// Enable private completions in the AI service
		aiCompletionsService.EnablePrivateCompletions(privateCompletionsService, microscheduler.UI)
		logger.Info("Private completions service enabled")
	} else {
		logger.Info("Private completions service disabled (no anonymizer)")
	}

	chatStorage := chatrepository.NewRepository(logger, store.DB())

	// Create memory storage based on configured backend
	logger.Info("Initializing memory storage", "backend", envs.MemoryBackend)
	memoryCreateStart := time.Now()

	embeddingsWrapper, err := storage.NewEmbeddingWrapper(aiEmbeddingsService, envs.EmbeddingsModel)
	if err != nil {
		logger.Fatal("Failed to create embedding wrapper", "error", err)
	}

	var storageInterface storage.Interface
	var postgresServer *bootstrap.PostgresServer
	var weaviateServer *rest.Server

	switch envs.MemoryBackend {
	case "postgresql":
<<<<<<< HEAD
		storageInterface, postgresServer, err = createPostgreSQLStorageWithServer(context.Background(), logger, envs, aiEmbeddingsService, embeddingsWrapper)
	case "weaviate":
		storageInterface, weaviateServer, err = createWeaviateStorageWithServer(context.Background(), logger, envs, aiEmbeddingsService, embeddingsWrapper)
=======
		storageInterface, err = createPostgreSQLStorage(context.Background(), logger, envs, aiEmbeddingsService, embeddingsWrapper)
>>>>>>> 2cb1d3c8
	default:
		logger.Fatal("Unsupported memory backend", "backend", envs.MemoryBackend, "supported", []string{"postgresql"})
	}
	if err != nil {
		logger.Fatal("Failed to create storage interface", "backend", envs.MemoryBackend, "error", err)
	}

	// Add shutdown handlers for database servers
	defer func() {
		if postgresServer != nil {
			if err := postgresServer.Stop(); err != nil {
				logger.Error("Failed to stop PostgreSQL server", "error", err)
			} else {
				logger.Info("PostgreSQL server stopped successfully")
			}
		}
		if weaviateServer != nil {
			if err := weaviateServer.Shutdown(); err != nil {
				logger.Error("Failed to shutdown Weaviate server", "error", err)
			} else {
				logger.Info("Weaviate server shut down successfully")
			}
		}
	}()

	mem, err := evolvingmemory.New(evolvingmemory.Dependencies{
		Logger:             logger,
		Storage:            storageInterface,
		CompletionsService: aiCompletionsService,
		CompletionsModel:   envs.CompletionsModel,
		EmbeddingsWrapper:  embeddingsWrapper,
	})
	if err != nil {
		logger.Error("Failed to create evolving memory", "error", err)
		panic(errors.Wrap(err, "Failed to create evolving memory"))
	}
	logger.Info("Memory storage initialized", "backend", envs.MemoryBackend, "elapsed", time.Since(memoryCreateStart))

	ttsSvc, err := bootstrapTTS(logger, envs.TTSEndpoint)
	if err != nil {
		logger.Error("TTS bootstrap failed", "error", err)
		panic(errors.Wrap(err, "TTS bootstrap failed"))
	}
	go func() {
		if err := ttsSvc.Start(context.Background()); err != nil && !errors.Is(err, http.ErrServerClosed) {
			logger.Error("TTS service stopped unexpectedly", "error", err)
			panic(errors.Wrap(err, "TTS service stopped unexpectedly"))
		}
	}()

	temporalClient, err := bootstrapTemporalServer(logger, envs)
	if err != nil {
		panic(errors.Wrap(err, "Unable to start temporal server"))
	}

	// Tools
	toolRegistry := tools.NewRegistry()

	if err := toolRegistry.Register(memory.NewMemorySearchTool(logger, mem)); err != nil {
		logger.Error("Failed to register memory search tool", "error", err)
	}

	if err := toolRegistry.Register(&schedulerTools.ScheduleTask{
		Logger:         logger,
		TemporalClient: temporalClient,
		ToolsRegistry:  toolRegistry,
	}); err != nil {
		logger.Error("Failed to register schedule task tool", "error", err)
		panic(errors.Wrap(err, "Failed to register schedule task tool"))
	}

	whatsappService := whatsapp.NewService(whatsapp.ServiceConfig{
		Logger:        logger,
		NatsClient:    nc,
		Database:      dbsqlc,
		MemoryStorage: mem,
		Config:        envs,
		AIService:     aiCompletionsService,
		ToolRegistry:  toolRegistry,
	})

	if err := whatsappService.Start(context.Background()); err != nil {
		logger.Error("Failed to start WhatsApp service", "error", err)
		panic(errors.Wrap(err, "Failed to start WhatsApp service"))
	}

	defer func() {
		if err := whatsappService.Stop(context.Background()); err != nil {
			logger.Error("Failed to stop WhatsApp service", "error", err)
		}
	}()

	telegramTool, err := telegram.NewTelegramSetupTool(logger, store, envs.TelegramChatServer, envs.TelegramBotName)
	if err != nil {
		panic(errors.Wrap(err, "Failed to create telegram setup tool"))
	}
	err = toolRegistry.Register(telegramTool)
	if err != nil {
		panic(errors.Wrap(err, "Failed to register telegram tool"))
	}

	identitySvc := identity.NewIdentityService(temporalClient)

	twinChatService := twinchat.NewService(
		logger,
		aiCompletionsService,
		chatStorage,
		nc,
		mem,
		toolRegistry,
		store,
		envs.CompletionsModel,
		envs.ReasoningModel,
		identitySvc,
		envs.AnonymizerType,
	)

	sendToChatTool := twinchat.NewSendToChatTool(chatStorage, nc)
	err = toolRegistry.Register(sendToChatTool)
	if err != nil {
		logger.Error("Failed to register send to chat tool", "error", err)
		panic(errors.Wrap(err, "Failed to register send to chat tool"))
	}

	// Initialize MCP Service with tool registry
	mcpService := mcpserver.NewService(context.Background(), logger, store, toolRegistry)

	// MCP tools are automatically registered by the MCP service
	mcpTools, err := mcpService.GetInternalTools(context.Background())
	if err == nil {
		logger.Info("MCP tools available", "count", len(mcpTools))
	} else {
		logger.Warn("Failed to get MCP tools", "error", err)
	}

	logger.Info(
		"Tool registry initialized with all tools",
		"count",
		len(toolRegistry.List()),
		"names",
		toolRegistry.List(),
	)

	for _, toolName := range toolRegistry.List() {
		logger.Info("Tool registered", "name", toolName)
	}

	notificationsSvc := notifications.NewService(nc)

	// Initialize and start the temporal worker
	temporalWorker, err := bootstrapTemporalWorker(
		&bootstrapTemporalWorkerInput{
			logger:               logger,
			temporalClient:       temporalClient,
			envs:                 envs,
			store:                store,
			nc:                   nc,
			memory:               mem,
			aiCompletionsService: aiCompletionsService,
			toolsRegistry:        toolRegistry,
			notifications:        notificationsSvc,
			twinchatService:      twinChatService,
		},
	)
	if err != nil {
		panic(errors.Wrap(err, "Unable to start temporal worker"))
	}
	defer temporalWorker.Stop()

	if err := bootstrapPeriodicWorkflows(logger, temporalClient); err != nil {
		logger.Error("Failed to bootstrap periodic workflows", "error", err)
		panic(errors.Wrap(err, "Failed to bootstrap periodic workflows"))
	}

	userProfile, err := identitySvc.GetUserProfile(context.Background())
	if err != nil {
		logger.Warn("Failed to get user profile during startup - continuing without it", "error", err)
		// Don't panic here - the server can still function without the user profile
	} else {
		logger.Info("User profile", "profile", userProfile)
	}

	holonConfig := holon.DefaultManagerConfig()
	holonService := holon.NewServiceWithConfig(store, logger, holonConfig.HolonAPIURL)

	// Initialize thread processor with AI and memory services for LLM-based filtering
	logger.Info("Initializing thread processor with LLM-based evaluation")
	holonService.InitializeThreadProcessor(aiCompletionsService, envs.CompletionsModel, mem)

	// Initialize and start background processor for automatic thread processing
	processingInterval := 5 * time.Minute // Process received threads every 5 minutes (was 30s)
	holonService.InitializeBackgroundProcessor(processingInterval)

	// Create a cancellable context for background processing that will be canceled on shutdown
	backgroundCtx, cancelBackgroundProcessing := context.WithCancel(context.Background())

	// Start background processing (this method spawns its own goroutine, so no need for additional go func)
	if err := holonService.StartBackgroundProcessing(backgroundCtx); err != nil {
		logger.Error("Failed to start background thread processing", "error", err)
		cancelBackgroundProcessing() // Clean up context if startup fails
	} else {
		logger.Info("Background thread processing started successfully")
	}

	// Ensure background processing context is always canceled and service stopped on shutdown
	defer func() {
		cancelBackgroundProcessing()            // Cancel the context to stop background goroutines
		holonService.StopBackgroundProcessing() // Stop the service and wait for cleanup
	}()

	// Initialize HolonZero API fetcher service with the main logger
	holonManager := holon.NewManager(store, holonConfig, logger, temporalClient, temporalWorker)
	if err := holonManager.Start(); err != nil {
		logger.Error("Failed to start HolonZero fetcher service", "error", err)
	} else {
		logger.Info("HolonZero API fetcher service started successfully")
		defer func() {
			if err := holonManager.Stop(); err != nil {
				logger.Error("Failed to stop holon manager", "error", err)
			}
		}()
	}

	threadPreviewTool := holon.NewThreadPreviewTool(holonService)
	if err := toolRegistry.Register(threadPreviewTool); err != nil {
		logger.Error("Failed to register thread preview tool", "error", err)
	}

	sendToHolonTool := holon.NewSendToHolonTool(holonService)
	if err := toolRegistry.Register(sendToHolonTool); err != nil {
		logger.Error("Failed to register send to holon tool", "error", err)
	}

	sendMessageToHolonTool := holon.NewAddMessageToThreadTool(holonService)
	if err := toolRegistry.Register(sendMessageToHolonTool); err != nil {
		logger.Error("Failed to register send message to holon tool", "error", err)
	}

	telegramServiceInput := telegram.TelegramServiceInput{
		Logger:           logger,
		Client:           &http.Client{},
		Store:            store,
		AiService:        aiCompletionsService,
		CompletionsModel: envs.CompletionsModel,
		Memory:           mem,
		AuthStorage:      store,
		NatsClient:       nc,
		ChatServerUrl:    envs.TelegramChatServer,
		ToolsRegistry:    toolRegistry,
	}
	telegramService := telegram.NewTelegramService(telegramServiceInput)

	go telegram.SubscribePoller(telegramService, logger)
	go telegram.MonitorAndRegisterTelegramTool(context.Background(), telegramService, logger, toolRegistry, dbsqlc.ConfigQueries, envs)

	directoryWatcher, err := directorywatcher.NewDirectoryWatcher(store, mem, logger, temporalClient)
	if err != nil {
		logger.Error("Failed to create directory watcher", "error", err)
		panic(errors.Wrap(err, "Failed to create directory watcher"))
	}

	if err := directoryWatcher.Start(context.Background()); err != nil {
		logger.Error("Failed to start directory watcher", "error", err)
		panic(errors.Wrap(err, "Failed to start directory watcher"))
	}
	logger.Info("Directory watcher started")

	defer func() {
		if err := directoryWatcher.Stop(); err != nil {
			logger.Error("Error stopping directory watcher", "error", err)
		} else {
			logger.Info("Directory watcher stopped")
		}
	}()

	router := bootstrapGraphqlServer(graphqlServerInput{
		logger:           logger,
		temporalClient:   temporalClient,
		port:             envs.GraphqlPort,
		twinChatService:  twinChatService,
		natsClient:       nc,
		store:            store,
		aiService:        aiCompletionsService,
		mcpService:       mcpService,
		telegramService:  telegramService,
		holonService:     holonService,
		directoryWatcher: directoryWatcher,
		whatsAppService:  whatsappService,
	})

	go func() {
		logger.Info("Starting GraphQL HTTP server", "address", "http://localhost:"+envs.GraphqlPort)
		err := http.ListenAndServe(":"+envs.GraphqlPort, router)
		if err != nil && err != http.ErrServerClosed {
			logger.Error("HTTP server error", "error", err)
			panic(errors.Wrap(err, "Unable to start server"))
		}
	}()

	signalChan := make(chan os.Signal, 1)
	signal.Notify(signalChan, os.Interrupt, syscall.SIGTERM)

	<-signalChan
	logger.Info("Server shutting down...")

	// Cleanup services
	if privateCompletionsService != nil {
		privateCompletionsService.Shutdown()
		logger.Info("Private completions service shut down")
	}

	if anonymizerManager != nil {
		anonymizerManager.Shutdown()
		logger.Info("Anonymizer manager shut down")
	}

	if err := localAnonymizer.Close(); err != nil {
		logger.Error("Error closing local anonymizer", "error", err)
	}
}

func bootstrapTemporalServer(logger *log.Logger, envs *config.Config) (client.Client, error) {
	ready := make(chan struct{})
	go bootstrap.CreateTemporalServer(logger, ready, envs.DBPath)
	<-ready
	logger.Info("Temporal server started")

	temporalClient, err := bootstrap.NewTemporalClient(logger)
	if err != nil {
		return nil, errors.Wrap(err, "Unable to create temporal client")
	}
	logger.Info("Temporal client created")

	return temporalClient, nil
}

type bootstrapTemporalWorkerInput struct {
	logger               *log.Logger
	temporalClient       client.Client
	envs                 *config.Config
	store                *db.Store
	nc                   *nats.Conn
	memory               memory.Storage
	toolsRegistry        tools.ToolRegistry
	aiCompletionsService *ai.Service
	notifications        *notifications.Service
	twinchatService      *twinchat.Service
}

func bootstrapTTS(logger *log.Logger, endpoint string) (*tts.Service, error) {
	const (
		kokoroPort = 45000
		ttsWsPort  = 45001
	)

	engine := tts.Kokoro{
		Endpoint: endpoint,
		Model:    "kokoro",
		Voice:    "af_bella+af_heart",
	}
	svc := tts.New(fmt.Sprintf(":%d", ttsWsPort), engine, *logger)
	return svc, nil
}

func bootstrapTemporalWorker(
	input *bootstrapTemporalWorkerInput,
) (worker.Worker, error) {
	w := worker.New(input.temporalClient, "default", worker.Options{
		MaxConcurrentActivityExecutionSize: 3,
	})

	dataProcessingWorkflow := workflows.DataProcessingWorkflows{
		Logger:        input.logger,
		Config:        input.envs,
		Store:         input.store,
		Nc:            input.nc,
		Memory:        input.memory,
		OpenAIService: input.aiCompletionsService,
	}
	dataProcessingWorkflow.RegisterWorkflowsAndActivities(&w)

	// Register auth activities
	authActivities := auth.NewOAuthActivities(input.store)
	authActivities.RegisterWorkflowsAndActivities(&w)

	// Register the planned agent v2 workflow
	aiAgent := agent.NewAgent(input.logger, input.nc, input.aiCompletionsService, input.envs.CompletionsModel, input.envs.ReasoningModel, nil, nil)
	schedulerActivities := scheduler.NewTaskSchedulerActivities(input.logger, input.aiCompletionsService, aiAgent, input.toolsRegistry, input.envs.CompletionsModel, input.store, input.notifications, input.twinchatService)
	schedulerActivities.RegisterWorkflowsAndActivities(w)

	// Register identity activities
	identityActivities := identity.NewIdentityActivities(input.logger, input.memory, input.aiCompletionsService, input.envs.CompletionsModel)
	identityActivities.RegisterWorkflowsAndActivities(w)

	// Register holon sync activities
	holonManager := holon.NewManager(input.store, holon.DefaultManagerConfig(), input.logger, input.temporalClient, w)
	holonSyncActivities := holon.NewHolonSyncActivities(input.logger, holonManager)
	holonSyncActivities.RegisterWorkflowsAndActivities(w)

	err := w.Start()
	if err != nil {
		input.logger.Error("Error starting worker", "error", err)
		return nil, err
	}

	return w, nil
}

type graphqlServerInput struct {
	logger                 *log.Logger
	temporalClient         client.Client
	port                   string
	twinChatService        *twinchat.Service
	natsClient             *nats.Conn
	store                  *db.Store
	aiService              *ai.Service
	mcpService             mcpserver.MCPService
	dataProcessingWorkflow *workflows.DataProcessingWorkflows
	telegramService        *telegram.TelegramService
	holonService           *holon.Service
	directoryWatcher       *directorywatcher.DirectoryWatcher
	whatsAppService        *whatsapp.Service
}

func bootstrapGraphqlServer(input graphqlServerInput) *chi.Mux {
	router := chi.NewRouter()
	router.Use(cors.New(cors.Options{
		AllowCredentials: true,
		AllowedOrigins:   []string{"*"},
		AllowedHeaders:   []string{"Authorization", "Content-Type", "Accept"},
		Debug:            false,
	}).Handler)

	resolver := &graph.Resolver{
		Logger:                 input.logger,
		TemporalClient:         input.temporalClient,
		TwinChatService:        input.twinChatService,
		Nc:                     input.natsClient,
		Store:                  input.store,
		AiService:              input.aiService,
		MCPService:             input.mcpService,
		DataProcessingWorkflow: input.dataProcessingWorkflow,
		TelegramService:        input.telegramService,
		HolonService:           input.holonService,
		DirectoryWatcher:       input.directoryWatcher,
		WhatsAppService:        input.whatsAppService,
	}

	srv := handler.New(gqlSchema(resolver))

	srv.AddTransport(transport.SSE{})
	srv.AddTransport(transport.POST{})
	srv.AddTransport(transport.Options{})
	srv.AddTransport(transport.GET{})

	srv.AddTransport(transport.Websocket{
		KeepAlivePingInterval: 30 * time.Second, // Increased from 10s to reduce energy consumption
		Upgrader: websocket.Upgrader{
			CheckOrigin: func(r *http.Request) bool {
				return true
			},
			ReadBufferSize:  1024,
			WriteBufferSize: 1024,
		},
	})

	srv.Use(extension.Introspection{})
	srv.AroundResponses(func(ctx context.Context, next graphql.ResponseHandler) *graphql.Response {
		resp := next(ctx)

		if resp != nil && resp.Errors != nil && len(resp.Errors) > 0 {
			oc := graphql.GetOperationContext(ctx)
			input.logger.Error(
				"gql error",
				"operation_name",
				oc.OperationName,
				"raw_query",
				oc.RawQuery,
				"variables",
				oc.Variables,
				"errors",
				resp.Errors,
			)
		}

		return resp
	})

	router.Handle("/", playground.Handler("GraphQL playground", "/query"))
	router.Handle("/query", srv)

	return router
}

func gqlSchema(input *graph.Resolver) graphql.ExecutableSchema {
	config := graph.Config{
		Resolvers: input,
	}
	return graph.NewExecutableSchema(config)
}

func bootstrapPeriodicWorkflows(logger *log.Logger, temporalClient client.Client) error {
	err := helpers.DeleteScheduleIfExists(logger, temporalClient, identity.PersonalityWorkflowID)
	if err != nil {
		logger.Warn("Failed to delete identity personality workflow - continuing without it", "error", err)
	}

	// Create holon sync schedule with override flag to ensure it uses the updated 5-minute interval
	err = helpers.CreateOrUpdateSchedule(
		logger,
		temporalClient,
		"holon-sync-schedule",
		5*time.Minute, // Use updated 5-minute interval (was 30s)
		holon.HolonSyncWorkflow,
		[]any{holon.HolonSyncWorkflowInput{ForceSync: false}},
		true, // Override if different settings
	)
	if err != nil {
		return errors.Wrap(err, "Failed to create holon sync schedule")
	}

	return nil
}

// createPostgreSQLStorageWithServer initializes PostgreSQL storage backend and returns both storage interface and server instance.
func createPostgreSQLStorageWithServer(ctx context.Context, logger *log.Logger, envs *config.Config, aiEmbeddingsService ai.Embedding, embeddingsWrapper *storage.EmbeddingWrapper) (storage.Interface, *bootstrap.PostgresServer, error) {
	logger.Info("Setting up PostgreSQL memory backend")

	// Always use AppData path for PostgreSQL data to ensure persistence
	postgresPath := filepath.Join(envs.AppDataPath, "postgres-data")
	logger.Info("Starting PostgreSQL bootstrap process",
		"path", postgresPath,
		"port", envs.PostgresPort,
		"app_data_path", envs.AppDataPath,
		"forced_appdata_path", true)
	postgresBootstrapStart := time.Now()

	postgresServer, err := bootstrap.BootstrapPostgresServer(ctx, logger, envs.PostgresPort, postgresPath)
	if err != nil {
		return nil, nil, fmt.Errorf("failed to bootstrap PostgreSQL server: %w", err)
	}
	logger.Info("PostgreSQL server bootstrap completed", "elapsed", time.Since(postgresBootstrapStart))

	logger.Info("Initializing PostgreSQL schema")
	schemaInitStart := time.Now()
	if err := bootstrap.InitPostgresSchema(postgresServer.GetDB(), postgresServer.GetPort(), logger, aiEmbeddingsService, envs.EmbeddingsModel); err != nil {
		if stopErr := postgresServer.Stop(); stopErr != nil {
			logger.Error("Failed to stop PostgreSQL server after schema init error", "error", stopErr)
		}
		return nil, nil, fmt.Errorf("failed to initialize PostgreSQL schema: %w", err)
	}
	logger.Info("PostgreSQL schema initialization completed", "elapsed", time.Since(schemaInitStart))

	// Create PostgreSQL connection pool for storage
	connString := fmt.Sprintf("host=localhost port=%d user=postgres password=testpassword dbname=postgres sslmode=disable", postgresServer.GetPort())

	// Configure connection pool with proper parameters and timeouts
	poolConfig, err := pgxpool.ParseConfig(connString + " pool_max_conns=10 pool_min_conns=2 pool_max_conn_lifetime=30m pool_max_conn_idle_time=15m connect_timeout=30s")
	if err != nil {
		if stopErr := postgresServer.Stop(); stopErr != nil {
			logger.Error("Failed to stop PostgreSQL server after pool config error", "error", stopErr)
		}
		return nil, nil, fmt.Errorf("failed to parse PostgreSQL pool config: %w", err)
	}

	// Add health check callback for connection pool monitoring
	poolConfig.AfterConnect = func(ctx context.Context, conn *pgx.Conn) error {
		logger.Debug("New PostgreSQL connection established", "server_version", conn.PgConn().ParameterStatus("server_version"))
		return nil
	}

	pgPool, err := pgxpool.NewWithConfig(ctx, poolConfig)
	if err != nil {
		if stopErr := postgresServer.Stop(); stopErr != nil {
			logger.Error("Failed to stop PostgreSQL server after connection pool error", "error", stopErr)
		}
		return nil, nil, fmt.Errorf("failed to create PostgreSQL connection pool for storage: %w", err)
	}

	storageInterface, err := storage.NewPostgresStorage(storage.NewPostgresStorageInput{
		DB:                pgPool,
		Logger:            logger,
		EmbeddingsWrapper: embeddingsWrapper,
		ConnString:        connString,
	})
	if err != nil {
		pgPool.Close()
		logger.Error("Failed to close PostgreSQL connection pool after storage creation error")
		if stopErr := postgresServer.Stop(); stopErr != nil {
			logger.Error("Failed to stop PostgreSQL server after storage creation error", "error", stopErr)
		}
		return nil, nil, fmt.Errorf("failed to create PostgreSQL storage interface: %w", err)
	}

	logger.Info("PostgreSQL memory backend initialized successfully")
<<<<<<< HEAD
	return storageInterface, postgresServer, nil
}

// createWeaviateStorageWithServer initializes Weaviate storage backend and returns both storage interface and server instance.
func createWeaviateStorageWithServer(ctx context.Context, logger *log.Logger, envs *config.Config, aiEmbeddingsService ai.Embedding, embeddingsWrapper *storage.EmbeddingWrapper) (storage.Interface, *rest.Server, error) {
	logger.Info("Setting up Weaviate memory backend")

	weaviatePath := filepath.Join(envs.AppDataPath, "db", "weaviate")
	logger.Info("Starting Weaviate bootstrap process", "path", weaviatePath, "port", envs.WeaviatePort)
	weaviateBootstrapStart := time.Now()

	weaviateServer, err := bootstrap.BootstrapWeaviateServer(ctx, logger, envs.WeaviatePort, weaviatePath)
	if err != nil {
		return nil, nil, fmt.Errorf("failed to bootstrap Weaviate server: %w", err)
	}
	logger.Info("Weaviate server bootstrap completed", "elapsed", time.Since(weaviateBootstrapStart))

	// Create Weaviate client
	weaviateClient, err := weaviate.NewClient(weaviate.Config{
		Host:   fmt.Sprintf("localhost:%s", envs.WeaviatePort),
		Scheme: "http",
	})
	if err != nil {
		return nil, nil, fmt.Errorf("failed to create Weaviate client: %w", err)
	}

	logger.Info("Initializing Weaviate schema")
	schemaInitStart := time.Now()
	if err := bootstrap.InitSchema(weaviateClient, logger, aiEmbeddingsService, envs.EmbeddingsModel); err != nil {
		return nil, nil, fmt.Errorf("failed to initialize Weaviate schema: %w", err)
	}
	logger.Info("Weaviate schema initialization completed", "elapsed", time.Since(schemaInitStart))

	storageInterface, err := storage.New(storage.NewStorageInput{
		Client:            weaviateClient,
		Logger:            logger,
		EmbeddingsWrapper: embeddingsWrapper,
	})
	if err != nil {
		return nil, nil, fmt.Errorf("failed to create Weaviate storage interface: %w", err)
	}

	logger.Info("Weaviate memory backend initialized successfully")
	return storageInterface, weaviateServer, nil
=======
	return storageInterface, nil
>>>>>>> 2cb1d3c8
}<|MERGE_RESOLUTION|>--- conflicted
+++ resolved
@@ -25,11 +25,6 @@
 	"github.com/nats-io/nats.go"
 	"github.com/pkg/errors"
 	"github.com/rs/cors"
-<<<<<<< HEAD
-	"github.com/weaviate/weaviate-go-client/v5/weaviate"
-	"github.com/weaviate/weaviate/adapters/handlers/rest"
-=======
->>>>>>> 2cb1d3c8
 	"go.temporal.io/sdk/client"
 	"go.temporal.io/sdk/worker"
 
@@ -203,17 +198,10 @@
 
 	var storageInterface storage.Interface
 	var postgresServer *bootstrap.PostgresServer
-	var weaviateServer *rest.Server
 
 	switch envs.MemoryBackend {
 	case "postgresql":
-<<<<<<< HEAD
 		storageInterface, postgresServer, err = createPostgreSQLStorageWithServer(context.Background(), logger, envs, aiEmbeddingsService, embeddingsWrapper)
-	case "weaviate":
-		storageInterface, weaviateServer, err = createWeaviateStorageWithServer(context.Background(), logger, envs, aiEmbeddingsService, embeddingsWrapper)
-=======
-		storageInterface, err = createPostgreSQLStorage(context.Background(), logger, envs, aiEmbeddingsService, embeddingsWrapper)
->>>>>>> 2cb1d3c8
 	default:
 		logger.Fatal("Unsupported memory backend", "backend", envs.MemoryBackend, "supported", []string{"postgresql"})
 	}
@@ -221,20 +209,12 @@
 		logger.Fatal("Failed to create storage interface", "backend", envs.MemoryBackend, "error", err)
 	}
 
-	// Add shutdown handlers for database servers
 	defer func() {
 		if postgresServer != nil {
 			if err := postgresServer.Stop(); err != nil {
 				logger.Error("Failed to stop PostgreSQL server", "error", err)
 			} else {
 				logger.Info("PostgreSQL server stopped successfully")
-			}
-		}
-		if weaviateServer != nil {
-			if err := weaviateServer.Shutdown(); err != nil {
-				logger.Error("Failed to shutdown Weaviate server", "error", err)
-			} else {
-				logger.Info("Weaviate server shut down successfully")
 			}
 		}
 	}()
@@ -809,52 +789,5 @@
 	}
 
 	logger.Info("PostgreSQL memory backend initialized successfully")
-<<<<<<< HEAD
 	return storageInterface, postgresServer, nil
-}
-
-// createWeaviateStorageWithServer initializes Weaviate storage backend and returns both storage interface and server instance.
-func createWeaviateStorageWithServer(ctx context.Context, logger *log.Logger, envs *config.Config, aiEmbeddingsService ai.Embedding, embeddingsWrapper *storage.EmbeddingWrapper) (storage.Interface, *rest.Server, error) {
-	logger.Info("Setting up Weaviate memory backend")
-
-	weaviatePath := filepath.Join(envs.AppDataPath, "db", "weaviate")
-	logger.Info("Starting Weaviate bootstrap process", "path", weaviatePath, "port", envs.WeaviatePort)
-	weaviateBootstrapStart := time.Now()
-
-	weaviateServer, err := bootstrap.BootstrapWeaviateServer(ctx, logger, envs.WeaviatePort, weaviatePath)
-	if err != nil {
-		return nil, nil, fmt.Errorf("failed to bootstrap Weaviate server: %w", err)
-	}
-	logger.Info("Weaviate server bootstrap completed", "elapsed", time.Since(weaviateBootstrapStart))
-
-	// Create Weaviate client
-	weaviateClient, err := weaviate.NewClient(weaviate.Config{
-		Host:   fmt.Sprintf("localhost:%s", envs.WeaviatePort),
-		Scheme: "http",
-	})
-	if err != nil {
-		return nil, nil, fmt.Errorf("failed to create Weaviate client: %w", err)
-	}
-
-	logger.Info("Initializing Weaviate schema")
-	schemaInitStart := time.Now()
-	if err := bootstrap.InitSchema(weaviateClient, logger, aiEmbeddingsService, envs.EmbeddingsModel); err != nil {
-		return nil, nil, fmt.Errorf("failed to initialize Weaviate schema: %w", err)
-	}
-	logger.Info("Weaviate schema initialization completed", "elapsed", time.Since(schemaInitStart))
-
-	storageInterface, err := storage.New(storage.NewStorageInput{
-		Client:            weaviateClient,
-		Logger:            logger,
-		EmbeddingsWrapper: embeddingsWrapper,
-	})
-	if err != nil {
-		return nil, nil, fmt.Errorf("failed to create Weaviate storage interface: %w", err)
-	}
-
-	logger.Info("Weaviate memory backend initialized successfully")
-	return storageInterface, weaviateServer, nil
-=======
-	return storageInterface, nil
->>>>>>> 2cb1d3c8
 }