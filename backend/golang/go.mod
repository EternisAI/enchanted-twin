module github.com/EternisAI/enchanted-twin

go 1.24.2

require (
	github.com/99designs/gqlgen v0.17.73
	github.com/charmbracelet/log v0.4.2
	github.com/docker/docker v28.1.1+incompatible
	github.com/docker/go-connections v0.5.0
	github.com/g8rswimmer/go-twitter/v2 v2.1.5
	github.com/go-chi/chi v4.1.2+incompatible
	github.com/go-openapi/loads v0.22.0
	github.com/google/uuid v1.6.0
	github.com/gorilla/websocket v1.5.3
	github.com/jaytaylor/html2text v0.0.0-20230321000545-74c2419ad056
	github.com/jessevdk/go-flags v1.6.1
	github.com/jmoiron/sqlx v1.4.0
	github.com/joho/godotenv v1.5.1
	github.com/ledongthuc/pdf v0.0.0-20250511090121-5959a4027728
	github.com/lib/pq v1.10.9
	github.com/lnquy/cron v1.1.1
	github.com/mattn/go-sqlite3 v2.0.3+incompatible
	github.com/metoro-io/mcp-golang v0.12.0
	github.com/nats-io/nats-server/v2 v2.11.3
	github.com/nats-io/nats.go v1.42.0
	github.com/ollama/ollama v0.7.0
	github.com/openai/openai-go v1.0.0
	github.com/pion/webrtc/v4 v4.1.0
	github.com/pkg/errors v0.9.1
	github.com/rs/cors v1.11.1
	github.com/samber/lo v1.50.0
	github.com/sirupsen/logrus v1.9.3
	github.com/skip2/go-qrcode v0.0.0-20200617195104-da1b6568686e
	github.com/slack-go/slack v0.16.0
	github.com/temporalio/ui-server/v2 v2.37.2
	github.com/vektah/gqlparser/v2 v2.5.27
	github.com/weaviate/weaviate v1.30.3
	github.com/weaviate/weaviate-go-client/v5 v5.1.0
	go.mau.fi/whatsmeow v0.0.0-20250501130609-4c93ee4e6efa
	go.temporal.io/sdk v1.34.0
	go.temporal.io/server v1.28.0-133.3
	google.golang.org/grpc v1.72.0
)

require (
	github.com/Azure/azure-sdk-for-go/sdk/azcore v1.17.0 // indirect
	github.com/Azure/azure-sdk-for-go/sdk/internal v1.10.0 // indirect
	github.com/Azure/azure-sdk-for-go/sdk/storage/azblob v1.6.0 // indirect
	github.com/KimMachineGun/automemlimit v0.7.1 // indirect
	github.com/Microsoft/go-winio v0.6.2 // indirect
	github.com/VividCortex/ewma v1.2.0 // indirect
	github.com/alexedwards/argon2id v1.0.0 // indirect
	github.com/armon/go-metrics v0.4.1 // indirect
	github.com/asaskevich/govalidator v0.0.0-20230301143203-a9d515a09cc2 // indirect
	github.com/aws/aws-sdk-go-v2 v1.36.3 // indirect
	github.com/aws/aws-sdk-go-v2/aws/protocol/eventstream v1.6.8 // indirect
	github.com/aws/aws-sdk-go-v2/config v1.29.4 // indirect
	github.com/aws/aws-sdk-go-v2/credentials v1.17.61 // indirect
	github.com/aws/aws-sdk-go-v2/feature/ec2/imds v1.16.30 // indirect
	github.com/aws/aws-sdk-go-v2/internal/configsources v1.3.34 // indirect
	github.com/aws/aws-sdk-go-v2/internal/endpoints/v2 v2.6.34 // indirect
	github.com/aws/aws-sdk-go-v2/internal/ini v1.8.2 // indirect
	github.com/aws/aws-sdk-go-v2/service/bedrockruntime v1.24.3 // indirect
	github.com/aws/aws-sdk-go-v2/service/internal/accept-encoding v1.12.3 // indirect
	github.com/aws/aws-sdk-go-v2/service/internal/presigned-url v1.12.15 // indirect
	github.com/aws/aws-sdk-go-v2/service/sso v1.25.0 // indirect
	github.com/aws/aws-sdk-go-v2/service/ssooidc v1.29.0 // indirect
	github.com/aws/aws-sdk-go-v2/service/sts v1.33.16 // indirect
	github.com/aws/smithy-go v1.22.2 // indirect
	github.com/bits-and-blooms/bitset v1.22.0 // indirect
	github.com/bits-and-blooms/bloom/v3 v3.7.0 // indirect
	github.com/bmatcuk/doublestar/v4 v4.6.1 // indirect
	github.com/boltdb/bolt v1.3.1 // indirect
	github.com/bytedance/sonic v1.11.6 // indirect
	github.com/bytedance/sonic/loader v0.1.1 // indirect
	github.com/casbin/casbin/v2 v2.103.0 // indirect
	github.com/casbin/govaluate v1.3.0 // indirect
	github.com/charmbracelet/colorprofile v0.3.1 // indirect
	github.com/charmbracelet/x/cellbuf v0.0.13 // indirect
	github.com/charmbracelet/x/term v0.2.1 // indirect
	github.com/cheggaaa/pb/v3 v3.1.4 // indirect
	github.com/cloudwego/base64x v0.1.4 // indirect
	github.com/cloudwego/iasm v0.2.0 // indirect
	github.com/danaugrs/go-tsne v0.0.0-20200708172100-6b7d1d577fd3 // indirect
	github.com/distribution/reference v0.6.0 // indirect
	github.com/dlclark/regexp2 v1.11.4 // indirect
	github.com/docker/go-units v0.5.0 // indirect
	github.com/edsrzf/mmap-go v1.2.0 // indirect
	github.com/fatih/camelcase v1.0.0 // indirect
	github.com/fatih/color v1.18.0 // indirect
	github.com/gabriel-vasile/mimetype v1.4.3 // indirect
	github.com/getsentry/sentry-go v0.30.0 // indirect
	github.com/gin-contrib/sse v0.1.0 // indirect
	github.com/gin-gonic/gin v1.10.0 // indirect
	github.com/go-ego/gse v0.80.3 // indirect
	github.com/go-ini/ini v1.67.0 // indirect
	github.com/go-openapi/analysis v0.23.0 // indirect
	github.com/go-openapi/errors v0.22.0 // indirect
	github.com/go-openapi/jsonpointer v0.21.0 // indirect
	github.com/go-openapi/jsonreference v0.21.0 // indirect
	github.com/go-openapi/runtime v0.24.2 // indirect
	github.com/go-openapi/spec v0.21.0 // indirect
	github.com/go-openapi/strfmt v0.23.0 // indirect
	github.com/go-openapi/swag v0.23.0 // indirect
	github.com/go-openapi/validate v0.24.0 // indirect
	github.com/go-playground/locales v0.14.1 // indirect
	github.com/go-playground/universal-translator v0.18.1 // indirect
	github.com/go-playground/validator/v10 v10.20.0 // indirect
	github.com/go-test/deep v1.1.1 // indirect
	github.com/goccy/go-json v0.10.4 // indirect
	github.com/golang/protobuf v1.5.4 // indirect
	github.com/google/btree v1.1.3 // indirect
	github.com/google/pprof v0.0.0-20250403155104-27863c87afa6 // indirect
	github.com/gregjones/httpcache v0.0.0-20171119193500-2bcd89a1743f // indirect
	github.com/hashicorp/errwrap v1.1.0 // indirect
	github.com/hashicorp/go-hclog v1.6.3 // indirect
	github.com/hashicorp/go-immutable-radix v1.3.1 // indirect
	github.com/hashicorp/go-metrics v0.5.4 // indirect
	github.com/hashicorp/go-msgpack/v2 v2.1.2 // indirect
	github.com/hashicorp/go-multierror v1.1.1 // indirect
	github.com/hashicorp/go-sockaddr v1.0.0 // indirect
	github.com/hashicorp/golang-lru v1.0.2 // indirect
	github.com/hashicorp/memberlist v0.5.2 // indirect
	github.com/hashicorp/raft v1.7.2 // indirect
	github.com/hashicorp/raft-boltdb/v2 v2.3.1 // indirect
	github.com/ikawaha/kagome-dict v1.1.0 // indirect
	github.com/ikawaha/kagome-dict-ko v0.2.1 // indirect
	github.com/ikawaha/kagome-dict/ipa v1.2.0 // indirect
	github.com/ikawaha/kagome/v2 v2.10.0 // indirect
	github.com/johnbellone/grpc-middleware-sentry v0.4.0 // indirect
	github.com/json-iterator/go v1.1.12 // indirect
	github.com/karrick/godirwalk v1.15.3 // indirect
	github.com/kballard/go-shellquote v0.0.0-20180428030007-95032a82bc51 // indirect
	github.com/klauspost/cpuid/v2 v2.2.9 // indirect
	github.com/lanrat/extsort v1.0.2 // indirect
	github.com/launchdarkly/ccache v1.1.0 // indirect
	github.com/launchdarkly/eventsource v1.6.2 // indirect
	github.com/launchdarkly/go-jsonstream/v3 v3.1.0 // indirect
	github.com/launchdarkly/go-sdk-common/v3 v3.2.0 // indirect
	github.com/launchdarkly/go-sdk-events/v3 v3.4.0 // indirect
	github.com/launchdarkly/go-semver v1.0.3 // indirect
	github.com/launchdarkly/go-server-sdk-evaluation/v3 v3.0.1 // indirect
	github.com/launchdarkly/go-server-sdk/v7 v7.8.0 // indirect
	github.com/leodido/go-urn v1.4.0 // indirect
	github.com/mattn/go-runewidth v0.0.16 // indirect
	github.com/miekg/dns v1.1.43 // indirect
	github.com/minio/md5-simd v1.1.2 // indirect
	github.com/minio/minio-go/v7 v7.0.84 // indirect
	github.com/moby/docker-image-spec v1.3.1 // indirect
	github.com/moby/sys/atomicwriter v0.1.0 // indirect
	github.com/moby/term v0.5.2 // indirect
	github.com/modern-go/concurrent v0.0.0-20180306012644-bacd9c7ef1dd // indirect
	github.com/modern-go/reflect2 v1.0.2 // indirect
	github.com/nyaruka/phonenumbers v1.0.54 // indirect
	github.com/oklog/ulid v1.3.1 // indirect
	github.com/olekukonko/tablewriter v0.0.5 // indirect
	github.com/opencontainers/go-digest v1.0.0 // indirect
	github.com/opencontainers/image-spec v1.1.1 // indirect
	github.com/patrickmn/go-cache v2.1.0+incompatible // indirect
	github.com/pbnjay/memory v0.0.0-20210728143218-7b4eea64cf58 // indirect
	github.com/pelletier/go-toml/v2 v2.2.2 // indirect
	github.com/petermattis/goid v0.0.0-20250319124200-ccd6737f222a // indirect
	github.com/pion/datachannel v1.5.10 // indirect
	github.com/pion/dtls/v3 v3.0.6 // indirect
	github.com/pion/ice/v4 v4.0.10 // indirect
	github.com/pion/interceptor v0.1.37 // indirect
	github.com/pion/logging v0.2.3 // indirect
	github.com/pion/mdns/v2 v2.0.7 // indirect
	github.com/pion/randutil v0.1.0 // indirect
	github.com/pion/rtcp v1.2.15 // indirect
	github.com/pion/rtp v1.8.15 // indirect
	github.com/pion/sctp v1.8.39 // indirect
	github.com/pion/sdp/v3 v3.0.11 // indirect
	github.com/pion/srtp/v3 v3.0.4 // indirect
	github.com/pion/stun/v3 v3.0.0 // indirect
	github.com/pion/transport/v3 v3.0.7 // indirect
	github.com/pion/turn/v4 v4.0.1 // indirect
	github.com/rs/xid v1.6.0 // indirect
	github.com/rs/zerolog v1.34.0 // indirect
	github.com/sean-/seed v0.0.0-20170313163322-e2103e2c3529 // indirect
	github.com/spaolacci/murmur3 v1.1.0 // indirect
	github.com/ssor/bom v0.0.0-20170718123548-6386211fdfcf // indirect
	github.com/tailor-inc/graphql v0.5.7 // indirect
	github.com/termie/go-shutil v0.0.0-20140729215957-bcacb06fecae // indirect
	github.com/twitchyliquid64/golang-asm v0.15.1 // indirect
	github.com/ugorji/go/codec v1.2.12 // indirect
	github.com/vcaesar/cedar v0.20.2 // indirect
	github.com/vmihailenco/msgpack/v5 v5.4.1 // indirect
	github.com/vmihailenco/tagparser/v2 v2.0.0 // indirect
	github.com/weaviate/contextionary v1.2.1 // indirect
	github.com/weaviate/fgprof v0.0.0-20241024091527-0000bf3ee8aa // indirect
	github.com/weaviate/s5cmd/v2 v2.0.1 // indirect
	github.com/weaviate/sroar v0.0.9 // indirect
	github.com/weaviate/tiktoken-go v0.0.2 // indirect
	github.com/wlynxg/anet v0.0.5 // indirect
	github.com/xo/terminfo v0.0.0-20220910002029-abceb7e1c41e // indirect
	go.etcd.io/bbolt v1.3.11 // indirect
	go.mau.fi/libsignal v0.1.2 // indirect
	go.mau.fi/util v0.8.6 // indirect
	go.mongodb.org/mongo-driver v1.14.0 // indirect
<<<<<<< HEAD
=======
	go.opentelemetry.io/otel/exporters/otlp/otlptrace/otlptracehttp v1.33.0 // indirect
	golang.org/x/arch v0.8.0 // indirect
>>>>>>> 7ce136b3
	golang.org/x/net v0.40.0 // indirect
	gonum.org/v1/gonum v0.15.1 // indirect
	gopkg.in/yaml.v2 v2.4.0 // indirect
	gotest.tools/v3 v3.5.2 // indirect
)

require (
	cel.dev/expr v0.24.0 // indirect
	cloud.google.com/go v0.121.1 // indirect
	cloud.google.com/go/auth v0.16.1 // indirect
	cloud.google.com/go/auth/oauth2adapt v0.2.8 // indirect
	cloud.google.com/go/compute/metadata v0.7.0 // indirect
	cloud.google.com/go/iam v1.5.2 // indirect
	cloud.google.com/go/monitoring v1.24.2 // indirect
	cloud.google.com/go/storage v1.54.0 // indirect
	dario.cat/mergo v1.0.2 // indirect
	filippo.io/edwards25519 v1.1.0 // indirect
	github.com/GoogleCloudPlatform/opentelemetry-operations-go/detectors/gcp v1.27.0 // indirect
	github.com/GoogleCloudPlatform/opentelemetry-operations-go/exporter/metric v0.51.0 // indirect
	github.com/GoogleCloudPlatform/opentelemetry-operations-go/internal/resourcemapping v0.51.0 // indirect
	github.com/Masterminds/goutils v1.1.1 // indirect
	github.com/Masterminds/semver/v3 v3.3.1 // indirect
	github.com/Masterminds/sprig/v3 v3.3.0 // indirect
	github.com/agnivade/levenshtein v1.2.1 // indirect
	github.com/apache/thrift v0.21.0 // indirect
	github.com/aws/aws-sdk-go v1.55.7 // indirect
	github.com/aymanbagabas/go-osc52/v2 v2.0.1 // indirect
	github.com/bahlo/generic-list-go v0.2.0 // indirect
	github.com/benbjohnson/clock v1.3.5 // indirect
	github.com/beorn7/perks v1.0.1 // indirect
	github.com/blang/semver/v4 v4.0.0 // indirect
	github.com/buger/jsonparser v1.1.1 // indirect
	github.com/cactus/go-statsd-client/statsd v0.0.0-20200423205355-cb0885a1018c // indirect
	github.com/cactus/go-statsd-client/v5 v5.1.0 // indirect
	github.com/cenkalti/backoff/v4 v4.3.0 // indirect
	github.com/cespare/xxhash/v2 v2.3.0 // indirect
	github.com/charmbracelet/lipgloss v1.1.0 // indirect
	github.com/charmbracelet/x/ansi v0.9.2 // indirect
	github.com/cncf/xds/go v0.0.0-20250501225837-2ac532fd4443 // indirect
	github.com/coreos/go-oidc/v3 v3.14.1 // indirect
	github.com/cpuguy83/go-md2man/v2 v2.0.6 // indirect
	github.com/davecgh/go-spew v1.1.2-0.20180830191138-d8f796af33cc // indirect
	github.com/dgryski/go-farm v0.0.0-20240924180020-3414d57e47da // indirect
	github.com/dustin/go-humanize v1.0.1 // indirect
	github.com/emirpasic/gods v1.18.1 // indirect
	github.com/envoyproxy/go-control-plane/envoy v1.32.4 // indirect
	github.com/envoyproxy/protoc-gen-validate v1.2.1 // indirect
	github.com/facebookgo/clock v0.0.0-20150410010913-600d898af40a // indirect
	github.com/felixge/httpsnoop v1.0.4 // indirect
	github.com/go-jose/go-jose/v4 v4.1.0 // indirect
	github.com/go-logfmt/logfmt v0.6.0 // indirect
	github.com/go-logr/logr v1.4.2 // indirect
	github.com/go-logr/stdr v1.2.2 // indirect
	github.com/go-sql-driver/mysql v1.9.2 // indirect
	github.com/go-viper/mapstructure/v2 v2.2.1 // indirect
	github.com/gocql/gocql v1.7.0 // indirect
	github.com/gogo/protobuf v1.3.2 // indirect
	github.com/golang-jwt/jwt/v4 v4.5.2 // indirect
	github.com/golang/mock v1.6.0 // indirect
	github.com/golang/snappy v1.0.0 // indirect
	github.com/gomarkdown/markdown v0.0.0-20250311123330-531bef5e742b // indirect
	github.com/google/go-tpm v0.9.5 // indirect
	github.com/google/s2a-go v0.1.9 // indirect
	github.com/googleapis/enterprise-certificate-proxy v0.3.6 // indirect
	github.com/googleapis/gax-go/v2 v2.14.2 // indirect
	github.com/gorilla/mux v1.8.1 // indirect
	github.com/gorilla/securecookie v1.1.2 // indirect
	github.com/grpc-ecosystem/go-grpc-middleware v1.4.0 // indirect
	github.com/grpc-ecosystem/grpc-gateway/v2 v2.26.3 // indirect
	github.com/hailocab/go-hostpool v0.0.0-20160125115350-e80d13ce29ed // indirect
	github.com/hashicorp/golang-lru/v2 v2.0.7 // indirect
	github.com/huandu/xstrings v1.5.0 // indirect
	github.com/iancoleman/strcase v0.3.0 // indirect
	github.com/invopop/jsonschema v0.13.0
	github.com/jackc/pgpassfile v1.0.0 // indirect
	github.com/jackc/pgservicefile v0.0.0-20240606120523-5a60cdf6a761 // indirect
	github.com/jackc/pgx/v5 v5.7.4 // indirect
	github.com/jackc/puddle/v2 v2.2.2 // indirect
	github.com/jmespath/go-jmespath v0.4.1-0.20220621161143-b0104c826a24 // indirect
	github.com/josharian/intern v1.0.0 // indirect
	github.com/klauspost/compress v1.18.0 // indirect
	github.com/labstack/echo/v4 v4.13.3 // indirect
	github.com/labstack/gommon v0.4.2 // indirect
	github.com/lucasb-eyer/go-colorful v1.2.0 // indirect
	github.com/mailru/easyjson v0.9.0 // indirect
	github.com/mattn/go-colorable v0.1.14 // indirect
	github.com/mattn/go-isatty v0.0.20 // indirect
	github.com/minio/highwayhash v1.0.3 // indirect
	github.com/mitchellh/copystructure v1.2.0 // indirect
	github.com/mitchellh/mapstructure v1.5.0 // indirect
	github.com/mitchellh/reflectwalk v1.0.2 // indirect
	github.com/muesli/termenv v0.16.0 // indirect
	github.com/munnerz/goautoneg v0.0.0-20191010083416-a7dc8b61c822 // indirect
	github.com/nats-io/jwt/v2 v2.7.4 // indirect
	github.com/nats-io/nkeys v0.4.11 // indirect
	github.com/nats-io/nuid v1.0.1 // indirect
	github.com/ncruces/go-strftime v0.1.9 // indirect
	github.com/nexus-rpc/sdk-go v0.4.0 // indirect
	github.com/olivere/elastic/v7 v7.0.32 // indirect
	github.com/opentracing/opentracing-go v1.2.0 // indirect
	github.com/pborman/uuid v1.2.1 // indirect
	github.com/planetscale/vtprotobuf v0.6.1-0.20240319094008-0393e58bdf10 // indirect
	github.com/pmezard/go-difflib v1.0.1-0.20181226105442-5d4384ee4fb2 // indirect
	github.com/prometheus/client_golang v1.22.0 // indirect
	github.com/prometheus/client_model v0.6.2 // indirect
	github.com/prometheus/common v0.63.0 // indirect
	github.com/prometheus/procfs v0.16.1 // indirect
	github.com/rcrowley/go-metrics v0.0.0-20250401214520-65e299d6c5c9 // indirect
	github.com/remyoudompheng/bigfft v0.0.0-20230129092748-24d4a6f8daec // indirect
	github.com/rivo/uniseg v0.4.7 // indirect
	github.com/robfig/cron v1.2.0 // indirect
	github.com/robfig/cron/v3 v3.0.1 // indirect
	github.com/russross/blackfriday/v2 v2.1.0 // indirect
	github.com/shopspring/decimal v1.4.0 // indirect
	github.com/sony/gobreaker v1.0.0 // indirect
	github.com/sosodev/duration v1.3.1 // indirect
	github.com/spf13/cast v1.8.0 // indirect
	github.com/stretchr/objx v0.5.2 // indirect
	github.com/stretchr/testify v1.10.0 // direct
	github.com/temporalio/ringpop-go v0.0.0-20250130211428-b97329e994f7 // indirect
	github.com/temporalio/sqlparser v0.0.0-20231115171017-f4060bcfa6cb // indirect
	github.com/temporalio/tchannel-go v1.22.1-0.20240528171429-1db37fdea938 // indirect
	github.com/tidwall/gjson v1.18.0 // indirect
	github.com/tidwall/match v1.1.1 // indirect
	github.com/tidwall/pretty v1.2.1 // indirect
	github.com/tidwall/sjson v1.2.5 // indirect
	github.com/twmb/murmur3 v1.1.8 // indirect
	github.com/uber-common/bark v1.3.0 // indirect
	github.com/uber-go/tally/v4 v4.1.17 // indirect
	github.com/urfave/cli/v2 v2.27.6 // indirect
	github.com/valyala/bytebufferpool v1.0.0 // indirect
	github.com/valyala/fasttemplate v1.2.2 // indirect
	github.com/wk8/go-ordered-map/v2 v2.1.8 // indirect
	github.com/xrash/smetrics v0.0.0-20240521201337-686a1a2994c1 // indirect
	go.opentelemetry.io/auto/sdk v1.1.0 // indirect
	go.opentelemetry.io/contrib/detectors/gcp v1.35.0 // indirect
	go.opentelemetry.io/contrib/instrumentation/google.golang.org/grpc/otelgrpc v0.60.0 // indirect
	go.opentelemetry.io/contrib/instrumentation/net/http/otelhttp v0.60.0 // indirect
	go.opentelemetry.io/otel v1.35.0 // indirect
	go.opentelemetry.io/otel/exporters/otlp/otlpmetric/otlpmetricgrpc v1.35.0 // indirect
	go.opentelemetry.io/otel/exporters/otlp/otlptrace v1.35.0 // indirect
	go.opentelemetry.io/otel/exporters/otlp/otlptrace/otlptracegrpc v1.35.0 // indirect
	go.opentelemetry.io/otel/exporters/prometheus v0.57.0 // indirect
	go.opentelemetry.io/otel/metric v1.35.0 // indirect
	go.opentelemetry.io/otel/sdk v1.35.0 // indirect
	go.opentelemetry.io/otel/sdk/metric v1.35.0 // indirect
	go.opentelemetry.io/otel/trace v1.35.0 // indirect
	go.opentelemetry.io/proto/otlp v1.6.0 // indirect
	go.temporal.io/api v1.49.1
	go.temporal.io/version v0.3.0 // indirect
	go.uber.org/atomic v1.11.0 // indirect
	go.uber.org/dig v1.19.0 // indirect
	go.uber.org/fx v1.24.0 // indirect
	go.uber.org/mock v0.5.2 // indirect
	go.uber.org/multierr v1.11.0 // indirect
	go.uber.org/zap v1.27.0 // indirect
	golang.org/x/crypto v0.38.0 // indirect
	golang.org/x/exp v0.0.0-20250506013437-ce4c2cf36ca6 // indirect
	golang.org/x/mod v0.24.0 // indirect
	golang.org/x/oauth2 v0.30.0
	golang.org/x/sync v0.14.0 // indirect
	golang.org/x/sys v0.33.0 // indirect
	golang.org/x/text v0.25.0 // indirect
	golang.org/x/time v0.11.0 // indirect
	golang.org/x/tools v0.33.0 // indirect
	google.golang.org/api v0.233.0
	google.golang.org/genproto v0.0.0-20250512202823-5a2f75b736a9 // indirect
	google.golang.org/genproto/googleapis/api v0.0.0-20250512202823-5a2f75b736a9 // indirect
	google.golang.org/genproto/googleapis/rpc v0.0.0-20250512202823-5a2f75b736a9 // indirect
	google.golang.org/protobuf v1.36.6
	gopkg.in/inf.v0 v0.9.1 // indirect
	gopkg.in/validator.v2 v2.0.1 // indirect
	gopkg.in/yaml.v3 v3.0.1 // indirect
	modernc.org/libc v1.65.6 // indirect
	modernc.org/mathutil v1.7.1 // indirect
	modernc.org/memory v1.10.0 // indirect
	modernc.org/sqlite v1.37.0 // indirect
)

replace google.golang.org/grpc => google.golang.org/grpc v1.71.1<|MERGE_RESOLUTION|>--- conflicted
+++ resolved
@@ -198,11 +198,7 @@
 	go.mau.fi/libsignal v0.1.2 // indirect
 	go.mau.fi/util v0.8.6 // indirect
 	go.mongodb.org/mongo-driver v1.14.0 // indirect
-<<<<<<< HEAD
-=======
-	go.opentelemetry.io/otel/exporters/otlp/otlptrace/otlptracehttp v1.33.0 // indirect
 	golang.org/x/arch v0.8.0 // indirect
->>>>>>> 7ce136b3
 	golang.org/x/net v0.40.0 // indirect
 	gonum.org/v1/gonum v0.15.1 // indirect
 	gopkg.in/yaml.v2 v2.4.0 // indirect
