module github.com/EternisAI/enchanted-twin

go 1.24.2

require (
	github.com/99designs/gqlgen v0.17.73
	github.com/charmbracelet/log v0.4.2
	github.com/g8rswimmer/go-twitter/v2 v2.1.5
	github.com/go-chi/chi v4.1.2+incompatible
	github.com/go-openapi/loads v0.22.0
	github.com/google/uuid v1.6.0
	github.com/gorilla/websocket v1.5.3
	github.com/jaytaylor/html2text v0.0.0-20230321000545-74c2419ad056
	github.com/jessevdk/go-flags v1.6.1
	github.com/jmoiron/sqlx v1.4.0
	github.com/joho/godotenv v1.5.1
	github.com/ledongthuc/pdf v0.0.0-20250511090121-5959a4027728
	github.com/lib/pq v1.10.9
	github.com/lnquy/cron v1.1.1
	github.com/mattn/go-sqlite3 v2.0.3+incompatible
	github.com/metoro-io/mcp-golang v0.12.0
	github.com/nats-io/nats-server/v2 v2.11.3
	github.com/nats-io/nats.go v1.42.0
	github.com/openai/openai-go v1.3.0
	github.com/pion/webrtc/v4 v4.1.0
	github.com/pkg/errors v0.9.1
	github.com/rs/cors v1.11.1
	github.com/samber/lo v1.50.0
	github.com/sirupsen/logrus v1.9.3
	github.com/skip2/go-qrcode v0.0.0-20200617195104-da1b6568686e
	github.com/slack-go/slack v0.16.0
	github.com/temporalio/ui-server/v2 v2.37.2
	github.com/vektah/gqlparser/v2 v2.5.27
	github.com/weaviate/weaviate v1.30.3
	github.com/weaviate/weaviate-go-client/v5 v5.1.0
	go.mau.fi/whatsmeow v0.0.0-20250501130609-4c93ee4e6efa
	go.temporal.io/sdk v1.34.0
	go.temporal.io/server v1.28.0-133.3
	google.golang.org/grpc v1.72.0
)

require (
	github.com/Azure/azure-sdk-for-go/sdk/azcore v1.18.0 // indirect
	github.com/Azure/azure-sdk-for-go/sdk/azidentity v1.9.0 // indirect
	github.com/Azure/azure-sdk-for-go/sdk/internal v1.11.1 // indirect
	github.com/Azure/azure-sdk-for-go/sdk/storage/azblob v1.6.0 // indirect
	github.com/KimMachineGun/automemlimit v0.7.1 // indirect
	github.com/VividCortex/ewma v1.2.0 // indirect
	github.com/alexedwards/argon2id v1.0.0 // indirect
	github.com/antlr4-go/antlr/v4 v4.13.1 // indirect
	github.com/armon/go-metrics v0.4.1 // indirect
	github.com/asaskevich/govalidator v0.0.0-20230301143203-a9d515a09cc2 // indirect
	github.com/aws/aws-sdk-go-v2 v1.36.3 // indirect
	github.com/aws/aws-sdk-go-v2/aws/protocol/eventstream v1.6.8 // indirect
	github.com/aws/aws-sdk-go-v2/config v1.29.14 // indirect
	github.com/aws/aws-sdk-go-v2/credentials v1.17.67 // indirect
	github.com/aws/aws-sdk-go-v2/feature/ec2/imds v1.16.30 // indirect
	github.com/aws/aws-sdk-go-v2/internal/configsources v1.3.34 // indirect
	github.com/aws/aws-sdk-go-v2/internal/endpoints/v2 v2.6.34 // indirect
	github.com/aws/aws-sdk-go-v2/internal/ini v1.8.3 // indirect
	github.com/aws/aws-sdk-go-v2/service/bedrockruntime v1.24.3 // indirect
	github.com/aws/aws-sdk-go-v2/service/internal/accept-encoding v1.12.3 // indirect
	github.com/aws/aws-sdk-go-v2/service/internal/presigned-url v1.12.15 // indirect
	github.com/aws/aws-sdk-go-v2/service/sso v1.25.3 // indirect
	github.com/aws/aws-sdk-go-v2/service/ssooidc v1.30.1 // indirect
	github.com/aws/aws-sdk-go-v2/service/sts v1.33.19 // indirect
	github.com/aws/smithy-go v1.22.2 // indirect
	github.com/bits-and-blooms/bitset v1.22.0 // indirect
	github.com/bits-and-blooms/bloom/v3 v3.7.0 // indirect
	github.com/bmatcuk/doublestar/v4 v4.6.1 // indirect
	github.com/boltdb/bolt v1.3.1 // indirect
	github.com/bytedance/sonic v1.11.6 // indirect
	github.com/bytedance/sonic/loader v0.1.1 // indirect
	github.com/casbin/casbin/v2 v2.103.0 // indirect
	github.com/casbin/govaluate v1.3.0 // indirect
	github.com/charmbracelet/colorprofile v0.3.1 // indirect
	github.com/charmbracelet/x/cellbuf v0.0.13 // indirect
	github.com/charmbracelet/x/term v0.2.1 // indirect
	github.com/cheggaaa/pb/v3 v3.1.4 // indirect
	github.com/cloudwego/base64x v0.1.4 // indirect
	github.com/cloudwego/iasm v0.2.0 // indirect
	github.com/cubicdaiya/gonp v1.0.4 // indirect
	github.com/danaugrs/go-tsne v0.0.0-20200708172100-6b7d1d577fd3 // indirect
	github.com/dlclark/regexp2 v1.11.4 // indirect
	github.com/docker/go-units v0.5.0 // indirect
	github.com/edsrzf/mmap-go v1.2.0 // indirect
	github.com/fatih/camelcase v1.0.0 // indirect
	github.com/fatih/color v1.18.0 // indirect
<<<<<<< HEAD
	github.com/gabriel-vasile/mimetype v1.4.8 // indirect
=======
	github.com/fatih/structtag v1.2.0 // indirect
	github.com/gabriel-vasile/mimetype v1.4.3 // indirect
>>>>>>> 67821f63
	github.com/getsentry/sentry-go v0.30.0 // indirect
	github.com/gin-contrib/sse v0.1.0 // indirect
	github.com/gin-gonic/gin v1.10.0 // indirect
	github.com/go-ego/gse v0.80.3 // indirect
	github.com/go-ini/ini v1.67.0 // indirect
	github.com/go-openapi/analysis v0.23.0 // indirect
	github.com/go-openapi/errors v0.22.1 // indirect
	github.com/go-openapi/jsonpointer v0.21.1 // indirect
	github.com/go-openapi/jsonreference v0.21.0 // indirect
	github.com/go-openapi/runtime v0.28.0 // indirect
	github.com/go-openapi/spec v0.21.0 // indirect
	github.com/go-openapi/strfmt v0.23.0 // indirect
	github.com/go-openapi/swag v0.23.1 // indirect
	github.com/go-openapi/validate v0.24.0 // indirect
	github.com/go-playground/locales v0.14.1 // indirect
	github.com/go-playground/universal-translator v0.18.1 // indirect
	github.com/go-playground/validator/v10 v10.26.0 // indirect
	github.com/go-test/deep v1.1.1 // indirect
	github.com/goccy/go-json v0.10.4 // indirect
	github.com/golang/protobuf v1.5.4 // indirect
	github.com/google/btree v1.1.3 // indirect
	github.com/google/cel-go v0.24.1 // indirect
	github.com/google/pprof v0.0.0-20250403155104-27863c87afa6 // indirect
	github.com/gregjones/httpcache v0.0.0-20171119193500-2bcd89a1743f // indirect
	github.com/hashicorp/errwrap v1.1.0 // indirect
	github.com/hashicorp/go-hclog v1.6.3 // indirect
	github.com/hashicorp/go-immutable-radix v1.3.1 // indirect
	github.com/hashicorp/go-metrics v0.5.4 // indirect
	github.com/hashicorp/go-msgpack/v2 v2.1.2 // indirect
	github.com/hashicorp/go-multierror v1.1.1 // indirect
	github.com/hashicorp/go-sockaddr v1.0.2 // indirect
	github.com/hashicorp/golang-lru v1.0.2 // indirect
	github.com/hashicorp/memberlist v0.5.2 // indirect
	github.com/hashicorp/raft v1.7.2 // indirect
	github.com/hashicorp/raft-boltdb/v2 v2.3.1 // indirect
	github.com/ikawaha/kagome-dict v1.1.0 // indirect
	github.com/ikawaha/kagome-dict-ko v0.2.1 // indirect
	github.com/ikawaha/kagome-dict/ipa v1.2.0 // indirect
	github.com/ikawaha/kagome/v2 v2.10.0 // indirect
	github.com/inconshreveable/mousetrap v1.1.0 // indirect
	github.com/jinzhu/inflection v1.0.0 // indirect
	github.com/johnbellone/grpc-middleware-sentry v0.4.0 // indirect
	github.com/json-iterator/go v1.1.12 // indirect
	github.com/karrick/godirwalk v1.15.3 // indirect
	github.com/kballard/go-shellquote v0.0.0-20180428030007-95032a82bc51 // indirect
	github.com/klauspost/cpuid/v2 v2.2.9 // indirect
	github.com/lanrat/extsort v1.0.2 // indirect
	github.com/launchdarkly/ccache v1.1.0 // indirect
	github.com/launchdarkly/eventsource v1.6.2 // indirect
	github.com/launchdarkly/go-jsonstream/v3 v3.1.0 // indirect
	github.com/launchdarkly/go-sdk-common/v3 v3.2.0 // indirect
	github.com/launchdarkly/go-sdk-events/v3 v3.4.0 // indirect
	github.com/launchdarkly/go-semver v1.0.3 // indirect
	github.com/launchdarkly/go-server-sdk-evaluation/v3 v3.0.1 // indirect
	github.com/launchdarkly/go-server-sdk/v7 v7.8.0 // indirect
	github.com/leodido/go-urn v1.4.0 // indirect
	github.com/mattn/go-runewidth v0.0.16 // indirect
<<<<<<< HEAD
	github.com/miekg/dns v1.1.61 // indirect
=======
	github.com/mfridman/interpolate v0.0.2 // indirect
	github.com/miekg/dns v1.1.43 // indirect
>>>>>>> 67821f63
	github.com/minio/md5-simd v1.1.2 // indirect
	github.com/minio/minio-go/v7 v7.0.84 // indirect
	github.com/modern-go/concurrent v0.0.0-20180306012644-bacd9c7ef1dd // indirect
	github.com/modern-go/reflect2 v1.0.2 // indirect
	github.com/nyaruka/phonenumbers v1.0.54 // indirect
	github.com/oklog/ulid v1.3.1 // indirect
	github.com/olekukonko/tablewriter v0.0.5 // indirect
	github.com/patrickmn/go-cache v2.1.0+incompatible // indirect
	github.com/pbnjay/memory v0.0.0-20210728143218-7b4eea64cf58 // indirect
	github.com/pelletier/go-toml/v2 v2.2.4 // indirect
	github.com/petermattis/goid v0.0.0-20250319124200-ccd6737f222a // indirect
	github.com/pganalyze/pg_query_go/v6 v6.1.0 // indirect
	github.com/pingcap/errors v0.11.5-0.20240311024730-e056997136bb // indirect
	github.com/pingcap/failpoint v0.0.0-20240528011301-b51a646c7c86 // indirect
	github.com/pingcap/log v1.1.0 // indirect
	github.com/pingcap/tidb/pkg/parser v0.0.0-20250324122243-d51e00e5bbf0 // indirect
	github.com/pion/datachannel v1.5.10 // indirect
	github.com/pion/dtls/v3 v3.0.6 // indirect
	github.com/pion/ice/v4 v4.0.10 // indirect
	github.com/pion/interceptor v0.1.37 // indirect
	github.com/pion/logging v0.2.3 // indirect
	github.com/pion/mdns/v2 v2.0.7 // indirect
	github.com/pion/randutil v0.1.0 // indirect
	github.com/pion/rtcp v1.2.15 // indirect
	github.com/pion/rtp v1.8.15 // indirect
	github.com/pion/sctp v1.8.39 // indirect
	github.com/pion/sdp/v3 v3.0.11 // indirect
	github.com/pion/srtp/v3 v3.0.4 // indirect
	github.com/pion/stun/v3 v3.0.0 // indirect
	github.com/pion/transport/v3 v3.0.7 // indirect
	github.com/pion/turn/v4 v4.0.1 // indirect
	github.com/pressly/goose/v3 v3.24.3 // indirect
	github.com/riza-io/grpc-go v0.2.0 // indirect
	github.com/rs/xid v1.6.0 // indirect
	github.com/rs/zerolog v1.34.0 // indirect
	github.com/sean-/seed v0.0.0-20170313163322-e2103e2c3529 // indirect
	github.com/sethvargo/go-retry v0.3.0 // indirect
	github.com/spaolacci/murmur3 v1.1.0 // indirect
	github.com/spf13/cobra v1.9.1 // indirect
	github.com/spf13/pflag v1.0.6 // indirect
	github.com/sqlc-dev/pqtype v0.3.0 // indirect
	github.com/sqlc-dev/sqlc v1.29.0 // indirect
	github.com/ssor/bom v0.0.0-20170718123548-6386211fdfcf // indirect
	github.com/stoewer/go-strcase v1.2.0 // indirect
	github.com/tailor-inc/graphql v0.5.7 // indirect
	github.com/termie/go-shutil v0.0.0-20140729215957-bcacb06fecae // indirect
	github.com/tetratelabs/wazero v1.9.0 // indirect
	github.com/twitchyliquid64/golang-asm v0.15.1 // indirect
	github.com/ugorji/go/codec v1.2.12 // indirect
	github.com/vcaesar/cedar v0.20.2 // indirect
	github.com/vmihailenco/msgpack/v5 v5.4.1 // indirect
	github.com/vmihailenco/tagparser/v2 v2.0.0 // indirect
	github.com/wasilibs/go-pgquery v0.0.0-20250409022910-10ac41983c07 // indirect
	github.com/wasilibs/wazero-helpers v0.0.0-20240620070341-3dff1577cd52 // indirect
	github.com/weaviate/contextionary v1.2.1 // indirect
	github.com/weaviate/fgprof v0.0.0-20241024091527-0000bf3ee8aa // indirect
	github.com/weaviate/s5cmd/v2 v2.0.1 // indirect
	github.com/weaviate/sroar v0.0.9 // indirect
	github.com/weaviate/tiktoken-go v0.0.2 // indirect
	github.com/wlynxg/anet v0.0.5 // indirect
	github.com/xo/terminfo v0.0.0-20220910002029-abceb7e1c41e // indirect
	go.etcd.io/bbolt v1.3.11 // indirect
	go.mau.fi/libsignal v0.1.2 // indirect
	go.mau.fi/util v0.8.6 // indirect
	go.mongodb.org/mongo-driver v1.17.3 // indirect
	golang.org/x/arch v0.8.0 // indirect
	golang.org/x/net v0.40.0 // indirect
	gonum.org/v1/gonum v0.15.1 // indirect
	gopkg.in/natefinch/lumberjack.v2 v2.2.1 // indirect
	gopkg.in/yaml.v2 v2.4.0 // indirect
	gotest.tools/v3 v3.5.2 // indirect
)

require (
	cel.dev/expr v0.24.0 // indirect
	cloud.google.com/go v0.121.1 // indirect
	cloud.google.com/go/auth v0.16.1 // indirect
	cloud.google.com/go/auth/oauth2adapt v0.2.8 // indirect
	cloud.google.com/go/compute/metadata v0.7.0 // indirect
	cloud.google.com/go/iam v1.5.2 // indirect
	cloud.google.com/go/monitoring v1.24.2 // indirect
	cloud.google.com/go/storage v1.54.0 // indirect
	dario.cat/mergo v1.0.2 // indirect
	filippo.io/edwards25519 v1.1.0 // indirect
	github.com/GoogleCloudPlatform/opentelemetry-operations-go/detectors/gcp v1.27.0 // indirect
	github.com/GoogleCloudPlatform/opentelemetry-operations-go/exporter/metric v0.51.0 // indirect
	github.com/GoogleCloudPlatform/opentelemetry-operations-go/internal/resourcemapping v0.51.0 // indirect
	github.com/Masterminds/goutils v1.1.1 // indirect
	github.com/Masterminds/semver/v3 v3.3.1 // indirect
	github.com/Masterminds/sprig/v3 v3.3.0 // indirect
	github.com/agnivade/levenshtein v1.2.1 // indirect
	github.com/apache/thrift v0.21.0 // indirect
	github.com/aws/aws-sdk-go v1.55.7 // indirect
	github.com/aymanbagabas/go-osc52/v2 v2.0.1 // indirect
	github.com/bahlo/generic-list-go v0.2.0 // indirect
	github.com/benbjohnson/clock v1.3.5 // indirect
	github.com/beorn7/perks v1.0.1 // indirect
	github.com/blang/semver/v4 v4.0.0 // indirect
	github.com/buger/jsonparser v1.1.1 // indirect
	github.com/cactus/go-statsd-client/statsd v0.0.0-20200423205355-cb0885a1018c // indirect
	github.com/cactus/go-statsd-client/v5 v5.1.0 // indirect
	github.com/cenkalti/backoff/v4 v4.3.0 // indirect
	github.com/cespare/xxhash/v2 v2.3.0 // indirect
	github.com/charmbracelet/lipgloss v1.1.0 // indirect
	github.com/charmbracelet/x/ansi v0.9.2 // indirect
	github.com/cncf/xds/go v0.0.0-20250501225837-2ac532fd4443 // indirect
	github.com/coreos/go-oidc/v3 v3.14.1 // indirect
	github.com/cpuguy83/go-md2man/v2 v2.0.6 // indirect
	github.com/davecgh/go-spew v1.1.2-0.20180830191138-d8f796af33cc // indirect
	github.com/dgryski/go-farm v0.0.0-20240924180020-3414d57e47da // indirect
	github.com/dustin/go-humanize v1.0.1 // indirect
	github.com/emirpasic/gods v1.18.1 // indirect
	github.com/envoyproxy/go-control-plane/envoy v1.32.4 // indirect
	github.com/envoyproxy/protoc-gen-validate v1.2.1 // indirect
	github.com/facebookgo/clock v0.0.0-20150410010913-600d898af40a // indirect
	github.com/felixge/httpsnoop v1.0.4 // indirect
	github.com/go-jose/go-jose/v4 v4.1.0 // indirect
	github.com/go-logfmt/logfmt v0.6.0 // indirect
	github.com/go-logr/logr v1.4.2 // indirect
	github.com/go-logr/stdr v1.2.2 // indirect
	github.com/go-sql-driver/mysql v1.9.2 // indirect
	github.com/go-viper/mapstructure/v2 v2.2.1 // indirect
	github.com/gocql/gocql v1.7.0 // indirect
	github.com/gogo/protobuf v1.3.2 // indirect
	github.com/golang-jwt/jwt/v4 v4.5.2 // indirect
	github.com/golang/mock v1.6.0 // indirect
	github.com/golang/snappy v1.0.0 // indirect
	github.com/gomarkdown/markdown v0.0.0-20250311123330-531bef5e742b // indirect
	github.com/google/go-tpm v0.9.5 // indirect
	github.com/google/s2a-go v0.1.9 // indirect
	github.com/googleapis/enterprise-certificate-proxy v0.3.6 // indirect
	github.com/googleapis/gax-go/v2 v2.14.2 // indirect
	github.com/gorilla/mux v1.8.1 // indirect
	github.com/gorilla/securecookie v1.1.2 // indirect
	github.com/grpc-ecosystem/go-grpc-middleware v1.4.0 // indirect
	github.com/grpc-ecosystem/grpc-gateway/v2 v2.26.3 // indirect
	github.com/hailocab/go-hostpool v0.0.0-20160125115350-e80d13ce29ed // indirect
	github.com/hashicorp/golang-lru/v2 v2.0.7 // indirect
	github.com/huandu/xstrings v1.5.0 // indirect
	github.com/iancoleman/strcase v0.3.0 // indirect
	github.com/invopop/jsonschema v0.13.0
	github.com/jackc/pgpassfile v1.0.0 // indirect
	github.com/jackc/pgservicefile v0.0.0-20240606120523-5a60cdf6a761 // indirect
	github.com/jackc/pgx/v5 v5.7.4 // indirect
	github.com/jackc/puddle/v2 v2.2.2 // indirect
	github.com/jmespath/go-jmespath v0.4.1-0.20220621161143-b0104c826a24 // indirect
	github.com/josharian/intern v1.0.0 // indirect
	github.com/klauspost/compress v1.18.0 // indirect
	github.com/labstack/echo/v4 v4.13.3 // indirect
	github.com/labstack/gommon v0.4.2 // indirect
	github.com/lucasb-eyer/go-colorful v1.2.0 // indirect
	github.com/mailru/easyjson v0.9.0 // indirect
	github.com/mattn/go-colorable v0.1.14 // indirect
	github.com/mattn/go-isatty v0.0.20 // indirect
	github.com/minio/highwayhash v1.0.3 // indirect
	github.com/mitchellh/copystructure v1.2.0 // indirect
	github.com/mitchellh/mapstructure v1.5.0 // indirect
	github.com/mitchellh/reflectwalk v1.0.2 // indirect
	github.com/muesli/termenv v0.16.0 // indirect
	github.com/munnerz/goautoneg v0.0.0-20191010083416-a7dc8b61c822 // indirect
	github.com/nats-io/jwt/v2 v2.7.4 // indirect
	github.com/nats-io/nkeys v0.4.11 // indirect
	github.com/nats-io/nuid v1.0.1 // indirect
	github.com/ncruces/go-strftime v0.1.9 // indirect
	github.com/nexus-rpc/sdk-go v0.4.0 // indirect
	github.com/olivere/elastic/v7 v7.0.32 // indirect
	github.com/opentracing/opentracing-go v1.2.0 // indirect
	github.com/pborman/uuid v1.2.1 // indirect
	github.com/planetscale/vtprotobuf v0.6.1-0.20240319094008-0393e58bdf10 // indirect
	github.com/pmezard/go-difflib v1.0.1-0.20181226105442-5d4384ee4fb2 // indirect
	github.com/prometheus/client_golang v1.22.0 // indirect
	github.com/prometheus/client_model v0.6.2 // indirect
	github.com/prometheus/common v0.63.0 // indirect
	github.com/prometheus/procfs v0.16.1 // indirect
	github.com/rcrowley/go-metrics v0.0.0-20250401214520-65e299d6c5c9 // indirect
	github.com/remyoudompheng/bigfft v0.0.0-20230129092748-24d4a6f8daec // indirect
	github.com/rivo/uniseg v0.4.7 // indirect
	github.com/robfig/cron v1.2.0 // indirect
	github.com/robfig/cron/v3 v3.0.1 // indirect
	github.com/russross/blackfriday/v2 v2.1.0 // indirect
	github.com/shopspring/decimal v1.4.0 // indirect
	github.com/sony/gobreaker v1.0.0 // indirect
	github.com/sosodev/duration v1.3.1 // indirect
	github.com/spf13/cast v1.8.0 // indirect
	github.com/stretchr/objx v0.5.2 // indirect
	github.com/stretchr/testify v1.10.0 // direct
	github.com/temporalio/ringpop-go v0.0.0-20250130211428-b97329e994f7 // indirect
	github.com/temporalio/sqlparser v0.0.0-20231115171017-f4060bcfa6cb // indirect
	github.com/temporalio/tchannel-go v1.22.1-0.20240528171429-1db37fdea938 // indirect
	github.com/tidwall/gjson v1.18.0 // indirect
	github.com/tidwall/match v1.1.1 // indirect
	github.com/tidwall/pretty v1.2.1 // indirect
	github.com/tidwall/sjson v1.2.5 // indirect
	github.com/twmb/murmur3 v1.1.8 // indirect
	github.com/uber-common/bark v1.3.0 // indirect
	github.com/uber-go/tally/v4 v4.1.17 // indirect
	github.com/urfave/cli/v2 v2.27.6 // indirect
	github.com/valyala/bytebufferpool v1.0.0 // indirect
	github.com/valyala/fasttemplate v1.2.2 // indirect
	github.com/wk8/go-ordered-map/v2 v2.1.8 // indirect
	github.com/xrash/smetrics v0.0.0-20240521201337-686a1a2994c1 // indirect
	go.opentelemetry.io/auto/sdk v1.1.0 // indirect
	go.opentelemetry.io/contrib/detectors/gcp v1.35.0 // indirect
	go.opentelemetry.io/contrib/instrumentation/google.golang.org/grpc/otelgrpc v0.60.0 // indirect
	go.opentelemetry.io/contrib/instrumentation/net/http/otelhttp v0.60.0 // indirect
	go.opentelemetry.io/otel v1.35.0 // indirect
	go.opentelemetry.io/otel/exporters/otlp/otlpmetric/otlpmetricgrpc v1.35.0 // indirect
	go.opentelemetry.io/otel/exporters/otlp/otlptrace v1.35.0 // indirect
	go.opentelemetry.io/otel/exporters/otlp/otlptrace/otlptracegrpc v1.35.0 // indirect
	go.opentelemetry.io/otel/exporters/prometheus v0.57.0 // indirect
	go.opentelemetry.io/otel/metric v1.35.0 // indirect
	go.opentelemetry.io/otel/sdk v1.35.0 // indirect
	go.opentelemetry.io/otel/sdk/metric v1.35.0 // indirect
	go.opentelemetry.io/otel/trace v1.35.0 // indirect
	go.opentelemetry.io/proto/otlp v1.6.0 // indirect
	go.temporal.io/api v1.49.1
	go.temporal.io/version v0.3.0 // indirect
	go.uber.org/atomic v1.11.0 // indirect
	go.uber.org/dig v1.19.0 // indirect
	go.uber.org/fx v1.24.0 // indirect
	go.uber.org/mock v0.5.2 // indirect
	go.uber.org/multierr v1.11.0 // indirect
	go.uber.org/zap v1.27.0 // indirect
	golang.org/x/crypto v0.38.0 // indirect
	golang.org/x/exp v0.0.0-20250506013437-ce4c2cf36ca6 // indirect
	golang.org/x/mod v0.24.0 // indirect
	golang.org/x/oauth2 v0.30.0
	golang.org/x/sync v0.14.0 // indirect
	golang.org/x/sys v0.33.0 // indirect
	golang.org/x/text v0.25.0 // indirect
	golang.org/x/time v0.11.0 // indirect
	golang.org/x/tools v0.33.0 // indirect
	google.golang.org/api v0.233.0
	google.golang.org/genproto v0.0.0-20250512202823-5a2f75b736a9 // indirect
	google.golang.org/genproto/googleapis/api v0.0.0-20250512202823-5a2f75b736a9 // indirect
	google.golang.org/genproto/googleapis/rpc v0.0.0-20250512202823-5a2f75b736a9 // indirect
	google.golang.org/protobuf v1.36.6
	gopkg.in/inf.v0 v0.9.1 // indirect
	gopkg.in/validator.v2 v2.0.1 // indirect
	gopkg.in/yaml.v3 v3.0.1 // indirect
	modernc.org/libc v1.65.6 // indirect
	modernc.org/mathutil v1.7.1 // indirect
	modernc.org/memory v1.10.0 // indirect
	modernc.org/sqlite v1.37.0 // indirect
)

replace google.golang.org/grpc => google.golang.org/grpc v1.71.1

replace github.com/openai/openai-go => github.com/EternisAI/openai-go v0.0.0-20250606184246-5a5e4fffe44c<|MERGE_RESOLUTION|>--- conflicted
+++ resolved
@@ -86,12 +86,8 @@
 	github.com/edsrzf/mmap-go v1.2.0 // indirect
 	github.com/fatih/camelcase v1.0.0 // indirect
 	github.com/fatih/color v1.18.0 // indirect
-<<<<<<< HEAD
-	github.com/gabriel-vasile/mimetype v1.4.8 // indirect
-=======
 	github.com/fatih/structtag v1.2.0 // indirect
 	github.com/gabriel-vasile/mimetype v1.4.3 // indirect
->>>>>>> 67821f63
 	github.com/getsentry/sentry-go v0.30.0 // indirect
 	github.com/gin-contrib/sse v0.1.0 // indirect
 	github.com/gin-gonic/gin v1.10.0 // indirect
@@ -149,12 +145,8 @@
 	github.com/launchdarkly/go-server-sdk/v7 v7.8.0 // indirect
 	github.com/leodido/go-urn v1.4.0 // indirect
 	github.com/mattn/go-runewidth v0.0.16 // indirect
-<<<<<<< HEAD
-	github.com/miekg/dns v1.1.61 // indirect
-=======
 	github.com/mfridman/interpolate v0.0.2 // indirect
 	github.com/miekg/dns v1.1.43 // indirect
->>>>>>> 67821f63
 	github.com/minio/md5-simd v1.1.2 // indirect
 	github.com/minio/minio-go/v7 v7.0.84 // indirect
 	github.com/modern-go/concurrent v0.0.0-20180306012644-bacd9c7ef1dd // indirect
