package graph

import (
	"github.com/charmbracelet/log"
	"github.com/nats-io/nats.go"
	"go.temporal.io/sdk/client"

	"github.com/EternisAI/enchanted-twin/pkg/agent/root-v2"
	"github.com/EternisAI/enchanted-twin/pkg/ai"
	"github.com/EternisAI/enchanted-twin/pkg/dataprocessing/workflows"
	"github.com/EternisAI/enchanted-twin/pkg/db"
	"github.com/EternisAI/enchanted-twin/pkg/mcpserver"
	"github.com/EternisAI/enchanted-twin/pkg/telegram"
	"github.com/EternisAI/enchanted-twin/pkg/twinchat"
)

// This file will not be regenerated automatically.
//
// It serves as dependency injection for your app, add any dependencies you require here.

type Resolver struct {
	Logger                 *log.Logger
	TemporalClient         client.Client
	TwinChatService        twinchat.Service
	Nc                     *nats.Conn
	Store                  *db.Store
	AiService              *ai.Service
	MCPService             mcpserver.MCPService
	DataProcessingWorkflow *workflows.DataProcessingWorkflows
	TelegramService        *telegram.TelegramService
<<<<<<< HEAD
	WhatsAppQRCode         *string // Current WhatsApp QR code
	WhatsAppConnected      bool    // WhatsApp connection status
=======
	RootClient             *root.RootClient
>>>>>>> ee2ee8d7
}<|MERGE_RESOLUTION|>--- conflicted
+++ resolved
@@ -28,10 +28,7 @@
 	MCPService             mcpserver.MCPService
 	DataProcessingWorkflow *workflows.DataProcessingWorkflows
 	TelegramService        *telegram.TelegramService
-<<<<<<< HEAD
 	WhatsAppQRCode         *string // Current WhatsApp QR code
 	WhatsAppConnected      bool    // WhatsApp connection status
-=======
 	RootClient             *root.RootClient
->>>>>>> ee2ee8d7
 }