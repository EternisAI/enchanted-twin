package graph

// This file will be automatically regenerated based on the schema, any resolver implementations
// will be copied through when generating and any unknown code will be moved to the end.
// Code generated by github.com/99designs/gqlgen version v0.17.70

import (
	"context"
	"encoding/json"
	"errors"
	"fmt"
	"sort"
	"strconv"
	"time"

<<<<<<< HEAD
=======
	"github.com/google/uuid"
	"github.com/lnquy/cron"
	nats "github.com/nats-io/nats.go"
	common "go.temporal.io/api/common/v1"
	"go.temporal.io/sdk/client"

>>>>>>> 6ef7b2f0
	"github.com/EternisAI/enchanted-twin/graph/model"
	"github.com/EternisAI/enchanted-twin/pkg/agent/scheduler"
	"github.com/EternisAI/enchanted-twin/pkg/auth"
	"github.com/EternisAI/enchanted-twin/pkg/container"
	"github.com/EternisAI/enchanted-twin/pkg/dataprocessing/workflows"
	"github.com/EternisAI/enchanted-twin/pkg/helpers"
	"github.com/EternisAI/enchanted-twin/pkg/telegram"
	"github.com/google/uuid"
	"github.com/lnquy/cron"
	nats "github.com/nats-io/nats.go"
	common "go.temporal.io/api/common/v1"
	"go.temporal.io/sdk/client"
)

// Messages is the resolver for the messages field.
func (r *chatResolver) Messages(ctx context.Context, obj *model.Chat) ([]*model.Message, error) {
	return r.TwinChatService.GetMessagesByChatId(ctx, obj.ID)
}

// StartOAuthFlow is the resolver for the startOAuthFlow field.
func (r *mutationResolver) StartOAuthFlow(ctx context.Context, provider string, scope string) (*model.OAuthFlow, error) {
	auth, redir, err := auth.StartOAuthFlow(ctx, r.Logger, r.Store, provider, scope)
	return &model.OAuthFlow{
		AuthURL:     auth,
		RedirectURI: redir,
	}, err
}

// CompleteOAuthFlow is the resolver for the completeOAuthFlow field.
func (r *mutationResolver) CompleteOAuthFlow(ctx context.Context, state string, authCode string) (string, error) {
	result, username, err := auth.CompleteOAuthFlow(ctx, r.Logger, r.Store, state, authCode)
	if err != nil {
		return "", err
	}

	switch result {
	case "twitter":
		_, err = r.MCPService.ConnectMCPServer(ctx, model.ConnectMCPServerInput{
			Name:    "Twitter",
			Command: "npx",
			Args:    []string{},
			Envs:    []*model.KeyValueInput{},
			Type:    model.MCPServerTypeTwitter,
		})
		if err != nil {
			return "", fmt.Errorf("oauth successful but failed to create Twitter server: %w", err)
		}

		err = helpers.CreateScheduleIfNotExists(
			r.Logger,
			r.TemporalClient,
			"refresh-twitter-token",
			time.Minute*30,
			auth.TokenRefreshWorkflow,
			[]any{auth.TokenRefreshWorkflowInput{Provider: "twitter"}},
		)
		if err != nil {
			r.Logger.Error("Error creating schedule", "error", err)
			return "", err
		}

		err = helpers.CreateScheduleIfNotExists(
			r.Logger,
			r.TemporalClient,
			"x-sync-schedule",
			time.Minute*10,
			"XSyncWorkflow",
			[]any{workflows.XSyncWorkflowInput{Username: username}},
		)
		if err != nil {
			r.Logger.Error("Error creating schedule", "error", err)
			return "", err
		}

	case "google":
		_, err = r.MCPService.ConnectMCPServer(ctx, model.ConnectMCPServerInput{
			Name:    "Google",
			Command: "npx",
			Args:    []string{},
			Envs:    []*model.KeyValueInput{},
			Type:    model.MCPServerTypeGoogle,
		})
		if err != nil {
			return "", fmt.Errorf("oauth successful but failed to create Google server: %w", err)
		}

		err = helpers.CreateScheduleIfNotExists(
			r.Logger,
			r.TemporalClient,
			"refresh-gmail-token",
			time.Minute*30,
			auth.TokenRefreshWorkflow,
			[]any{auth.TokenRefreshWorkflowInput{Provider: "google"}},
		)
		if err != nil {
			r.Logger.Error("Error creating schedule", "error", err)
			return "", err
		}

		err = helpers.CreateScheduleIfNotExists(
			r.Logger,
			r.TemporalClient,
			"gmail-sync-schedule",
			time.Minute*2,
			"GmailSyncWorkflow",
			[]any{workflows.GmailSyncWorkflowInput{Username: username}},
		)
		if err != nil {
			r.Logger.Error("Error creating schedule", "error", err)
			return "", err
		}

		options := client.StartWorkflowOptions{
			ID:        "gmail-history-workflow",
			TaskQueue: "default",
		}
		input := workflows.GmailHistoryWorkflowInput{
			Username: username,
		}

		_, err = (r.TemporalClient).ExecuteWorkflow(
			ctx,
			options,
			"GmailHistoryWorkflow",
			input,
		)
		if err != nil {
			return "", fmt.Errorf("error executing workflow: %v", err)
		}

	case "slack":
		_, err = r.MCPService.ConnectMCPServer(ctx, model.ConnectMCPServerInput{
			Name:    "Slack",
			Command: "npx",
			Args:    []string{},
			Envs:    []*model.KeyValueInput{},
			Type:    model.MCPServerTypeSLACk,
		})
		if err != nil {
			return "", fmt.Errorf("oauth successful but failed to create Slack server: %w", err)
		}

		err = helpers.CreateScheduleIfNotExists(
			r.Logger,
			r.TemporalClient,
			"slack-sync-schedule",
			time.Minute*2,
			"SlackSyncWorkflow",
			[]any{},
		)
		if err != nil {
			r.Logger.Error("Error creating schedule", "error", err)
			return "", err
		}

	default:
		// Nothing to do
	}

	return result, err
}

// RefreshExpiredOAuthTokens is the resolver for the refreshExpiredOAuthTokens field.
func (r *mutationResolver) RefreshExpiredOAuthTokens(ctx context.Context) ([]*model.OAuthStatus, error) {
	dbResults, err := auth.RefreshExpiredTokens(ctx, r.Logger, r.Store)
	if err != nil {
		return nil, err
	}
	results := make([]*model.OAuthStatus, len(dbResults))
	for i, item := range dbResults {
		db := item.ToModel()
		results[i] = &db
	}
	return results, nil
}

// UpdateProfile is the resolver for the updateProfile field.
func (r *mutationResolver) UpdateProfile(ctx context.Context, input model.UpdateProfileInput) (bool, error) {
	// Use SQLite for profile updates
	return r.Store.UpdateUserProfile(ctx, input)
}

// CreateChat is the resolver for the createChat field.
func (r *mutationResolver) CreateChat(ctx context.Context, name string) (*model.Chat, error) {
	chat, err := r.TwinChatService.CreateChat(ctx, name)
	if err != nil {
		return nil, err
	}
	return &chat, nil
}

// SendMessage is the resolver for the sendMessage field.
func (r *mutationResolver) SendMessage(ctx context.Context, chatID string, text string) (*model.Message, error) {
	subject := fmt.Sprintf("chat.%s", chatID)

	userMessageJson, err := json.Marshal(model.Message{
		ID:        uuid.New().String(),
		Text:      &text,
		CreatedAt: time.Now().Format(time.RFC3339),
		Role:      model.RoleUser,
	})
	if err != nil {
		return nil, err
	}
	err = r.Nc.Publish(subject, userMessageJson)
	if err != nil {
		return nil, err
	}

	return r.TwinChatService.SendMessage(ctx, chatID, text)
}

// DeleteChat is the resolver for the deleteChat field.
func (r *mutationResolver) DeleteChat(ctx context.Context, chatID string) (*model.Chat, error) {
	chat, err := r.TwinChatService.GetChat(ctx, chatID)
	if err != nil {
		return nil, fmt.Errorf("chat not found")
	}

	err = r.TwinChatService.DeleteChat(ctx, chatID)
	if err != nil {
		return nil, err
	}

	return &chat, nil
}

// StartIndexing is the resolver for the startIndexing field.
func (r *mutationResolver) StartIndexing(ctx context.Context) (bool, error) {
	options := client.StartWorkflowOptions{
		ID:        "index",
		TaskQueue: "default",
	}
	_, err := (r.TemporalClient).ExecuteWorkflow(
		ctx,
		options,
		"InitializeWorkflow",
		map[string]any{},
	)
	if err != nil {
		return false, fmt.Errorf("error executing workflow: %v", err)
	}

	return true, nil
}

// AddDataSource is the resolver for the addDataSource field.
func (r *mutationResolver) AddDataSource(ctx context.Context, name string, path string) (bool, error) {
	_, err := r.Store.CreateDataSource(ctx, uuid.New().String(), name, path)
	if err != nil {
		return false, err
	}
	return true, nil
}

// DeleteDataSource is the resolver for the deleteDataSource field.
func (r *mutationResolver) DeleteDataSource(ctx context.Context, id string) (bool, error) {
	result, err := r.Store.DeleteDataSource(ctx, id)
	if err != nil {
		return false, err
	}

	return result != nil, nil
}

// ConnectMCPServer is the resolver for the connectMCPServer field.
func (r *mutationResolver) ConnectMCPServer(ctx context.Context, input model.ConnectMCPServerInput) (bool, error) {
	_, err := r.MCPService.ConnectMCPServer(ctx, input)
	if err != nil {
		return false, err
	}
	return true, nil
}

// SendTelegramMessage is the resolver for the sendTelegramMessage field.
func (r *mutationResolver) SendTelegramMessage(ctx context.Context, chatUUID string, text string) (bool, error) {
	chatID, err := r.TelegramService.GetChatIDFromChatUUID(ctx, chatUUID)
	if err != nil || chatID == 0 {
		return false, fmt.Errorf("failed to get telegram chat ID: %w", err)
	}

	err = r.TelegramService.SendMessage(ctx, chatID, text)
	if err != nil {
		return false, fmt.Errorf("failed to send telegram message: %w", err)
	}

	return true, nil
}

// DeleteAgentTask is the resolver for the deleteAgentTask field.
func (r *mutationResolver) DeleteAgentTask(ctx context.Context, id string) (bool, error) {
	handle := r.TemporalClient.ScheduleClient().GetHandle(ctx, id)

	if handle == nil {
		return false, fmt.Errorf("agent task not found")
	}

	err := handle.Delete(ctx)
	if err != nil {
		return false, err
	}

	return true, nil
}

// UpdateAgentTask sets the Notify flag for the given schedule.
func (r *mutationResolver) UpdateAgentTask(
	ctx context.Context,
	id string,
	notify bool,
) (bool, error) {
	h := r.TemporalClient.ScheduleClient().GetHandle(ctx, id)
	err := h.Update(ctx, client.ScheduleUpdateOptions{
		DoUpdate: func(in client.ScheduleUpdateInput) (*client.ScheduleUpdate, error) {
			sched := in.Description.Schedule
			wfAct, ok := sched.Action.(*client.ScheduleWorkflowAction)
			if !ok || len(wfAct.Args) == 0 {
				return nil, fmt.Errorf("schedule %q has no workflow args", id)
			}

			pl, ok := wfAct.Args[0].(*common.Payload)
			if !ok {
				return nil, fmt.Errorf("first arg not *common.Payload")
			}

			var arg scheduler.TaskScheduleWorkflowInput
			if err := json.Unmarshal(pl.Data, &arg); err != nil {
				return nil, err
			}
			arg.Notify = notify

			raw, err := json.Marshal(arg)
			if err != nil {
				return nil, err
			}
			pl.Data = raw
			return &client.ScheduleUpdate{Schedule: &sched}, nil
		},
	})
	if err != nil {
		return false, err
	}
	return true, nil
}

// RemoveMCPServer is the resolver for the removeMCPServer field.
func (r *mutationResolver) RemoveMCPServer(ctx context.Context, id string) (bool, error) {
	err := r.MCPService.RemoveMCPServer(ctx, id)
	if err != nil {
		return false, err
	}
	return true, nil
}

// Profile is the resolver for the profile field.
func (r *queryResolver) Profile(ctx context.Context) (*model.UserProfile, error) {
	if r.Store == nil {
		panic("Store not initialized")
	}

	profile, err := r.Store.GetUserProfile(ctx)
	if err != nil {
		return nil, err
	}

	return profile, nil
}

// GetChats is the resolver for the getChats field.
func (r *queryResolver) GetChats(ctx context.Context, first int32, offset int32) ([]*model.Chat, error) {
	chats, err := r.TwinChatService.GetChats(ctx)
	if err != nil {
		return nil, err
	}
	return chats, nil
}

// GetChat is the resolver for the getChat field.
func (r *queryResolver) GetChat(ctx context.Context, id string) (*model.Chat, error) {
	chat, err := r.TwinChatService.GetChat(ctx, id)
	if err != nil {
		return nil, err
	}
	return &chat, nil
}

// GetDataSources is the resolver for the getDataSources field.
func (r *queryResolver) GetDataSources(ctx context.Context) ([]*model.DataSource, error) {
	dbDataSources, err := r.Store.GetDataSources(ctx)
	if err != nil {
		return nil, err
	}

	modelDataSources := make([]*model.DataSource, len(dbDataSources))
	for i, ds := range dbDataSources {
		modelDataSources[i] = &model.DataSource{
			ID:        ds.ID,
			Name:      ds.Name,
			Path:      ds.Path,
			UpdatedAt: ds.UpdatedAt,
			IsIndexed: ds.IsIndexed != nil && *ds.IsIndexed,
		}
	}
	return modelDataSources, nil
}

// GetOAuthStatus is the resolver for the getOAuthStatus field.
func (r *queryResolver) GetOAuthStatus(ctx context.Context) ([]*model.OAuthStatus, error) {
	dbResults, err := r.Store.GetOAuthStatus(ctx)
	if err != nil {
		return nil, err
	}
	results := make([]*model.OAuthStatus, len(dbResults))
	for i, item := range dbResults {
		db := item.ToModel()
		results[i] = &db
	}
	return results, nil
}

// GetChatSuggestions is the resolver for the getChatSuggestions field.
func (r *queryResolver) GetChatSuggestions(ctx context.Context, chatID string) ([]*model.ChatSuggestionsCategory, error) {
	return r.TwinChatService.GetChatSuggestions(ctx, chatID)
}

// GetMCPServers is the resolver for the getMCPServers field.
func (r *queryResolver) GetMCPServers(ctx context.Context) ([]*model.MCPServerDefinition, error) {
	return r.MCPService.GetMCPServers(ctx)
}

// GetTools is the resolver for the getTools field.
func (r *queryResolver) GetTools(ctx context.Context) ([]*model.Tool, error) {
	tools, err := r.MCPService.GetTools(ctx)
	if err != nil {
		return nil, err
	}

	toolsDefinitions := make([]*model.Tool, len(tools))
	for i, tool := range tools {
		toolsDefinitions[i] = &model.Tool{
			Name:        tool.Name,
			Description: *tool.Description,
		}
	}
	return toolsDefinitions, nil
}

// GetAgentTasks is the resolver for the getAgentTasks field.
func (r *queryResolver) GetAgentTasks(ctx context.Context) ([]*model.AgentTask, error) {
	iterator, err := r.TemporalClient.ScheduleClient().List(ctx, client.ScheduleListOptions{})
	if err != nil {
		return nil, err
	}

	agentTasks := make([]*model.AgentTask, 0)
	for iterator.HasNext() {
		schedule, err := iterator.Next()
		if err != nil {
			return nil, err
		}

		if schedule == nil {
			continue
		}

		if schedule.WorkflowType.Name != "TaskScheduleWorkflow" {
			continue
		}

		handle := r.TemporalClient.ScheduleClient().GetHandle(ctx, schedule.ID)
		desc, err := handle.Describe(ctx)
		if err != nil {
			return nil, err
		}
		createdAt := desc.Info.CreatedAt.Format(time.RFC3339)
		updatedAt := desc.Info.LastUpdateAt.Format(time.RFC3339)

		var wfArgsData scheduler.TaskScheduleWorkflowInput
		if wf, ok := desc.Schedule.Action.(*client.ScheduleWorkflowAction); ok {
			for i, arg := range wf.Args {
				if payload, ok := arg.(*common.Payload); ok {
					err := json.Unmarshal(payload.Data, &wfArgsData)
					if err != nil {
						fmt.Printf("json.Unmarshal error: %v\n", err)
						return nil, err
					}
				} else {
					r.Logger.Debug("wf.Args[%d] is NOT *common.Payload, type: %T\n", i, arg)
				}
			}
		}

		scheduleStr := ""
		if wfArgsData.Delay > 0 {
			if len(schedule.NextActionTimes) == 0 {
				continue
			}
			nextActionTime := schedule.NextActionTimes[0]
			now := time.Now()
			nextExecutingIn := nextActionTime.Sub(now)
			days := int(nextExecutingIn.Hours()) / 24
			hours := int(nextExecutingIn.Hours()) % 24
			minutes := int(nextExecutingIn.Minutes()) % 60

			switch {
			case days > 0 && hours > 0:
				scheduleStr += fmt.Sprintf("In %d Days %d Hours %d Minutes", days, hours, minutes)
			case days > 0:
				scheduleStr += fmt.Sprintf("In %d Days %d Minutes", days, minutes)
			case hours > 0:
				scheduleStr += fmt.Sprintf("In %d Hours %d Minutes", hours, minutes)
			default:
				scheduleStr += fmt.Sprintf("In %d Minutes", minutes)
			}
		} else {
			exprDesc, _ := cron.NewDescriptor()
			cronDesc, err := exprDesc.ToDescription(wfArgsData.Cron, cron.Locale_en)
			if err != nil {
				r.Logger.Error("Failed to get cron description", "error", err)
				continue
			}
			scheduleStr = cronDesc
		}

		task := &model.AgentTask{
			ID:           schedule.ID,
			Name:         wfArgsData.Name,
			Schedule:     scheduleStr,
			Plan:         helpers.Ptr(wfArgsData.Task),
			CreatedAt:    createdAt,
			UpdatedAt:    updatedAt,
			CompletedAt:  nil,
			TerminatedAt: nil,
			Output:       nil,
			Notify:       wfArgsData.Notify,
		}
		agentTasks = append(agentTasks, task)
	}
	sort.Slice(agentTasks, func(i, j int) bool {
		return agentTasks[i].ID > agentTasks[j].ID
	})
	return agentTasks, nil
}

func (r *queryResolver) GetSetupProgress(ctx context.Context) ([]*model.SetupProgress, error) {
	// Use the injected container manager if available, otherwise create a new one
	mgr := r.ContainerManager

	kokoroProgress, err := mgr.GetImageProgress(ctx, container.KokoroContainer.ImageURL)
	if err != nil {
		return nil, fmt.Errorf("failed to get Kokoro image progress: %w", err)
	}

	postgresProgress, err := mgr.GetImageProgress(ctx, container.PostgresContainer.ImageURL)
	if err != nil {
		return nil, fmt.Errorf("failed to get Postgres image progress: %w", err)
	}

	results := []*model.SetupProgress{
		{
			Name:     container.KokoroContainer.ContainerID,
			Progress: int32(kokoroProgress),
		},
		{
			Name:     container.PostgresContainer.ContainerID,
			Progress: int32(postgresProgress),
		},
	}

	return results, nil
}

// MessageAdded is the resolver for the messageAdded field.
func (r *subscriptionResolver) MessageAdded(ctx context.Context, chatID string) (<-chan *model.Message, error) {
	messages := make(chan *model.Message)
	subject := fmt.Sprintf("chat.%s", chatID)

	sub, err := r.Nc.Subscribe(subject, func(msg *nats.Msg) {
		var message model.Message
		err := json.Unmarshal(msg.Data, &message)
		if err != nil {
			r.Logger.Info("unmarshal error", "Error parsing message: %v", err)
			return
		}

		messages <- &message
	})
	if err != nil {
		return nil, err
	}

	go func() {
		<-ctx.Done()
		_ = sub.Unsubscribe()
		close(messages)
	}()

	return messages, nil
}

// ToolCallUpdated is the resolver for the toolCallUpdated field.
func (r *subscriptionResolver) ToolCallUpdated(ctx context.Context, chatID string) (<-chan *model.ToolCall, error) {
	toolCalls := make(chan *model.ToolCall)
	subject := fmt.Sprintf("chat.%s.tool_call", chatID)

	sub, err := r.Nc.Subscribe(subject, func(msg *nats.Msg) {
		var toolCall model.ToolCall
		err := json.Unmarshal(msg.Data, &toolCall)
		if err != nil {
			r.Logger.Info("unmarshal error", "Error parsing message: %v", err)
			return
		}

		toolCalls <- &toolCall
	})
	if err != nil {
		return nil, err
	}

	go func() {
		<-ctx.Done()
		_ = sub.Unsubscribe()
		close(toolCalls)
	}()

	return toolCalls, nil
}

// IndexingStatus is the resolver for the indexingStatus field.
func (r *subscriptionResolver) IndexingStatus(ctx context.Context) (<-chan *model.IndexingStatus, error) {
	if r.Nc == nil {
		return nil, errors.New("NATS connection is nil")
	}

	if !r.Nc.IsConnected() {
		return nil, errors.New("NATS connection is not connected")
	}

	r.Logger.Info("Subscribing to indexing status",
		"connected", r.Nc.IsConnected(),
		"status", r.Nc.Status().String())

	statusChan := make(chan *model.IndexingStatus, 100)
	subject := "indexing_data"

	sub, err := r.Nc.Subscribe(subject, func(msg *nats.Msg) {
		var status model.IndexingStatus
		err := json.Unmarshal(msg.Data, &status)
		if err != nil {
			r.Logger.Error("Failed to unmarshal indexing status",
				"error", err,
				"data", string(msg.Data))
			return
		}

		select {
		case statusChan <- &status:
		case <-ctx.Done():
			r.Logger.Info("Context canceled while sending status", "subject", msg.Subject)
			return
		default:
			r.Logger.Warn("Status channel is full, dropping message", "subject", msg.Subject)
		}
	})
	if err != nil {
		r.Logger.Error("Failed to subscribe to indexing status",
			"error", err,
			"subject", subject,
			"connected", r.Nc.IsConnected(),
			"status", r.Nc.Status().String())
		return nil, err
	}

	go func() {
		<-ctx.Done()
		r.Logger.Info("Unsubscribing from indexing status",
			"subject", subject,
			"connected", r.Nc.IsConnected(),
			"status", r.Nc.Status().String())
		if err := sub.Unsubscribe(); err != nil {
			r.Logger.Error("Error unsubscribing", "error", err)
		}
		close(statusChan)
	}()

	return statusChan, nil
}

// NotificationAdded is the resolver for the notificationAdded field.
func (r *subscriptionResolver) NotificationAdded(ctx context.Context) (<-chan *model.AppNotification, error) {
	notificationChan := make(chan *model.AppNotification, 10)
	subject := "notifications.app"

	sub, err := r.Nc.Subscribe(subject, func(msg *nats.Msg) {
		var notification model.AppNotification
		if err := json.Unmarshal(msg.Data, &notification); err != nil {
			return
		}
		notificationChan <- &notification
	})
	if err != nil {
		return nil, err
	}

	go func() {
		<-ctx.Done()
		_ = sub.Unsubscribe()
		close(notificationChan)
	}()

	return notificationChan, nil
}

// TelegramMessageAdded is the resolver for the telegramMessageAdded field.
func (r *subscriptionResolver) TelegramMessageAdded(ctx context.Context, chatUUID string) (<-chan *model.Message, error) {
	if r.Nc == nil {
		return nil, errors.New("NATS connection is not initialized")
	}
	chatID, err := r.TelegramService.GetChatIDFromChatUUID(ctx, chatUUID)
	if err != nil {
		return nil, fmt.Errorf("failed to get telegram chat ID: %w", err)
	}
	fmt.Println("Telegram message added", "chat_id", chatID)

	if chatID != 0 {
		confirmText := fmt.Sprintf("Telegram connection established. Chat ID: %d", chatID)
		confirmMsg := &model.Message{
			ID:          uuid.New().String(),
			Text:        &confirmText,
			CreatedAt:   time.Now().Format(time.RFC3339),
			Role:        model.RoleAssistant,
			ImageUrls:   []string{},
			ToolCalls:   []*model.ToolCall{},
			ToolResults: []string{},
		}

		confirmData, _ := json.Marshal(confirmMsg)
		err := r.Nc.Publish(fmt.Sprintf("telegram.chat.%d", chatID), confirmData)
		if err != nil {
			r.Logger.Error("Failed to publish confirmation message", "error", err)
		}
	}

	messages := make(chan *model.Message, 100)

	subject := fmt.Sprintf("telegram.chat.%d", chatID)

	sub, err := r.Nc.Subscribe(subject, func(msg *nats.Msg) {
		if msg == nil || msg.Data == nil {
			r.Logger.Error("Received nil message or data")
			return
		}

		var telegramMessage telegram.Message
		if err := json.Unmarshal(msg.Data, &telegramMessage); err != nil {
			r.Logger.Error("Failed to unmarshal Telegram message", "error", err)
			return
		}

		text := telegramMessage.Text
		message := &model.Message{
			ID:          strconv.Itoa(telegramMessage.MessageID),
			Text:        &text,
			CreatedAt:   time.Unix(int64(telegramMessage.Date), 0).Format(time.RFC3339),
			Role:        model.RoleUser,
			ImageUrls:   []string{},
			ToolCalls:   []*model.ToolCall{},
			ToolResults: []string{},
		}

		select {
		case messages <- message:
			r.Logger.Info("Sent message to channel", "chat_id", chatID)
		case <-ctx.Done():
			r.Logger.Info("Context canceled while sending message", "chat_id", chatID)
			return
		default:
			r.Logger.Warn("Message channel is full, dropping message", "chat_id", chatID)
		}
	})
	if err != nil {
		close(messages)
		return nil, fmt.Errorf("failed to subscribe to NATS subject: %w", err)
	}

	go func() {
		<-ctx.Done()
		if err := sub.Unsubscribe(); err != nil {
			r.Logger.Error("Error unsubscribing from NATS", "error", err)
		}
		close(messages)
	}()

	return messages, nil
}

// MessageStream is the resolver for the messageStream subscription.
func (r *subscriptionResolver) MessageStream(ctx context.Context, chatID string) (<-chan *model.MessageStreamPayload, error) {
	subject := fmt.Sprintf("chat.%s.stream", chatID)
	ch := make(chan *model.MessageStreamPayload, 12) // small buffer

	sub, err := r.Nc.Subscribe(subject, func(m *nats.Msg) {
		var p model.MessageStreamPayload
		if err := json.Unmarshal(m.Data, &p); err != nil {
			r.Logger.Warn("stream unmarshal error", "err", err)
			return
		}
		ch <- &p
	})
	if err != nil {
		return nil, err
	}

	go func() {
		<-ctx.Done()
		_ = sub.Unsubscribe()
		close(ch)
	}()

	return ch, nil
}

// IndexingStatus is the resolver for the indexingStatus field.
func (r *userProfileResolver) IndexingStatus(ctx context.Context, obj *model.UserProfile) (*model.IndexingStatus, error) {
	workflowID := "index"
	workflowRunID := "" // Empty string means latest run
	var stateQuery model.IndexingState
	encodedValue, err := r.TemporalClient.QueryWorkflow(
		ctx,
		workflowID,
		workflowRunID,
		"getIndexingState",
	)
	if err != nil {
		r.Logger.Error("Error querying workflow", "error", err)
		return nil, nil
	}

	if err := encodedValue.Get(&stateQuery); err != nil {
		r.Logger.Error("Error querying workflow", "error", err)
		return nil, nil
	}

	return &model.IndexingStatus{
		Status: stateQuery,
	}, nil
}

// ConnectedDataSources is the resolver for the connectedDataSources field.
func (r *userProfileResolver) ConnectedDataSources(ctx context.Context, obj *model.UserProfile) ([]*model.DataSource, error) {
	panic(fmt.Errorf("not implemented: ConnectedDataSources - connectedDataSources"))
}

// Chat returns ChatResolver implementation.
func (r *Resolver) Chat() ChatResolver { return &chatResolver{r} }

// Mutation returns MutationResolver implementation.
func (r *Resolver) Mutation() MutationResolver { return &mutationResolver{r} }

// Query returns QueryResolver implementation.
func (r *Resolver) Query() QueryResolver { return &queryResolver{r} }

// Subscription returns SubscriptionResolver implementation.
func (r *Resolver) Subscription() SubscriptionResolver { return &subscriptionResolver{r} }

// UserProfile returns UserProfileResolver implementation.
func (r *Resolver) UserProfile() UserProfileResolver { return &userProfileResolver{r} }

type (
	chatResolver         struct{ *Resolver }
	mutationResolver     struct{ *Resolver }
	queryResolver        struct{ *Resolver }
	subscriptionResolver struct{ *Resolver }
	userProfileResolver  struct{ *Resolver }
)

// !!! WARNING !!!
// The code below was going to be deleted when updating resolvers. It has been copied here so you have
// one last chance to move it out of harms way if you want. There are two reasons this happens:
//  - When renaming or deleting a resolver the old code will be put in here. You can safely delete
//    it when you're done.
//  - You have helper methods in this file. Move them out to keep these resolver files clean.
/*
	func (r *queryResolver) SetupProgress(ctx context.Context) ([]*model.SetupProgress, error) {
	// Use the injected container manager if available, otherwise create a new one
	mgr := r.ContainerManager
	if mgr == nil {
		mgr = container.NewManager("") // falls back to default (Podman)
	}

	kokoroProgress, err := mgr.GetImageProgress(ctx, container.KokoroContainer.ImageURL)
	if err != nil {
		return nil, fmt.Errorf("failed to get Kokoro image progress: %w", err)
	}

	postgresProgress, err := mgr.GetImageProgress(ctx, container.PostgresContainer.ImageURL)
	if err != nil {
		return nil, fmt.Errorf("failed to get Postgres image progress: %w", err)
	}

	results := []*model.SetupProgress{
		{
			Name:     "kokoro",
			Progress: int32(kokoroProgress),
		},
		{
			Name:     "postgres",
			Progress: int32(postgresProgress),
		},
	}

	return results, nil
}
*/<|MERGE_RESOLUTION|>--- conflicted
+++ resolved
@@ -13,15 +13,6 @@
 	"strconv"
 	"time"
 
-<<<<<<< HEAD
-=======
-	"github.com/google/uuid"
-	"github.com/lnquy/cron"
-	nats "github.com/nats-io/nats.go"
-	common "go.temporal.io/api/common/v1"
-	"go.temporal.io/sdk/client"
-
->>>>>>> 6ef7b2f0
 	"github.com/EternisAI/enchanted-twin/graph/model"
 	"github.com/EternisAI/enchanted-twin/pkg/agent/scheduler"
 	"github.com/EternisAI/enchanted-twin/pkg/auth"
@@ -328,11 +319,7 @@
 }
 
 // UpdateAgentTask sets the Notify flag for the given schedule.
-func (r *mutationResolver) UpdateAgentTask(
-	ctx context.Context,
-	id string,
-	notify bool,
-) (bool, error) {
+func (r *mutationResolver) UpdateAgentTask(ctx context.Context, id string, notify bool) (bool, error) {
 	h := r.TemporalClient.ScheduleClient().GetHandle(ctx, id)
 	err := h.Update(ctx, client.ScheduleUpdateOptions{
 		DoUpdate: func(in client.ScheduleUpdateInput) (*client.ScheduleUpdate, error) {
@@ -566,6 +553,7 @@
 	return agentTasks, nil
 }
 
+// GetSetupProgress is the resolver for the getSetupProgress field.
 func (r *queryResolver) GetSetupProgress(ctx context.Context) ([]*model.SetupProgress, error) {
 	// Use the injected container manager if available, otherwise create a new one
 	mgr := r.ContainerManager
@@ -890,49 +878,8 @@
 // UserProfile returns UserProfileResolver implementation.
 func (r *Resolver) UserProfile() UserProfileResolver { return &userProfileResolver{r} }
 
-type (
-	chatResolver         struct{ *Resolver }
-	mutationResolver     struct{ *Resolver }
-	queryResolver        struct{ *Resolver }
-	subscriptionResolver struct{ *Resolver }
-	userProfileResolver  struct{ *Resolver }
-)
-
-// !!! WARNING !!!
-// The code below was going to be deleted when updating resolvers. It has been copied here so you have
-// one last chance to move it out of harms way if you want. There are two reasons this happens:
-//  - When renaming or deleting a resolver the old code will be put in here. You can safely delete
-//    it when you're done.
-//  - You have helper methods in this file. Move them out to keep these resolver files clean.
-/*
-	func (r *queryResolver) SetupProgress(ctx context.Context) ([]*model.SetupProgress, error) {
-	// Use the injected container manager if available, otherwise create a new one
-	mgr := r.ContainerManager
-	if mgr == nil {
-		mgr = container.NewManager("") // falls back to default (Podman)
-	}
-
-	kokoroProgress, err := mgr.GetImageProgress(ctx, container.KokoroContainer.ImageURL)
-	if err != nil {
-		return nil, fmt.Errorf("failed to get Kokoro image progress: %w", err)
-	}
-
-	postgresProgress, err := mgr.GetImageProgress(ctx, container.PostgresContainer.ImageURL)
-	if err != nil {
-		return nil, fmt.Errorf("failed to get Postgres image progress: %w", err)
-	}
-
-	results := []*model.SetupProgress{
-		{
-			Name:     "kokoro",
-			Progress: int32(kokoroProgress),
-		},
-		{
-			Name:     "postgres",
-			Progress: int32(postgresProgress),
-		},
-	}
-
-	return results, nil
-}
-*/+type chatResolver struct{ *Resolver }
+type mutationResolver struct{ *Resolver }
+type queryResolver struct{ *Resolver }
+type subscriptionResolver struct{ *Resolver }
+type userProfileResolver struct{ *Resolver }