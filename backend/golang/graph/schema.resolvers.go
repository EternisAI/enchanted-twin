--- conflicted
+++ resolved
@@ -35,7 +35,6 @@
 
 // CompleteOAuthFlow is the resolver for the completeOAuthFlow field.
 func (r *mutationResolver) CompleteOAuthFlow(ctx context.Context, state string, authCode string) (string, error) {
-<<<<<<< HEAD
 	result, err := auth.CompleteOAuthFlow(ctx, r.Logger, r.Store, state, authCode)
 
 	if err != nil {
@@ -54,9 +53,17 @@
 		if err != nil {
 			return "", fmt.Errorf("oauth successful but failed to create Twitter server: %w", err)
 		}
+
 		err = helpers.CreateScheduleIfNotExists(r.Logger, r.TemporalClient, "refresh-twitter-token", time.Minute*30, auth.TokenRefreshWorkflow, []any{auth.TokenRefreshWorkflowInput{Provider: "twitter"}})
 		if err != nil {
 			r.Logger.Error("Error creating schedule", "error", err)
+			return "", err
+		}
+
+		err = r.DataProcessingWorkflow.CreateIfNotExistsXSyncSchedule(r.TemporalClient)
+		if err != nil {
+			r.Logger.Error("Error creating schedule", "error", err)
+			return "", err
 		}
 
 	case "google":
@@ -70,30 +77,24 @@
 		if err != nil {
 			return "", fmt.Errorf("oauth successful but failed to create Gmail server: %w", err)
 		}
+
 		err = helpers.CreateScheduleIfNotExists(r.Logger, r.TemporalClient, "refresh-gmail-token", time.Minute*30, auth.TokenRefreshWorkflow, []any{auth.TokenRefreshWorkflowInput{Provider: "google"}})
 		if err != nil {
 			r.Logger.Error("Error creating schedule", "error", err)
-		}
+			return "", err
+		}
+
+		err = r.DataProcessingWorkflow.CreateIfNotExistsGmailSyncSchedule(r.TemporalClient)
+		if err != nil {
+			r.Logger.Error("Error creating schedule", "error", err)
+			return "", err
+		}
+
 	default:
 		// Nothing to do
 	}
 
-	return result, nil
-=======
-	provider, err := helpers.CompleteOAuthFlow(ctx, r.Logger, r.Store, state, authCode)
-	if err != nil {
-		return provider, err
-	}
-
-	if provider == "twitter" {
-		err = r.DataProcessingWorkflow.CreateIfNotExistsXSyncSchedule(r.TemporalClient)
-	}
-	if provider == "google" {
-		err = r.DataProcessingWorkflow.CreateIfNotExistsGmailSyncSchedule(r.TemporalClient)
-	}
-
-	return provider, err
->>>>>>> 1baf041a
+	return result, err
 }
 
 // RefreshExpiredOAuthTokens is the resolver for the refreshExpiredOAuthTokens field.
