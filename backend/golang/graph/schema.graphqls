--- conflicted
+++ resolved
@@ -96,12 +96,8 @@
   getChatSuggestions(chatId: ID!): [ChatSuggestionsCategory!]!
   getMCPServers: [MCPServerDefinition!]!
   getTools: [Tool!]!
-<<<<<<< HEAD
-  # WhatsApp status and QR code
   getWhatsAppStatus: WhatsAppStatus!
-=======
   getAgentTasks: [AgentTask!]!
->>>>>>> ee2ee8d7
 }
 
 type Mutation {
@@ -231,7 +227,6 @@
   link: String
 }
 
-<<<<<<< HEAD
 # WhatsApp integration
 type WhatsAppStatus {
   isConnected: Boolean!
@@ -245,7 +240,8 @@
   event: String!
   timestamp: DateTime!
   isConnected: Boolean!
-=======
+}
+
 type AgentTask {
   id: ID!
   name: String!
@@ -256,5 +252,4 @@
   completedAt: DateTime
   endedAt: DateTime
   output: String
->>>>>>> ee2ee8d7
 }