scalar DateTime
scalar JSON

directive @goModel(
  model: String
  models: [String!]
  forceGenerate: Boolean
) on OBJECT | INPUT_OBJECT | SCALAR | ENUM | INTERFACE | UNION

directive @goField(
  forceResolver: Boolean
  name: String
  omittable: Boolean
) on INPUT_FIELD_DEFINITION | FIELD_DEFINITION

directive @goTag(
  key: String!
  value: String
) on INPUT_FIELD_DEFINITION | FIELD_DEFINITION

type UserProfile {
  name: String
}

input UpdateProfileInput {
  name: String
}

type ToolCall {
  id: String!
  name: String!
  isCompleted: Boolean!
}

type Chat {
  id: ID!
  name: String!
  messages: [Message!]! @goField(forceResolver: true)
  createdAt: DateTime!
}

type Message {
  id: ID!
  text: String
  imageUrls: [String!]!
  role: Role!
  toolCalls: [ToolCall!]!
  toolResults: [String!]!
  createdAt: DateTime!
}

enum Role {
  USER
  ASSISTANT
}

type Query {
  profile: UserProfile!
  getChats(first: Int! = 10, offset: Int! = 0): [Chat!]!
  getChat(id: ID!): Chat!
}

type Mutation {
  updateProfile(input: UpdateProfileInput!): Boolean!
<<<<<<< HEAD
  createChat(name: String!): Chat!
  sendMessage(chatId: ID!, text: String!): Message!
  deleteChat(chatId: ID!): Chat!
}

type Subscription {
  messageAdded(chatId: ID!): Message!
=======
  addDataSource(input: AddDataSourceInput!): Boolean!
}

input AddDataSourceInput {
  dataSourceName: String!
  path: String!
  username: String!
>>>>>>> db266ac3
}<|MERGE_RESOLUTION|>--- conflicted
+++ resolved
@@ -62,7 +62,6 @@
 
 type Mutation {
   updateProfile(input: UpdateProfileInput!): Boolean!
-<<<<<<< HEAD
   createChat(name: String!): Chat!
   sendMessage(chatId: ID!, text: String!): Message!
   deleteChat(chatId: ID!): Chat!
@@ -70,7 +69,6 @@
 
 type Subscription {
   messageAdded(chatId: ID!): Message!
-=======
   addDataSource(input: AddDataSourceInput!): Boolean!
 }
 
@@ -78,5 +76,4 @@
   dataSourceName: String!
   path: String!
   username: String!
->>>>>>> db266ac3
 }