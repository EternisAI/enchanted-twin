install:
	go install github.com/99designs/gqlgen
	brew install mockery
	brew install golangci-lint

run:
	go run cmd/server/main.go

build:
	go build -o bin/enchanted-twin cmd/server/main.go

release:
	GOOS=darwin GOARCH=amd64 go build -o bin/enchanted-twin-darwin-amd64 cmd/server/main.go
	GOOS=darwin GOARCH=arm64 go build -o bin/enchanted-twin-darwin-arm64 cmd/server/main.go
	GOOS=linux GOARCH=amd64 go build -o bin/enchanted-twin-linux-amd64 cmd/server/main.go

lint:
	golangci-lint fmt
	golangci-lint run --fix

test:
	go test ./...

gqlgen:
	go run github.com/99designs/gqlgen generate

run-telegram-chat:
	go run cmd/telegram_chat_server/main.go

<<<<<<< HEAD
deadcode:
	@echo "=== Checking for transitively dead functions ==="
	@go run golang.org/x/tools/cmd/deadcode@latest ./...
=======
test-memory:
	go run cmd/memory-test/main.go
>>>>>>> d2430bc2
<|MERGE_RESOLUTION|>--- conflicted
+++ resolved
@@ -27,11 +27,9 @@
 run-telegram-chat:
 	go run cmd/telegram_chat_server/main.go
 
-<<<<<<< HEAD
 deadcode:
 	@echo "=== Checking for transitively dead functions ==="
 	@go run golang.org/x/tools/cmd/deadcode@latest ./...
-=======
+
 test-memory:
-	go run cmd/memory-test/main.go
->>>>>>> d2430bc2
+	go run cmd/memory-test/main.go